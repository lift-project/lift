--- conflicted
+++ resolved
@@ -58,12 +58,6 @@
 libraryDependencies += "org.scala-lang" % "scala-library" % "2.11.8"
 libraryDependencies += "com.typesafe.play" %% "play-json" % "2.7.3"
 
-<<<<<<< HEAD
-//libraryDependencies += "org.scala-lang.modules" %% "scala-parser-combinators" % "1.1.2"
-=======
-libraryDependencies += "org.scala-lang.modules" %% "scala-parser-combinators" % "1.1.2"
->>>>>>> 3b765544
-
 libraryDependencies += "org.scala-lang.modules" % "scala-xml_2.11" % "1.0.4"
 
 libraryDependencies += "jline" % "jline" % "2.12.1"
