--- conflicted
+++ resolved
@@ -12,9 +12,8 @@
 
 libraryDependencies += "junit" % "junit" % "4.11"
 
-<<<<<<< HEAD
 libraryDependencies += "com.twitter" %% "util-eval" % "6.12.1"
-=======
+
 libraryDependencies += "com.novocode" % "junit-interface" % "0.11" % "test"
 
 libraryDependencies += "org.clapper" %% "argot" % "1.0.3"
@@ -24,5 +23,4 @@
 fork := true
 
 // To run tests from the command line, uncomment and replace with the proper path form your system
-//javaOptions in Test += "-Djava.library.path=/path-to-the-skelcl-folder/build/executor"
->>>>>>> 6bcd2000
+//javaOptions in Test += "-Djava.library.path=/path-to-the-skelcl-folder/build/executor"