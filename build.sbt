--- conflicted
+++ resolved
@@ -74,10 +74,6 @@
 libraryDependencies += "ch.qos.logback" %  "logback-classic" % "1.1.7"
 libraryDependencies += "com.typesafe.scala-logging" %% "scala-logging" % "3.4.0"
 
-<<<<<<< HEAD
-// MySQL
-libraryDependencies += "mysql" % "mysql-connector-java" % "5.+"
-=======
 // Time utilities
 libraryDependencies += "com.github.nscala-time" %% "nscala-time" % "2.16.0"
 
@@ -89,7 +85,6 @@
 
 addCompilerPlugin("org.scalamacros" % "paradise" % paradiseVersion cross CrossVersion.full)
 
->>>>>>> 0c08b3aa
 
 scalacOptions in (Compile,doc) := Seq("-implicits", "-diagrams")
 
