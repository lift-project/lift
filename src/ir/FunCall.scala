package ir

import ir.view.{NoView, View}
import opencl.ir._

import language.implicitConversions

// base class for all expressions, ie.
//  - function calls: map(f, x), zip(x,y), ...
//  - parameter: x, y, ...
//  - values: 4, 128, ...
abstract class Expr {
  var context: Context = null

  // type information
  var t: Type = UndefType

  // memory information
  var mem: Memory = UnallocatedMemory

  // view explaining how to access the memory
  var view: View = NoView

  def setContext(ctx: Context): Expr = {
    if (ctx != null)
      this.context = ctx
    this
  }

  def copy: Expr
}

object Expr {

  def replace(e: Expr, oldE: Expr, newE: Expr): Expr =
    visit(e, (e: Expr) => if (e.eq(oldE)) newE else oldE, (e: Expr) => e)


  def visit[T](z: T)(expr: Expr, visitFun: (Expr, T) => T): T = {
    val result = visitFun(expr, z)
    expr match {
      case call: FunCall =>
        // visit args first
        val newResult = call.args.foldRight(result)((arg, x) => visit(x)(arg, visitFun))

        // do the rest ...
        call.f match {
          case fp: FPattern => visit(newResult)(fp.f.body, visitFun)
          case cf: CompFunDef => cf.funs.foldRight(newResult)((inF, x) => visit(x)(inF.body, visitFun))
          case l: Lambda => visit(newResult)(l.body, visitFun)
          case _ => newResult
        }
      case _ => result
    }
  }

  /*
   * Visit the expression of function f (recursively) and rebuild along the way
   */
  def visitArithExpr(expr: Expr, exprF: (ArithExpr) => (ArithExpr)): Expr = {
    visit(expr, {
      case call: FunCall =>
        call.f match {
          case Split(e) => Split(exprF(e))(call.args: _*)
          case asVector(e) => asVector(exprF(e))(call.args: _*)
          case _ => call
        }
      case inExpr => inExpr
    },
    (inExpr: Expr) => inExpr)
  }

  /*
   * Visit the function f recursively and rebuild along the way
   */
  def visit(expr: Expr, pre: (Expr) => (Expr), post: (Expr) => (Expr)): Expr = {
    var newExpr = pre(expr)
    newExpr = newExpr match {
      case call: FunCall =>
        val newArgs = call.args.map((arg) => visit(arg, pre, post))
        call.f match {
          case cf: CompFunDef => {
            CompFunDef(cf.funs.map(inF => new Lambda(inF.params, visit(inF.body, pre, post))): _*).apply(newArgs: _*)
          }
          case ar: AbstractPartRed => {
            ar.getClass.getConstructor(classOf[Lambda], classOf[Value])
              .newInstance(visit(ar.f.body, pre, post), ar.init).apply(newArgs: _*)
          }
          case fp: FPattern => {
            fp.getClass.getConstructor(classOf[Expr])
              .newInstance(visit(fp.f.body, pre, post)).apply(newArgs: _*)
          }
          case _ => newExpr.copy
        }
      case _ => newExpr.copy
    }
    post(newExpr)
  }

  /*
   * Visit the function f recursively
   */
  def visit(expr: Expr, pre: (Expr) => (Unit), post: (Expr) => (Unit)): Unit = {
    pre(expr)
    expr match {
      case call: FunCall =>
        call.args.foreach((arg) => visit(arg, pre, post))

<<<<<<< HEAD

  def isConcrete: Boolean = {
    Expr.visit(false)(this, (e: Expr, b: Boolean) => {
      e match {
        case call: FunCall => {
          call.f match {
            case _: UserFunDef => true
            case _ => b
          }
        }
        case _ => b
      }
    })
  }

  def isAbstract: Boolean = !isConcrete

}
=======
        call.f match {
          case fp: FPattern => visit(fp.f.body, pre, post)
          case l: Lambda => visit(l.body, pre, post)
          case cf: CompFunDef => cf.funs.reverseMap(inF => visit(inF.body, pre, post))
          case _ =>
        }
      case _ =>
    }
    post(expr)
  }
>>>>>>> 3f55c4ea

}


// parameters to functions and lambdas, i.e.: x, y, ...
class Param() extends Expr {
  t = UndefType

  override def toString = "PARAM"

  override def copy: Param = this.clone().asInstanceOf[Param]
}

object Param {
  def apply(): Param = new Param

  def apply(outT: Type): Param = {
    val p = Param()
    p.t = outT
    p
  }

  def vectorize(p: Param, n: ArithExpr): Param = {
    new VectorParam(p, n)
  }
}

// a vectorized parameter
class VectorParam(val p: Param, n: ArithExpr) extends Param {
  t = Type.vectorize(p.t, n)
}

// a reference to a parameter wrapped in a tupel possibly produced by a zip.
class ParamReference(val p: Param, val i: Int) extends Param {
  override def toString = "PARAM REF"
}

// shortcut to access parameter in a tuple, i.e., fun( p => Get(p, 0) ) $ Zip(x, y) == x
object Get {
  def apply(p: Param, i: Int): ParamReference = new ParamReference(p, i)
}


// values, i.e.: 4, 128, ...
case class Value(var value: String) extends Param {
  override def copy: Value = this.clone().asInstanceOf[Value]

  override def toString = "VALUE"
}

object Value {

  // implicit conversions from int, float, and tuples
  implicit def IntToValue(i: Int): Value = Value(i.toString, opencl.ir.Int)

  implicit def FloatToValue(f: Float): Value = Value(f.toString + "f", opencl.ir.Float)

  implicit def Tuple2ToValue[T1, T2](t: (T1, T2)): Value = {
    Value(t.toString().replace('(', '{').replace(')', '}'), TupleType(getType(t._1), getType(t._2)))
  }

  implicit def Tuple3ToValue[T1, T2, T3](t: (T1, T2, T3)): Value = {
    Value(t.toString().replace('(', '{').replace(')', '}'), TupleType(getType(t._1), getType(t._2), getType(t._3)))
  }

  private def getType(a: Any): Type = a match {
    case _: Float => Float
    case _: Int => Int
    case _ => throw new IllegalArgumentException
  }

  // factory methods for creating values
  def apply(outT: Type): Value = {
    val v = Value("")
    v.t = outT
    v
  }

  def apply(value: String, outT: Type): Value = {
    val v = Value(value)
    v.t = outT
    v
  }

  def vectorize(v: Value, n: ArithExpr): Value = {
    Value(v.value, Type.vectorize(v.t, n))
  }
}


// function calls, ie.: map(f, x), zip(x, y), ...
// refers back to the function decl (e.g. map(f)) and the arguments (e.g. x)
sealed class FunCall(val f: FunDecl, val args: Expr*) extends Expr with Cloneable {

  assert(if (f.isInstanceOf[Iterate]) {
    this.isInstanceOf[IterateCall]
  } else {
    true
  })

  override def toString = {
    val fS = if (f == null) {
      "null"
    } else {
      f.toString
    }
    val argS = if (args.length > 0) args.map(_.toString).reduce(_ + ", " + _) else ""

    fS + "(" + argS + ")"
  }

  override def copy: FunCall = {
    this.clone().asInstanceOf[FunCall]
  }

  def apply(args: Expr*): FunCall = {
    val oldArgs = this.args
    val newArgs = oldArgs ++ args
    assert(newArgs.length <= f.params.length)

    new FunCall(f, newArgs: _*)
  }

  // One type for all arguments (i.e. a tuple if there are more than one args)
  def argsType: Type = {
    if (args.length == 1) args(0).t
    else TupleType(args.map(_.t): _*)
  }

  def argsMemory: Memory = {
    if (args.length == 1) args(0).mem
    else OpenCLMemoryCollection(UndefAddressSpace, args.map(_.mem.asInstanceOf[OpenCLMemory]): _*)
  }

}

// specific types of function calls ...

case class MapCall(name: String, loopVar: Var,
                   override val f: AbstractMap, override val args: Expr*) extends FunCall(f, args.head) {
  assert(args.length == 1)

  var iterationCount: ArithExpr = ?

  def arg: Expr = args(0)
}

case class ReduceCall(loopVar: Var,
                      override val f: AbstractPartRed,
                      override val args: Expr*) extends FunCall(f, args.head, args(1)) {
  assert(args.length == 2)

  var iterationCount: ArithExpr = ?

  def arg0: Expr = args(0)

  def arg1: Expr = args(1)
}

case class IterateCall(override val f: Iterate, override val args: Expr*) extends FunCall(f, args.head) {
  assert(args.length == 1)

  def arg: Expr = args(0)

  var iterationCount: ArithExpr = ?

  var swapBuffer: Memory = UnallocatedMemory
  var indexVar = Var("i", RangeUnknown)
}<|MERGE_RESOLUTION|>--- conflicted
+++ resolved
@@ -26,6 +26,21 @@
       this.context = ctx
     this
   }
+
+  def isConcrete: Boolean = {
+    Expr.visit(false)(this, (e: Expr, b: Boolean) => {
+      e match {
+        case call: FunCall =>
+          call.f match {
+            case _: UserFunDef => true
+            case _ => b
+          }
+        case _ => b
+      }
+    })
+  }
+
+  def isAbstract: Boolean = !isConcrete
 
   def copy: Expr
 }
@@ -79,17 +94,17 @@
       case call: FunCall =>
         val newArgs = call.args.map((arg) => visit(arg, pre, post))
         call.f match {
-          case cf: CompFunDef => {
+          case cf: CompFunDef =>
             CompFunDef(cf.funs.map(inF => new Lambda(inF.params, visit(inF.body, pre, post))): _*).apply(newArgs: _*)
-          }
-          case ar: AbstractPartRed => {
+
+          case ar: AbstractPartRed =>
             ar.getClass.getConstructor(classOf[Lambda], classOf[Value])
               .newInstance(visit(ar.f.body, pre, post), ar.init).apply(newArgs: _*)
-          }
-          case fp: FPattern => {
+
+          case fp: FPattern =>
             fp.getClass.getConstructor(classOf[Expr])
               .newInstance(visit(fp.f.body, pre, post)).apply(newArgs: _*)
-          }
+
           case _ => newExpr.copy
         }
       case _ => newExpr.copy
@@ -106,26 +121,6 @@
       case call: FunCall =>
         call.args.foreach((arg) => visit(arg, pre, post))
 
-<<<<<<< HEAD
-
-  def isConcrete: Boolean = {
-    Expr.visit(false)(this, (e: Expr, b: Boolean) => {
-      e match {
-        case call: FunCall => {
-          call.f match {
-            case _: UserFunDef => true
-            case _ => b
-          }
-        }
-        case _ => b
-      }
-    })
-  }
-
-  def isAbstract: Boolean = !isConcrete
-
-}
-=======
         call.f match {
           case fp: FPattern => visit(fp.f.body, pre, post)
           case l: Lambda => visit(l.body, pre, post)
@@ -136,7 +131,6 @@
     }
     post(expr)
   }
->>>>>>> 3f55c4ea
 
 }
 
