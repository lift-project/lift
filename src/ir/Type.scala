--- conflicted
+++ resolved
@@ -52,7 +52,7 @@
       case at: ArrayType  => "Array_" + Type.name(at.elemT)
     }
   }
-  
+
   /*def visitExpr(t: Type, pre: (Expr) => (Unit), post: (Expr) => (Unit)) : Unit = {    
     t match {
       case at: ArrayType => {
@@ -80,13 +80,13 @@
     pre(t)
     t match {
       case at: ArrayType => visit(at.elemT, pre, post)
-      case vt: VectorType => visit(vt.scalarT, pre, post)      
+      case vt: VectorType => visit(vt.scalarT, pre, post)
       case tt: TupleType => tt.elemsT.foreach(et => visit(et,pre,post))
       case _ => // nothing to do
     }
     post(t)
-  }  
-  
+  }
+
   def getElemT(t: Type): Type = {
     t match {
       case at: ArrayType => at.elemT
@@ -104,7 +104,7 @@
       case _ => throw new TypeException(t, "ArrayType")
     }
   }
-  
+
   def getLength(t: Type) : ArithExpr = {
     t match {
       case at: ArrayType => at.len
@@ -144,21 +144,21 @@
       case _ => throw new TypeException(at0.elemT , "ArrayType or VectorType")
     }
   }
-  
+
   private def asVector(at0: ArrayType, len: ArithExpr): Type = {
-    at0.elemT match {      
+    at0.elemT match {
       case pt:ScalarType => new ArrayType(new VectorType(pt,len), at0.len/len)
       case at1:ArrayType => new ArrayType(asVector(at1,len), at0.len)
       case _ => throw new TypeException(at0.elemT, "ArrayType or PrimitiveType")
     }
   }
-  
+
   def length(t: Type, array: Array[ArithExpr] = Array.empty[ArithExpr]) : Array[ArithExpr] = {
     t match {
       case ArrayType(elemT, len) => Type.length(elemT, array :+ len)
       case TupleType(_) => throw new TypeException(t, "ArrayType")
       case VectorType(_, len) => array :+ len
-        //throw new TypeException(t, "ArrayType") // TODO: Think about what to do with vector types
+      //throw new TypeException(t, "ArrayType") // TODO: Think about what to do with vector types
       case _ => array
     }
   }
@@ -187,10 +187,10 @@
 
   def substitute(t: Type, substitutions: immutable.Map[ArithExpr,ArithExpr]) : Type = {
     Type.visitRebuild(t, t1 => t1, {
-        case ArrayType(et,len) => new ArrayType(et, ArithExpr.substitute(len, substitutions.toMap))
-        case VectorType(st,len) => new VectorType(st, ArithExpr.substitute(len, substitutions.toMap))
-        case t: Type => t
-      })
+      case ArrayType(et,len) => new ArrayType(et, ArithExpr.substitute(len, substitutions.toMap))
+      case VectorType(st,len) => new VectorType(st, ArithExpr.substitute(len, substitutions.toMap))
+      case t: Type => t
+    })
   }
 
   private def closedFormIterate(inT: Type, ouT: Type, n: ArithExpr, tvMap : scala.collection.mutable.HashMap[TypeVar, ArithExpr]) : Type = {
@@ -208,7 +208,7 @@
               }
               // recognises output independent of tv
               if (!ArithExpr.contains(outLen, tv))
-               return ouT
+                return ouT
 
               // recognises outLen*tv
               val a = ExprSimplifier.simplify(outLen / tv)
@@ -325,11 +325,8 @@
       case g: Gather =>           checkGather(g, inT, setType)
       case s: Scatter =>          checkScatter(s, inT, setType)
       case f: Filter =>           checkFilter(f, inT, setType)
-<<<<<<< HEAD
       case g: Group =>            checkGroup(g, inT)
-=======
       case _: Barrier =>          inT
->>>>>>> ebfb0ea7
     }
   }
 
@@ -446,32 +443,17 @@
     }
   }
 
-<<<<<<< HEAD
-  private def checkJoinDim2(inT: Type): Type = {
-    inT match {
-      case at0: ArrayType => at0.elemT match {
-        case at1: ArrayType => at1.elemT match {
-          case at2: ArrayType => ArrayType(ArrayType(at2.elemT, ExprSimplifier.simplify(at1.len * at2.len)), at0.len)
-          case _ => throw new TypeException(at1.elemT, "ArrayType")
-        }
-        case _ => throw new TypeException(at0.elemT, "ArrayType")
-      }
-      case _ => throw new TypeException(inT, "ArrayType")
-    }
-  }
-
   private def checkGroup(group: Group, inT: Type): Type = {
     inT match {
       case at: ArrayType =>
         assert(group.params.length == 1)
         group.params(0).t = ArrayType(ArrayType(at.elemT, group.relIndices.length), at.len)
         group.params(0).t
-      case _ => throw new TypeException(inT, "ArrayType")
-    }
-  }
-
-=======
->>>>>>> ebfb0ea7
+
+      case _ => throw new TypeException(inT, "ArrayType")
+    }
+  }
+
   private def checkSplit(n: ArithExpr, inT: Type): Type = {
     inT match {
       case at: ArrayType => ArrayType(ArrayType(at.elemT, n), at.len / n)
@@ -538,18 +520,18 @@
         // substitute all the expression in the input type with type variables
         val tvMap = scala.collection.mutable.HashMap[TypeVar, ArithExpr]()
         var inputTypeWithTypeVar = visitRebuild(at, t => t, {
-            case at: ArrayType =>
-              val tv = TypeVar()
-              tvMap += tv -> at.len
-              new ArrayType(at.elemT, tv)
-            /*
-            case vt: VectorType =>
-              val tv = TypeVar()
-              tvMap += tv -> vt.len
-              new VectorType(vt.scalarT, tv)
-            */
-            case t: Type => t
-          })
+          case at: ArrayType =>
+            val tv = TypeVar()
+            tvMap += tv -> at.len
+            new ArrayType(at.elemT, tv)
+          /*
+          case vt: VectorType =>
+            val tv = TypeVar()
+            tvMap += tv -> vt.len
+            new VectorType(vt.scalarT, tv)
+          */
+          case t: Type => t
+        })
 
         if (i.f.params.length != 1) throw new NumberOfArgumentsException
         i.f.params(0).t = inputTypeWithTypeVar
