--- conflicted
+++ resolved
@@ -235,13 +235,7 @@
                   
       case AbstractMap(inF) =>
         val elemT = getElemT(inT)
-<<<<<<< HEAD
-        ArrayType(check(inF, elemT), getLength(inT))
-
-=======
-        ArrayType(check(inF, elemT, setType), getLength(inT))
-      }
->>>>>>> 6ef89883
+        ArrayType(check(inF, elemT, setType), getLength(inT))      
       
       case AbstractReduce(inF) =>
         val elemT = getElemT(inT)
@@ -255,12 +249,7 @@
       
       case cf: CompFun =>
         cf.funs.last.inT = inT
-<<<<<<< HEAD
-        cf.funs.foldRight(inT)((f, inputT) => check(f, inputT))
-=======
-        cf.funs.foldRight(inT)((f, inputT) => check(f, inputT, setType))
-      }
->>>>>>> 6ef89883
+        cf.funs.foldRight(inT)((f, inputT) => check(f, inputT, setType))      
 
       case _:Join => inT match {
         case at0: ArrayType => at0.elemT match {
@@ -299,7 +288,6 @@
       case i : Iterate => inT match {
         case at: ArrayType => {
 
-<<<<<<< HEAD
           // TODO: do not assign the type of i.f (or make somehow independent on the iteration count)
           // check that the input type of iterate can be used as an input for f
           // val ouT1 = check(i.f, inT, false)
@@ -357,12 +345,6 @@
           //} else
           //  // TODO: implement support for shape change when the number of iteration is a constant
           //  throw new TypeException("Cannot deal with function inside iterate that change the shape of the type (function = "+i.f+")")
-=======
-          check(i.f, inT, setType)
-
-          // check that the output type can be used as an input
-          check(i.f, i.f.ouT, false)
->>>>>>> 6ef89883
 
           // TODO: CD to implement logic to automatically infer the return type in the general case (not only for reduction)
 
@@ -371,21 +353,12 @@
 
           // compute i.n times a over b (b is the reduction factor of one iteration, a is the input length)
           var a = inN
-          var b = Expr.simplify(inN / outN)
+          var b = inN / outN
           for (index <- 1 to Expr.toInt(i.n)) {
             a = ExprSimplifier.simplify(a / b)
           }
 
-<<<<<<< HEAD
           new ArrayType(getElemT(inT), a)*/
-=======
-          i.factor = b
-
-          // introduce Iterate variable
-          check(i.f, Type.changeLength(inT, Var(Iterate.varName, ContinousRange(Cst(0), inN))), true)
-
-          ArrayType(getElemT(inT), a)
->>>>>>> 6ef89883
         }
         case _ => throw new TypeException(inT, "ArrayType")
       }
