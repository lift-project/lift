package ir

import opencl.ir._
import scala.collection.JavaConverters._
import scala.collection.mutable
import scala.collection.immutable


case class TypeException(msg: String) extends Exception(msg) {
  def this() = this("")
  def this(found: Type, expected: String) = this(found + " found but " + expected + " expected")
  def this(found: Type, expected: Type) = this(found + " found but " + expected + " expected")

}

case class NumberOfArgumentsException(msg: String) extends Exception(msg) {
  def this()  = this("number of arguments is wrong!")
}


sealed abstract class Type

case class ScalarType(name: String, size: ArithExpr) extends Type {
  override def toString = name
}

object jScalaType {
  def create(name: String, size: ArithExpr) = ScalarType(name, size)
}

// TODO: Is the VectorType OpenCL specific? If yes -> move to opencl.ir package
case class VectorType(scalarT: ScalarType, len: ArithExpr) extends Type

object jVectorType {
  def create(scalarT: ScalarType, len: ArithExpr) = VectorType(scalarT, len)
}

case class TupleType(elemsT: Type*) extends Type {
  override def toString = "Tuple(" + elemsT.map(_.toString).reduce(_ + ", " + _) + ")"
}

object jTupleType {
  def create(elemT0: Type, elemT1: Type) = TupleType(elemT0, elemT1)
  def create(elemT0: Type, elemT1: Type, elemT2: Type) = TupleType(elemT0, elemT1, elemT2)
  def create(elemT0: Type, elemT1: Type, elemT2: Type, elemT3: Type) = TupleType(elemT0, elemT1, elemT2, elemT3)

  def create(elemTs: java.util.List[Type]) = TupleType(elemTs.asScala:_*)
}

case class ArrayType(elemT: Type, len: ArithExpr) extends Type {
  override def toString = "Arr(" +elemT+","+len+ ")"
}

object jArrayType {
  def create(elemT: Type, len: ArithExpr) = ArrayType(elemT, len)
}

case class MatrixType(elemT: Type, dx: ArithExpr, dy: ArithExpr) extends Type {
  override def toString = "Matrix("+elemT+","+dx+","+dy+")"
  def len = dx*dy //is this an acceptable length calculation? Why do we want the length?
}

//case class UnboundArrayType(et: Type, te: TypeExpr) extends ArrayType(et)
//case class BoundArrayType(et: Type, n: Int) extends ArrayType(et)

object UndefType extends Type {override def toString = "UndefType"}

object NoType extends Type {override def toString = "NoType"}

object Type {

  def name(t: Type): String = {
    t match {
      case st: ScalarType => st.name
      case vt: VectorType => vt.scalarT.name + vt.len.toString
      case tt: TupleType  => "Tuple_" + tt.elemsT.map(Type.name).reduce(_+"_"+_)
      case at: ArrayType  => "Array_" + Type.name(at.elemT)
      case mt: MatrixType => "Matrix_"+ Type.name(mt.elemT)
    }
  }
  
  /*def visitExpr(t: Type, pre: (Expr) => (Unit), post: (Expr) => (Unit)) : Unit = {    
    t match {
      case at: ArrayType => {
        pre(at.len) 
        visitExpr(at.elemT, pre, post)
        post(at.len)
      }
      case tt: TupleType => tt.elemsT.map(et => visitExpr(et,pre,post))              
      case _ => //throw new NotImplementedError()
    }
  } */

  def visitRebuild(t: Type, pre: (Type) => (Type), post: (Type) => (Type)) : Type = {
    var newT = pre(t)
    newT = newT match {
      case at: ArrayType => new ArrayType(visitRebuild(at.elemT, pre, post), at.len)
      case mt: MatrixType => new MatrixType(visitRebuild(mt.elemT, pre, post),mt.dx, mt.dy)
      case vt: VectorType => new VectorType(visitRebuild(vt.scalarT, pre, post).asInstanceOf[ScalarType],vt.len)
      case tt: TupleType => new TupleType(tt.elemsT.map(et => visitRebuild(et,pre,post)):_*)
      case _ => newT // nothing to do
    }
    post(newT)
  }

  def visit(t: Type, pre: (Type) => (Unit), post: (Type) => (Unit)) : Unit = {
    pre(t)
    t match {
      case at: ArrayType => visit(at.elemT, pre, post)
      case mt: MatrixType => visit(mt.elemT, pre, post)
      case vt: VectorType => visit(vt.scalarT, pre, post)
      case tt: TupleType => tt.elemsT.map(et => visit(et,pre,post))
      case _ => // nothing to do
    }
    post(t)
  }  
  
  def getElemT(t: Type): Type = {
    t match {
      case at: ArrayType => at.elemT
      case mt: MatrixType => mt.elemT
      case vt: VectorType => vt.scalarT
      case _ => throw new TypeException(t, "ArrayType")
    }
  }

  def getSize(t: Type) : ArithExpr = {
    t match {
      case st: ScalarType => st.size
      case vt: VectorType => vt.scalarT.size * vt.len
      case tt: TupleType => tt.elemsT.map(getSize).reduce(_+_)
      case at: ArrayType => at.len * getSize(at.elemT)
      case _ => throw new TypeException(t, "ArrayType")
    }
  }
  
  def getLength(t: Type) : ArithExpr = {
    t match {
      case at: ArrayType => at.len
      case mt: MatrixType => mt.len
      case st: ScalarType => Cst(1)
      case vt: VectorType => getVectorSize(vt)
      case tt: TupleType => Cst(1)
      case _ => throw new TypeException(t, "ArrayType")
    }
  }
  def getWidth(t: Type):ArithExpr = {
    t match {
      case at: ArrayType => at.len
      case mt: MatrixType => mt.dx
      case st: ScalarType => Cst(1)
      case vt: VectorType => Cst(1)
      case tt: TupleType => Cst(1)
      case _ => throw new TypeException(t, "MatrixType")
    }
  }
  def getHeight(t: Type):ArithExpr = {
    t match {
      case at: ArrayType => Cst(1)
      case mt: MatrixType => mt.dy
      case st: ScalarType => Cst(1)
      case vt: VectorType => Cst(1)
      case tt: TupleType => Cst(1)
      case _ => throw new TypeException(t, "MatrixType")
    }
  }

  def getLengths(t: Type): Seq[ArithExpr] = {
    t match {
      case at: ArrayType => Seq(at.len) ++ getLengths(at.elemT)
      case mt: MatrixType => Seq(mt.len) ++ getLengths(mt.elemT)
      case _ => Seq(getLength(t))
    }
  }

  def getVectorSize(t: Type): ArithExpr = {
    t match {
      case vt: VectorType => vt.len
      case _ => Cst(1)
    }
  }

  def changeLength(t: Type, length: ArithExpr): Type = {
    t match {
      case at: ArrayType => ArrayType(at.elemT, length)
      case st: ScalarType => ScalarType(st.name, length)
      case t: Type => t
    }
  }

  private def asScalar(at0: ArrayType): Type = {
    at0.elemT match {
      case vt:VectorType => new ArrayType(vt.scalarT,at0.len*vt.len)
      case at:ArrayType =>  new ArrayType(asScalar(at),at0.len)
      case _ => throw new TypeException(at0.elemT , "ArrayType or VectorType")
    }
  }
  
  private def asVector(at0: ArrayType, len: ArithExpr): Type = {
    at0.elemT match {      
      case pt:ScalarType => new ArrayType(new VectorType(pt,len), at0.len/len)
      case at1:ArrayType => new ArrayType(asVector(at1,len), at0.len)
      case _ => throw new TypeException(at0.elemT, "ArrayType or PrimitiveType")
    }
  }
  
  def length(t: Type, array: Array[ArithExpr] = Array.empty[ArithExpr]) : Array[ArithExpr] = {
    t match {
      case ArrayType(elemT, len) => Type.length(elemT, array :+ len)
      case MatrixType(elemT, dx, dy) => Type.length(elemT, array :+ (dx*dy))
      case TupleType(_) => throw new TypeException(t, "ArrayType")
      case VectorType(_, len) => array :+ len
        //throw new TypeException(t, "ArrayType") // TODO: Think about what to do with vector types
      case _ => array
    }
  }

  def reifyExpr(e1: ArithExpr, e2: ArithExpr) : immutable.Map[TypeVar, ArithExpr] = {
    val result = mutable.Map[TypeVar, ArithExpr]()
    (e1,e2) match {
      case (tv: TypeVar, _) => result += (tv->e2)
      case (_, tv: TypeVar) => result += (tv->e1)
      case _ => // todo check that the two expressions are equivalent
    }
    result.toMap
  }

  // Throw an exception if the two types do not match
  def reify(t1: Type, t2: Type): immutable.Map[TypeVar, ArithExpr] = {
    val result = mutable.Map[TypeVar, ArithExpr]()
    (t1, t2) match {
      case (at1: ArrayType, at2: ArrayType) => result ++= reifyExpr(at1.len, at2.len) ++= reify(at1.elemT, at2.elemT)
      case (tt1: TupleType, tt2: TupleType) => result ++= tt1.elemsT.zip(tt2.elemsT).foldLeft(mutable.Map[TypeVar, ArithExpr]())((map, types) => map ++= reify(types._1, types._2))
      case (vt1: VectorType, vt2: VectorType) => result ++= reifyExpr(vt1.len, vt2.len)
      case _ => if (t1 != t2) throw new TypeException(t1, t2)
    }
    result.toMap
  }

  def substitute(t: Type, substitutions: immutable.Map[ArithExpr,ArithExpr]) : Type = {
    Type.visitRebuild(t, t1 => t1, {
        case ArrayType(et,len) => new ArrayType(et, ArithExpr.substitute(len, substitutions.toMap))
        case VectorType(st,len) => new VectorType(st, ArithExpr.substitute(len, substitutions.toMap))
        case t: Type => t
      })
  }

  private def closedFormIterate(inT: Type, ouT: Type, n: ArithExpr, tvMap : scala.collection.mutable.HashMap[TypeVar, ArithExpr]) : Type = {
    (inT,ouT) match {
      case (inAT : ArrayType, outAT : ArrayType) =>
        val closedFormLen = {
          val inLen = ExprSimplifier.simplify(inAT.len)
          val outLen = ExprSimplifier.simplify(outAT.len)

          inLen match {
            case tv: TypeVar =>
              if (inLen == outLen) {
                tv.range = ContinousRange(tvMap.get(tv).get, tvMap.get(tv).get)
                return ouT
              }
              // recognises output independent of tv
              if (!ArithExpr.contains(outLen, tv))
               return ouT

              // recognises outLen*tv
              val a = ExprSimplifier.simplify(outLen / tv)
              if (!ArithExpr.contains(a, tv)) {

                // fix the range for tv
                // TODO: Pow(a, n) or Pow(a, n-1)???
                val (min, max) = ArithExpr.minmax(tvMap.get(tv).get, ExprSimplifier.simplify(Pow(a, n)*tvMap.get(tv).get))
                // TODO: deal with growing output size
                tv.range = ContinousRange(min,max)

                // we have outLen*tv where tv is not present inside outLen
                Pow(a, n)*tv
              }
              else throw new TypeException("Cannot infer closed form for iterate return type (only support x*a). inT = " + inT + " ouT = " + ouT)

            case _ => throw new TypeException("Cannot infer closed form for iterate return type. inT = " + inT + " ouT = " + ouT)
          }
        }

        new ArrayType(closedFormIterate(inAT.elemT, outAT.elemT, n, tvMap), closedFormLen)


      case (inTT:TupleType, outTT:TupleType) =>
        new TupleType(inTT.elemsT.zip(outTT.elemsT).map({case (tIn,tOut) => closedFormIterate(tIn,tOut,n, tvMap)} ) :_*)

      case _ => if (inT == ouT) ouT else throw new TypeException("Cannot infer closed form for iterate return type. inT = "+inT+" ouT = "+ouT)
    }
  }


  private def isEqual(l: Type, r: Type): Boolean = {
    (l, r) match {
      case (lst: ScalarType, rst: ScalarType) => lst.size == rst.size && lst.name == rst.name
      case (ltt: TupleType, rtt: TupleType) => isEqual(ltt, rtt)
      case (lat: ArrayType, rat: ArrayType) => isEqual(lat, rat)
      case _ => false
    }
  }

  private def isEqual(lt: TupleType, rt: TupleType): Boolean = {
    if (lt.elemsT.length != rt.elemsT.length) return false

    (lt.elemsT zip rt.elemsT).forall({ case (l,r) => isEqual(l, r) })
  }

  private def isEqual(l: ArrayType, r: ArrayType): Boolean = {
    if (l.len != r.len) return false

    isEqual(l.elemT, r.elemT)
  }


  def getTypeAtIndex(t: Type, index: Int): Type = {
    t match {
      case tt: TupleType =>
        assert(index < tt.elemsT.length)
        tt.elemsT(index)
      case at: ArrayType =>
        ArrayType(getTypeAtIndex(at.elemT, index), at.len)
      case _ => t
    }
  }

  def check(expr: Expr, setType: Boolean = true): Type = {

    var inferredOuT = expr match {
      case param: Param => checkParam(param)
      case call: FunCall => checkFunCall(call, setType)
    }

    inferredOuT = inferredOuT match {
      case ArrayType(et, len) => ArrayType(et, ExprSimplifier.simplify(len))
      case _ => inferredOuT
    }

    if (setType)
      expr.t = inferredOuT

    inferredOuT
  }

  private def checkParam(param: Param): Type = {
    param match {
      case pr: ParamReference => getTypeAtIndex(pr.p.t, pr.i)
      case p: Param => p.t
    }
  }

  private def checkFunCall(call: FunCall, setType: Boolean): Type = {
    assert(call.f != null)

    val inT = getInTFromArgs(call, setType)

    call.f match {
      case l: Lambda =>           checkLambda(l, call, inT, setType)
      case am: AbstractMap =>     checkMap(am, inT, setType)
      case ar: AbstractPartRed => checkReduce(ar, inT, setType)
      case cf: CompFunDef =>      checkCompFunDef(cf, inT, setType)
      case z: Zip =>              checkZip(z, inT, setType)
      case uz: Unzip =>           checkUnzip(uz, inT, setType)
      case Split(n) =>            checkSplit(n, inT)
      case SplitDim2(n) =>        checkSplitDim2(n, inT)
      case SplitDim2(n) =>        checkSplitDim2(n, inT)
      case _: Join =>             checkJoin(inT)
      case _: JoinDim2 =>         checkJoinDim2(inT)
      case _: asScalar  =>        checkAsScalar(inT)
      case asVector(n) =>         checkAsVector(n, inT)
      case uf: UserFunDef =>      checkUserFunDef(uf, inT)
      case tL: toLocal =>         checkToLocal(tL, inT, setType)
      case tG: toGlobal =>        checkToGlobal(tG, inT, setType)
      case i: Iterate =>          checkIterate(i, inT)
      case _: Transpose =>        checkTranspose(inT)
      case _: Swap =>             checkSwap(inT)
      case _: ReorderStride =>    inT
      case g: Gather =>           checkGather(g, inT, setType)
      case s: Scatter =>          checkScatter(s, inT, setType)
<<<<<<< HEAD
      case d: AbstractDropLeft => checkDropLeft(d, inT, setType)
      case as: AbstractSearch => checkSearch(as, inT, setType)
=======
      case f: Filter =>           checkFilter(f, inT, setType)
>>>>>>> b8b58801
    }
  }

  private def getInTFromArgs(call: FunCall, setType: Boolean): Type = {
    if (call.args.isEmpty) {
      NoType
    } else if (call.args.length == 1) {
      check(call.args(0), setType)
    } else {
      TupleType( call.args.map(check(_, setType)):_* )
    }
  }

  private def checkLambda(l: Lambda, call: FunCall, inT: Type, setType: Boolean): Type = {
    assert(call.args.nonEmpty)
    if (call.args.length == 1) {
      if (l.params.length != 1) throw new NumberOfArgumentsException
      l.params(0).t = inT
    } else {
      val tt = inT match { case tt: TupleType => tt }
      if (l.params.length != tt.elemsT.length) throw new NumberOfArgumentsException

      (l.params zip tt.elemsT).map({case (p,t) => p.t = t })
    }
    check(l.body, setType)
  }

  private def checkMap(am: AbstractMap, inT: Type, setType: Boolean): Type = {
    inT match {
      case at: ArrayType =>
        if (am.f.params.length != 1) throw new NumberOfArgumentsException
        am.f.params(0).t = getElemT(inT)
        ArrayType(check(am.f.body, setType), getLength(inT))
      case mt: MatrixType =>
        if (am.f.params.length != 1) throw new NumberOfArgumentsException
        am.f.params(0).t = getElemT(inT)
        //recursively check the type - this won't work on nested maps
        //(e.g. mapWrg over rows, then mapLcl over elements)
        //as it's not expecting to be passed to nested maps
        MatrixType(check(am.f.body, setType), mt.dx, mt.dy)
      case _ => throw new TypeException(inT, "ArrayType")
    }
  }

  private def checkReduce(ar: AbstractPartRed, inT: Type, setType: Boolean): Type = {
    inT match {
      case tt: TupleType =>
        if (tt.elemsT.length != 2) throw new NumberOfArgumentsException // get the input type to the reduction, got to be tuple of array + initial val
        val initT = tt.elemsT(0) // get the type of the inital value
        val elemT = getElemT(tt.elemsT(1)) // get the type of the array values to the reduce
        if (ar.f.params.length != 2) throw new NumberOfArgumentsException // make sure our function has two args
        ar.f.params(0).t = initT // initial elem type
        ar.f.params(1).t = elemT // array element type
        check(ar.f.body, setType) // check the body - setting the type
        ArrayType(initT, new Cst(1)) // return a constant length array
      case _ => throw new TypeException(inT, "TupleType")
    }
  }

  private def checkDropLeft(ad: AbstractDropLeft, inT: Type, setType: Boolean): Type= {
    inT match {
      case at: ArrayType =>
        if (ad.f.params.length != 1) throw new NumberOfArgumentsException
        ad.f.params(0).t = getElemT(inT)
        ArrayType(check(ad.f.body, setType), getLength(inT))
      case _ => throw new TypeException(inT, "ArrayType")
    }
  }

  private def checkSearch(as: AbstractSearch, inT: Type, setType: Boolean): Type = {
    inT match{
      case tt: TupleType =>
        if (tt.elemsT.length != 1) throw new NumberOfArgumentsException // search input type: search value + array
//        val searchT = tt.elemsT(0) // get the type of the inital value
        val elemT = getElemT(tt.elemsT(0)) // get the type of the array values to the reduce
        if (as.f.params.length != 1) throw new NumberOfArgumentsException // make sure our function has two args
//        as.f.params(0).t = searchT // initial elem type
        as.f.params(0).t = elemT // array element type
        check(as.f.body, setType) // check the body - setting the type
        ArrayType(elemT, new Cst(1)) // return a constant length array
      case _ => throw new TypeException(inT, "ArrayType")
    }
  }

  private def checkCompFunDef(cf: CompFunDef, inT: Type, setType: Boolean): Type = {
    // combine the parameter of the first function to call with the type inferred from the argument

    cf.funs.foldRight(inT)((f, inputT) => {
      if (f.params.length != 1) throw new NumberOfArgumentsException
      f.params(0).t = inputT
      check(f.body, setType)
    })
  }

  private def checkZip(z: Zip, inT: Type, setType: Boolean): Type = {
    inT match {
      case tt: TupleType =>
        if (tt.elemsT.length < 2) throw new NumberOfArgumentsException

        tt.elemsT.map({
          case at: ArrayType => at
          case t => throw new TypeException(t, "ArrayType")
        })

        val arrayTypes = tt.elemsT.map(_.asInstanceOf[ArrayType])

        if (arrayTypes.map(_.len).distinct.length != 1) {
          println("Warning: can not statically proof that sizes (" + tt.elemsT.mkString(", ") + ") match!")
          // throw TypeException("sizes do not match")
        }
        ArrayType(TupleType(arrayTypes.map(_.elemT):_*), arrayTypes(0).len)
      case _ => throw new TypeException(inT, "TupleType")
    }
  }

  private def checkUnzip(uz: Unzip, inT: Type, setType: Boolean): Type = {
    inT match {
      case at: ArrayType =>
        val tt = at.elemT match {
          case tt: TupleType => tt
          case _ => throw new TypeException(at.elemT, "TupleType")
        }

        TupleType( tt.elemsT.map(t => ArrayType(t, at.len)):_* )
      case _ => throw new TypeException(inT, "TupleType")
    }
  }

  private def checkJoin(inT: Type): Type = {
    inT match {
      case at0: ArrayType => at0.elemT match {
        case at1: ArrayType => ArrayType(at1.elemT, ExprSimplifier.simplify(at0.len * at1.len))
        case _ => throw new TypeException(at0.elemT, "ArrayType")
      }
      case _ => throw new TypeException(inT, "ArrayType")
    }
  }

  private def checkJoinDim2(inT: Type): Type = {
    inT match {
      case at0: ArrayType => at0.elemT match {
        case at1: ArrayType => at1.elemT match {
          case at2: ArrayType => ArrayType(ArrayType(at2.elemT, ExprSimplifier.simplify(at1.len * at2.len)), at0.len)
          case _ => throw new TypeException(at1.elemT, "ArrayType")
        }
        case _ => throw new TypeException(at0.elemT, "ArrayType")
      }
      case _ => throw new TypeException(inT, "ArrayType")
    }
  }

  private def checkSplit(n: ArithExpr, inT: Type): Type = {
    inT match {
      case at: ArrayType => ArrayType(ArrayType(at.elemT, n), at.len / n)
      case _ => throw new TypeException(inT, "ArrayType")
    }
  }

  private def checkSplitDim2(n: ArithExpr, inT: Type): Type = {
    inT match {
      case at: ArrayType =>
        val outerLen  = at.len
        at.elemT match {
          case at: ArrayType => ArrayType(ArrayType(ArrayType(at.elemT, n), at.len/ n), outerLen)
          case _ => throw new TypeException(at.elemT, "ArrayType")
        }
      case _ => throw new TypeException(inT, "ArrayType")
    }
  }

  private def checkAsScalar(inT: Type): Type = {
    inT match {
      case at: ArrayType => asScalar(at)
      case _ => throw new TypeException(inT, "ArrayType")
    }
  }

  private def checkAsVector(n: ArithExpr, inT: Type): Type = {
    inT match {
      case at: ArrayType => asVector(at, n)
      case _ => throw new TypeException(inT, "ArrayType")
    }
  }

  private def checkUserFunDef(uf: UserFunDef, inT: Type): Type = {
    val substitutions = reify(uf.inT, inT)
    substitute(uf.outT, substitutions.toMap)
  }

  private def checkGather(g: Gather, inT: Type, setType: Boolean): Type = {
    if (g.f.params.length != 1) throw new NumberOfArgumentsException
    g.f.params(0).t = inT
    check(g.f.body, setType)
  }

  private def checkScatter(s: Scatter, inT: Type, setType: Boolean): Type = {
    if (s.f.params.length != 1) throw new NumberOfArgumentsException
    s.f.params(0).t = inT
    check(s.f.body, setType)
  }

  private def checkFilter(f: Filter, inT: Type, setType: Boolean): Type = {
    inT match {
      case TupleType(ArrayType(t, n), ArrayType(Int, m)) =>

        ArrayType(t, m)

      case _ => throw new TypeException(inT, "TupleType(ArrayType(_, _), ArrayType(Int, _))")
    }
  }

  private def checkToLocal(tL: toLocal, inT: Type, setType: Boolean): Type = {
    if (tL.f.params.length != 1) throw new NumberOfArgumentsException
    tL.f.params(0).t = inT
    check(tL.f.body, setType)
  }

  private def checkToGlobal(tG: toGlobal, inT: Type, setType: Boolean): Type = {
    if (tG.f.params.length != 1) throw new NumberOfArgumentsException
    tG.f.params(0).t = inT
    check(tG.f.body, setType)
  }

  private def checkIterate(i: Iterate, inT: Type): Type = {
    inT match {
      case at: ArrayType =>
        // substitute all the expression in the input type with type variables
        val tvMap = scala.collection.mutable.HashMap[TypeVar, ArithExpr]()
        var inputTypeWithTypeVar = visitRebuild(at, t => t, {
            case at: ArrayType =>
              val tv = TypeVar()
              tvMap += tv -> at.len
              new ArrayType(at.elemT, tv)
            /*
            case vt: VectorType =>
              val tv = TypeVar()
              tvMap += tv -> vt.len
              new VectorType(vt.scalarT, tv)
            */
            case t: Type => t
          })

        if (i.f.params.length != 1) throw new NumberOfArgumentsException
        i.f.params(0).t = inputTypeWithTypeVar
        val outputTypeWithTypeVar = check(i.f.body, setType = false)

        // find all the type variable in the output type
        val outputTvSet = scala.collection.mutable.HashSet[TypeVar]()
        visit(outputTypeWithTypeVar, t => {}, {
          case at: ArrayType => outputTvSet ++= ArithExpr.getTypeVars(at.len)
          case vt: VectorType => outputTvSet ++= ArithExpr.getTypeVars(vt.len)
          case _ =>
        })

        // put back the expression when the type variable is not present
        val fixedTvMap = tvMap -- outputTvSet
        inputTypeWithTypeVar = substitute(inputTypeWithTypeVar, fixedTvMap.toMap)

        // assign the type for f
        check(i.f.body, setType = true)

        val closedFormOutputType = closedFormIterate(inputTypeWithTypeVar, outputTypeWithTypeVar, i.n, tvMap)
        substitute(closedFormOutputType, tvMap.toMap)

      case _ => throw new TypeException(inT, "ArrayType")
    }
  }

  def checkTranspose(t: Type): Type = {
    t match {
      case outer: ArrayType =>
        outer.elemT match {
          case inner: ArrayType =>
            val T = inner.elemT
            val innerLen = inner.len
            val outerLen = outer.len
            new ArrayType(new ArrayType(T, outerLen), innerLen)

          case _ => throw new TypeException(outer.elemT, "ArrayType")
        }
      case _ => throw new TypeException(t, "ArrayType")
    }
  }

  def checkSwap(t: Type): Type = checkTranspose(t)

  def vectorize(t: Type, n: ArithExpr): Type = {
    t match {
      case sT: ScalarType => new VectorType(sT, n)
      case tT: TupleType => new TupleType( tT.elemsT.map( vectorize(_, n) ):_* )
      case aT: ArrayType => asVector(aT, n)
      case _ => t // throw new TypeException(t, "anything else")
    }
  }

  def devectorize(t: Type): Type = {
    t match {
      case vt: VectorType => vt.scalarT
      case tt: TupleType => TupleType( tt.elemsT.map( devectorize ):_* )
      case at: ArrayType => ArrayType(devectorize(at.elemT), at.len)
      case mt: MatrixType => MatrixType(devectorize(mt.elemT), mt.dx, mt.dy)
      case _ => t
    }
  }

}<|MERGE_RESOLUTION|>--- conflicted
+++ resolved
@@ -378,15 +378,12 @@
       case _: ReorderStride =>    inT
       case g: Gather =>           checkGather(g, inT, setType)
       case s: Scatter =>          checkScatter(s, inT, setType)
-<<<<<<< HEAD
+      case f: Filter =>           checkFilter(f, inT, setType)
       case d: AbstractDropLeft => checkDropLeft(d, inT, setType)
       case as: AbstractSearch => checkSearch(as, inT, setType)
-=======
-      case f: Filter =>           checkFilter(f, inT, setType)
->>>>>>> b8b58801
-    }
-  }
-
+    }
+  }
+ƒ
   private def getInTFromArgs(call: FunCall, setType: Boolean): Type = {
     if (call.args.isEmpty) {
       NoType
