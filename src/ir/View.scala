--- conflicted
+++ resolved
@@ -107,15 +107,12 @@
 
 }
 
-<<<<<<< HEAD
 class MatrixView(val elemT: Type, override val operation: Operation) extends View(operation) {
   def access(idx: ArithExpr, idy: ArithExpr): View = {
     val ma = new MatrixAccess(this, idx,idy)
     View(elemT, ma)
   }
 }
-=======
->>>>>>> b8b58801
 
 class TupleView(val tupleType: TupleType, override val operation: Operation) extends View(operation) {
 
@@ -270,12 +267,8 @@
 
         val innerView = createView(call.f.f.body, newF)
         new ArrayView(Type.getElemT(call.t), new ArrayCreation(innerView, Type.getLength(call.t), call.loopVar))
-<<<<<<< HEAD
         new MatrixView(Type.getElemT(call.t), new MatrixCreation(innerView, Type.getWidth(call.t), Type.getHeight(call.t), call.loopVar))
-      case _ => throw new IllegalArgumentException("PANIC")
-=======
-      case _ => throw new IllegalArgumentException("PANIC " + argView.getClass)
->>>>>>> b8b58801
+        case _ => throw new IllegalArgumentException("PANIC " + argView.getClass)
     }
   }
 
