--- conflicted
+++ resolved
@@ -256,12 +256,7 @@
       case g: Gather =>           allocGather(g, numGlb, numLcl, numPvt, inMem, outputMem)
       case s: Scatter =>          allocScatter(s, numGlb, numLcl, numPvt, inMem, outputMem)
 
-<<<<<<< HEAD
-      case it: Iterate =>         allocIterate(it, call.asInstanceOf[IterateCall], numGlb, numLcl, inMem)
-      case ch: ConcreteHead =>      allocConcreteHead(call.asInstanceOf[ConcreteHeadCall], maxGlbOutSize, maxLclOutSize, call.t, inMem, outputMem)
-=======
       case it: Iterate =>         allocIterate(it, call.asInstanceOf[IterateCall], numGlb, numLcl, numPvt, inMem)
->>>>>>> c542b2f9
 
       case Split(_) | Join() | ReorderStride(_) | asVector(_) |
            asScalar() | Transpose() | Unzip() | TransposeW() | Barrier() | Group(_,_,_) =>
@@ -315,31 +310,15 @@
     alloc(am.f.body, numGlb * maxLen, numLcl, numPvt, outputMem)
   }
 
-<<<<<<< HEAD
-  private def allocMapLcl(am: AbstractMap, numGlb: ArithExpr, numLcl: ArithExpr,
-=======
-
   private def allocMapLcl(am: AbstractMap, numGlb: ArithExpr, numLcl: ArithExpr, numPvt: ArithExpr,
->>>>>>> c542b2f9
                           inMem: OpenCLMemory, outputMem: OpenCLMemory, maxLen: ArithExpr): OpenCLMemory = {
     if (am.f.params.length != 1) throw new NumberOfArgumentsException
     am.f.params(0).mem = inMem
     alloc(am.f.body, numGlb * maxLen, numLcl * maxLen, numPvt , outputMem)
   }
 
-<<<<<<< HEAD
-  private def allocMapMatrix(am: AbstractMap, numGlb: ArithExpr, numLcl: ArithExpr,
-                          inMem: OpenCLMemory, outputMem: OpenCLMemory, maxLen: ArithExpr): OpenCLMemory = {
-    if (am.f.params.length != 1) throw new NumberOfArgumentsException
-    am.f.params(0).mem = inMem
-    alloc(am.f.body, numGlb * maxLen, numLcl * maxLen, outputMem)
-  }
-
-  private def allocReduce(r: AbstractPartRed, numGlb: ArithExpr, numLcl: ArithExpr, inMem: OpenCLMemory, outputMem: OpenCLMemory): OpenCLMemory = {
-=======
   private def allocReduce(r: AbstractPartRed, numGlb: ArithExpr, numLcl: ArithExpr, numPvt: ArithExpr,
                           inMem: OpenCLMemory, outputMem: OpenCLMemory): OpenCLMemory = {
->>>>>>> c542b2f9
     inMem match {
       case coll: OpenCLMemoryCollection =>
         if (coll.subMemories.length != 2) throw new NumberOfArgumentsException
@@ -353,107 +332,8 @@
     }
   }
 
-<<<<<<< HEAD
-    private def allocConcreteHead(h: ConcreteHeadCall, maxGlbOutSize: ArithExpr, maxLclOutSize: ArithExpr, outT: Type, inMem: OpenCLMemory, outputMem: OpenCLMemory) : OpenCLMemory = {
-      if (h.f.params.length != 1) throw new NumberOfArgumentsException
-      h.f.params(0).mem = inMem
-  //    h.args(0).mem
-      if (outputMem == OpenCLNullMemory) {
-        val addressSpace =
-          if (!inMem.isInstanceOf[OpenCLMemoryCollection]) {
-            inMem.addressSpace
-          } else {
-            val coll = inMem match {
-              case coll: OpenCLMemoryCollection => coll
-            }
-            coll.findCommonAddressSpace()
-          }
-
-        outT match {
-          // TODO: could maybe allocated in private memory (need to change slightly the allocator and add toPrivate)
-          case ScalarType(_, _) | VectorType(_, _) =>
-            allocMemory(maxGlbOutSize, maxLclOutSize, addressSpace)
-
-          case _ =>
-            allocMemory(maxGlbOutSize, maxLclOutSize, addressSpace)
-        }
-      } else {
-        outputMem
-      }
-    }
-
-//  private def allocHead(h: HeadCall, maxGlbOutSize: ArithExpr, maxLclOutSize: ArithExpr, outT: Type, inMem: OpenCLMemory, outputMem: OpenCLMemory) : OpenCLMemory = {
-//    if (h.f.params.length != 1) throw new NumberOfArgumentsException
-//    h.f.params(0).mem = inMem
-////    h.args(0).mem
-//    if (outputMem == OpenCLNullMemory) {
-//      val addressSpace =
-//        if (!inMem.isInstanceOf[OpenCLMemoryCollection]) {
-//          inMem.addressSpace
-//        } else {
-//          val coll = inMem match {
-//            case coll: OpenCLMemoryCollection => coll
-//          }
-//          coll.findCommonAddressSpace()
-//        }
-//
-//      outT match {
-//        // TODO: could maybe allocated in private memory (need to change slightly the allocator and add toPrivate)
-//        case ScalarType(_, _) | VectorType(_, _) =>
-//          allocMemory(maxGlbOutSize, maxLclOutSize, addressSpace)
-//
-//        case _ =>
-//          allocMemory(maxGlbOutSize, maxLclOutSize, addressSpace)
-//      }
-//    } else {
-//      outputMem
-//    }
-//  }
-
-//  private def allocTail(t: TailCall, maxGlbOutSize: ArithExpr, maxLclOutSize: ArithExpr, outT: Type, inMem: OpenCLMemory, outputMem: OpenCLMemory) : OpenCLMemory = {
-//    if (t.f.params.length!=1) throw new NumberOfArgumentsException
-//    t.f.params(0).mem = inMem
-//    if (outputMem == OpenCLNullMemory) {
-//      val addressSpace =
-//        if (!inMem.isInstanceOf[OpenCLMemoryCollection]) {
-//          inMem.addressSpace
-//        } else {
-//          val coll = inMem match {
-//            case coll: OpenCLMemoryCollection => coll
-//          }
-//          coll.findCommonAddressSpace()
-//        }
-//
-//      outT match {
-//        // TODO: could maybe allocated in private memory (need to change slightly the allocator and add toPrivate)
-//        case ScalarType(_, _) | VectorType(_, _) =>
-//          allocMemory(maxGlbOutSize, maxLclOutSize, addressSpace)
-//
-//        case _ =>
-//          allocMemory(maxGlbOutSize, maxLclOutSize, addressSpace)
-//      }
-//    } else {
-//      outputMem
-//    }
-//  }
-
-//  private def allocHead(h: Head, numGlb: ArithExpr, numLcl: ArithExpr, inMem: OpenCLMemory, outputMem: OpenCLMemory): OpenCLMemory = {
-//    if (h.f.params.length != 1) throw new NumberOfArgumentsException
-//    h.f.params(0).mem = inMem
-//    alloc(h.f.body, numGlb, numLcl, outputMem)
-//  }
-//
-//  private def allocTail(t: Tail, numGlb: ArithExpr, numLcl: ArithExpr, inMem: OpenCLMemory, outputMem: OpenCLMemory): OpenCLMemory = {
-//    if (t.f.params.length != 1) throw new NumberOfArgumentsException
-//    t.f.params(0).mem = inMem
-//    alloc(t.f.body, numGlb, numLcl, outputMem)
-//  }
-
-  private def allocGather(g: Gather, numGlb: ArithExpr, numLcl: ArithExpr, inMem: OpenCLMemory, outputMem: OpenCLMemory): OpenCLMemory = {
-=======
   private def allocGather(g: Gather, numGlb: ArithExpr, numLcl: ArithExpr, numPvt: ArithExpr,
                           inMem: OpenCLMemory, outputMem: OpenCLMemory): OpenCLMemory = {
->>>>>>> c542b2f9
     if (g.f.params.length != 1) throw new NumberOfArgumentsException
     g.f.params(0).mem = inMem
     alloc(g.f.body, numGlb, numLcl, numPvt, outputMem)
