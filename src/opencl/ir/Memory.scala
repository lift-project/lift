package opencl.ir

import scala.collection.mutable

import ir._
import ir.FunCall

/** represents OpenCL address spaces either: local or global; UndefAddressSpace should be used in case of errors */
abstract class OpenCLAddressSpace

object LocalMemory extends OpenCLAddressSpace {
  override def toString = "local"
}

object GlobalMemory extends OpenCLAddressSpace {
  override def toString = "global"
}

// TODO: This currently is used only for scalar values!!!
object PrivateMemory extends OpenCLAddressSpace {
  override def toString = "private"
}

object UndefAddressSpace extends OpenCLAddressSpace

/** Represents memory in OpenCL as a raw collection of bytes allocated in an OpenCL address space.
  *
  * @constructor Create a new OpenCLMemory object
  * @param variable The variable associated with the memory
  * @param size The size of the memory as numbers bytes
  * @param addressSpace The address space where the memory has been allocated
  */
class OpenCLMemory(var variable: Var, val size: ArithExpr, val addressSpace: OpenCLAddressSpace) extends Memory {

  // size cannot be 0 unless it is the null memory
  try {
    if (size.eval() == 0)
      throw new IllegalArgumentException
  } catch {
    case _: NotEvaluableException => // nothing to do
    case e: Exception => throw e
  }

  // noe type variable allowed in the size
  if (TypeVar.getTypeVars(size).nonEmpty)
    throw new IllegalArgumentException

  /** Debug output */
  override def toString: String = {
    this match {
      case coll: OpenCLMemoryCollection =>
        "coll(" + coll.subMemories.map(_.toString).reduce(_ + ", " + _) + " | " + coll.addressSpace + ")"
      case _ =>
        "size: " + size + "; addressspace: " + addressSpace
    }
  }
}

class OpenCLSubMemory(parent: OpenCLMemory, size: ArithExpr, accessFun: (ArithExpr) => ArithExpr)
  extends OpenCLMemory(parent.variable, size, parent.addressSpace)

class OpenCLMemoryCollection(val subMemories: Array[OpenCLMemory], override val addressSpace: OpenCLAddressSpace)
  extends OpenCLMemory(Var("Tuple"), subMemories.map(_.size).reduce(_+_), addressSpace) {

  def findCommonAddressSpace(): OpenCLAddressSpace = {
    // try to find common address space which is not the private memory ...
    val noPrivateMem = this.subMemories.filterNot(_.addressSpace == PrivateMemory)
    assert(noPrivateMem.nonEmpty)

    val addessSpaces = noPrivateMem.map({
      case coll: OpenCLMemoryCollection => coll.findCommonAddressSpace()
      case m: OpenCLMemory => m.addressSpace
    })

    if (addessSpaces.forall(_ == addessSpaces(0))) {
      addessSpaces(0)
    } else {
      throw new IllegalArgumentException("Could not determine common addressSpace")
    }
  }
}

object OpenCLMemoryCollection {
  def apply(addressSpace : OpenCLAddressSpace, subMemories: OpenCLMemory*) =
    new OpenCLMemoryCollection(Array(subMemories:_*), addressSpace)
}

// Allocate memory globally
class GlobalAllocator {

}
/** Represents the NULL OpenCL memory object */
object OpenCLNullMemory extends OpenCLMemory(Var("NULL"), Cst(-1), UndefAddressSpace)


object OpenCLMemory {

  def apply(variable: Var, size: ArithExpr, addressSpace: OpenCLAddressSpace): OpenCLMemory = {
    new OpenCLMemory(variable, size, addressSpace)
  }

  def getMaxSizeInBytes(t: Type): ArithExpr = {
    ArithExpr.max(getSizeInBytes(t))
  }

  private def getSizeInBytes(t: Type): ArithExpr = {
    ExprSimplifier.simplify(
      t match {
        case st: ScalarType => st.size
        case vt: VectorType => vt.len * getSizeInBytes(vt.scalarT)
        case at: ArrayType => at.len * getSizeInBytes(at.elemT)
        case mt: MatrixType => mt.dx * mt.dy * getSizeInBytes(mt.elemT)
        case tt: TupleType => tt.elemsT.map(getSizeInBytes).reduce(_ + _)
        case _ => throw new TypeException(t, "??")
      }
    )
  }

  def asOpenCLMemory(m: Memory): OpenCLMemory = {
    m match {
      case oclm: OpenCLMemory => oclm
      case UnallocatedMemory => OpenCLNullMemory
      case _ => throw new IllegalArgumentException
    }
  }

  /** Return newly allocated memory based on the given sizes and the address space of the input memory
    *
    * @param glbOutSize Size in bytes to allocate in global memory
    * @param lclOutSize Size in bytes to allocate in local memory
    * @param addressSpace Address space for allocation
    * @return The newly allocated memory object
    */
  def allocMemory(glbOutSize: ArithExpr, lclOutSize: ArithExpr,
                  addressSpace: OpenCLAddressSpace): OpenCLMemory = {
    assert(addressSpace != UndefAddressSpace)

    addressSpace match {
      case GlobalMemory => allocGlobalMemory(glbOutSize)
      case LocalMemory => allocLocalMemory(lclOutSize)
    }
  }

  //** Return newly allocated global memory */
  def allocGlobalMemory(glbOutSize: ArithExpr): OpenCLMemory = {
    OpenCLMemory(Var(ContinousRange(Cst(0), glbOutSize)), glbOutSize, GlobalMemory)
  }

  //** Return newly allocated local memory */
  def allocLocalMemory(lclOutSize: ArithExpr): OpenCLMemory = {
    OpenCLMemory(Var(ContinousRange(Cst(0), lclOutSize)), lclOutSize, LocalMemory)
  }

  def allocPrivateMemory(size: ArithExpr): OpenCLMemory = {
    OpenCLMemory(Var(ContinousRange(Cst(0), size)), size, PrivateMemory)
  }

  /** Allocate OpenCLMemory objects for a given Fun f
    *
    * @param expr The expression for which memory should be allocated
    * @param numGlb Number of ...
    * @param numLcl Number of ..
    * @param outputMem The OpenCLMemory object to be used as output by f. Can be NULL then memory will be allocated.
    * @return The OpenCLMemory used as output by f
    */
  def alloc(expr: Expr, numGlb: ArithExpr = 1, numLcl: ArithExpr = 1,
            outputMem: OpenCLMemory = OpenCLNullMemory): OpenCLMemory = {

    val result = expr match {
      case v: Value => allocValue(v)
      case p: Param => allocParam(p)
      case call: FunCall => allocFunCall(call, numGlb, numLcl, outputMem)
    }
    // set the output
    assert(result != OpenCLNullMemory)
    expr.mem = result

    // finally return the output
    result
  }

  private def allocValue(v: Value): OpenCLMemory = {
    if (v.mem != UnallocatedMemory) {
      OpenCLMemory.asOpenCLMemory(v.mem)
    } else {
      allocPrivateMemory(getSizeInBytes(v.t))
    }
  }

  private def getMemAtIndex(mem: Memory, index: Int): OpenCLMemory = {
    mem match {
      case coll: OpenCLMemoryCollection =>
        assert(index < coll.subMemories.length)
        coll.subMemories(index)
      case _ => throw new IllegalArgumentException("PANIC")
    }
  }

  private def allocParam(param: Param): OpenCLMemory = {
    val res = param match {
      case pr: ParamReference =>
        if (pr.p.mem == UnallocatedMemory) throw new IllegalArgumentException("PANIC!")
        getMemAtIndex(pr.p.mem, pr.i)
      case vp: VectorParam =>
        if (vp.p.mem == UnallocatedMemory) throw new IllegalArgumentException("PANIC!")
        vp.p.mem
      case p: Param =>
        if (param.mem == UnallocatedMemory) throw new IllegalArgumentException("PANIC!")
        p.mem
    }

    OpenCLMemory.asOpenCLMemory(res)
  }

  private def allocFunCall(call: FunCall, numGlb: ArithExpr, numLcl: ArithExpr,
                           outputMem: OpenCLMemory): OpenCLMemory = {
    // get the input memory of f from the input arguments
    val inMem = getInMFromArgs(call, numGlb, numLcl)

    // size in bytes necessary to hold the result of f in global and local memory
    val maxGlbOutSize = getMaxSizeInBytes(call.t) * numGlb
    val maxLclOutSize = getMaxSizeInBytes(call.t) * numLcl

    // maximum length of the output array
    val maxLen = ArithExpr.max(Type.getLength(call.t))

    // determine the output memory based on the type of f ...
    call.f match {

      case l: Lambda =>           allocLambda(l, call, numGlb, numLcl, inMem, outputMem)

      case MapGlb(_, _) |MapWrg(_,_)
                               => allocMapGlb(call.f.asInstanceOf[AbstractMap], numGlb, numLcl, inMem, outputMem, maxLen)
      case MapLcl(_,_) | MapWarp(_)| MapLane(_) | MapSeq(_)
                               => allocMapLcl(call.f.asInstanceOf[AbstractMap], numGlb, numLcl, inMem, outputMem, maxLen)

      case MapMatrix(_,_) => allocMapMatrix(call.f.asInstanceOf[AbstractMap] ,numGlb, numLcl, inMem, outputMem, maxLen)
      case r: AbstractPartRed =>  allocReduce(r, numGlb, numLcl, inMem, outputMem)

      case cf: CompFunDef =>      allocCompFunDef(cf, numGlb, numLcl, inMem)

      case z: Zip =>              allocZip(z, numGlb, numLcl, inMem)
      case f: Filter =>           allocFilter(f, numGlb, numLcl, inMem)

      case tg: toGlobal =>        allocToGlobal(tg,   numGlb, numLcl, inMem, outputMem, maxGlbOutSize)
      case tl: toLocal =>         allocToLocal(tl,    numGlb, numLcl, inMem, outputMem, maxLclOutSize)

      case g: Gather =>           allocGather(g, numGlb, numLcl, inMem, outputMem)
      case s: Scatter =>          allocScatter(s, numGlb, numLcl, inMem, outputMem)

      case it: Iterate =>         allocIterate(it, call.asInstanceOf[IterateCall], numGlb, numLcl, inMem)

<<<<<<< HEAD
      case dw: DropLeftSeq =>    allocDropLeftSeq(dw, numGlb, numLcl, inMem, outputMem)
      case lss: LinearSearchSeq => allocLinearSearchSeq(lss, numGlb, numLcl, inMem, outputMem)

      case Split(_) | SplitDim2(_) | Join() | JoinDim2() | ReorderStride() | asVector(_) | asScalar() | Transpose() | Swap() | Unzip()  =>
=======
      case Split(_) | SplitDim2(_) | Join() | JoinDim2() | ReorderStride(_) | asVector(_) | asScalar() | Transpose() | Swap() | Unzip() =>
>>>>>>> b8b58801
        inMem
      case uf: UserFunDef =>
        allocUserFun(maxGlbOutSize, maxLclOutSize, outputMem, call.t, inMem)

    }
  }

  private def getInMFromArgs(call: FunCall, numGlb: ArithExpr, numLcl: ArithExpr): OpenCLMemory = {
    if (call.args.isEmpty) {
      OpenCLNullMemory
    } else if (call.args.length == 1) {
      alloc(call.args(0), numGlb, numLcl)
    } else {
      val mems = call.args.map(alloc(_, numGlb, numLcl))

      call.f match {
        // TODO: not sure if this is necessary!!
        case r: AbstractPartRed =>
          if (mems.length != 2) throw new NumberOfArgumentsException
          OpenCLMemoryCollection(mems(1).addressSpace, mems: _*)

        case _ =>
          OpenCLMemoryCollection(UndefAddressSpace, mems: _*)
      }
    }
  }

  private def allocLambda(l: Lambda, call: FunCall, numGlb: ArithExpr, numLcl: ArithExpr, inMem: OpenCLMemory, outputMem: OpenCLMemory): OpenCLMemory = {
    assert(call.args.nonEmpty)
    if (call.args.length == 1) {
      if (l.params.length != 1) throw new NumberOfArgumentsException
      l.params(0).mem = inMem
    } else {
      val coll = inMem match { case coll: OpenCLMemoryCollection => coll}
      if (l.params.length != coll.subMemories.length) throw new NumberOfArgumentsException

      (l.params zip coll.subMemories).map({case (p, m) => p.mem = m})
    }
    alloc(l.body, numGlb, numLcl, outputMem)
  }

  private def allocMapGlb(am: AbstractMap, numGlb: ArithExpr, numLcl: ArithExpr,
                          inMem: OpenCLMemory, outputMem: OpenCLMemory, maxLen: ArithExpr): OpenCLMemory = {
    if (am.f.params.length != 1) throw new NumberOfArgumentsException
    am.f.params(0).mem = inMem
    alloc(am.f.body, numGlb * maxLen, numLcl, outputMem)
  }

  private def allocMapLcl(am: AbstractMap, numGlb: ArithExpr, numLcl: ArithExpr,
                          inMem: OpenCLMemory, outputMem: OpenCLMemory, maxLen: ArithExpr): OpenCLMemory = {
    if (am.f.params.length != 1) throw new NumberOfArgumentsException
    am.f.params(0).mem = inMem
    alloc(am.f.body, numGlb * maxLen, numLcl * maxLen, outputMem)
  }

  private def allocMapMatrix(am: AbstractMap, numGlb: ArithExpr, numLcl: ArithExpr,
                          inMem: OpenCLMemory, outputMem: OpenCLMemory, maxLen: ArithExpr): OpenCLMemory = {
    if (am.f.params.length != 1) throw new NumberOfArgumentsException
    am.f.params(0).mem = inMem
    alloc(am.f.body, numGlb * maxLen, numLcl * maxLen, outputMem)
  }

  private def allocReduce(r: AbstractPartRed, numGlb: ArithExpr, numLcl: ArithExpr, inMem: OpenCLMemory, outputMem: OpenCLMemory): OpenCLMemory = {
    inMem match {
      case coll: OpenCLMemoryCollection =>
        if (coll.subMemories.length != 2) throw new NumberOfArgumentsException
        val initM = coll.subMemories(0)
        val elemM = coll.subMemories(1)
        if (r.f.params.length != 2) throw new NumberOfArgumentsException
        r.f.params(0).mem = initM
        r.f.params(1).mem = elemM
        alloc(r.f.body, numGlb, numLcl, outputMem)
      case _ => throw new IllegalArgumentException("PANIC")
    }
  }
  private def allocLinearSearchSeq(ls: LinearSearchSeq, numGlb: ArithExpr, numLcl: ArithExpr, inMem: OpenCLMemory, outputMem: OpenCLMemory): OpenCLMemory = {
    inMem match {
      case coll: OpenCLMemoryCollection =>
        if (coll.subMemories.length != 2) throw new NumberOfArgumentsException
        val initM = coll.subMemories(0)
        val elemM = coll.subMemories(1)
        if (ls.f.params.length != 2) throw new NumberOfArgumentsException
        ls.f.params(0).mem = initM
        ls.f.params(1).mem = elemM
        alloc(ls.f.body, numGlb, numLcl, outputMem)
      case _ => throw new IllegalArgumentException("PANIC")
    }
  }

  private def allocGather(g: Gather, numGlb: ArithExpr, numLcl: ArithExpr, inMem: OpenCLMemory, outputMem: OpenCLMemory): OpenCLMemory = {
    if (g.f.params.length != 1) throw new NumberOfArgumentsException
    g.f.params(0).mem = inMem
    alloc(g.f.body, numGlb, numLcl, outputMem)
  }

  private def allocScatter(s: Scatter, numGlb: ArithExpr, numLcl: ArithExpr, inMem: OpenCLMemory, outputMem: OpenCLMemory): OpenCLMemory = {
    if (s.f.params.length != 1) throw new NumberOfArgumentsException
    s.f.params(0).mem = inMem
    alloc(s.f.body, numGlb, numLcl, outputMem)
  }

  //temporary allocDropLeft call, shouldn't actually need to allocate anything...
  private def allocDropLeftSeq(dw: DropLeftSeq, numGlb: ArithExpr, numLcl: ArithExpr, inMem: OpenCLMemory, outputMem: OpenCLMemory): OpenCLMemory = {
    if (dw.f.params.length != 1) throw new NumberOfArgumentsException
    dw.f.params(0).mem = inMem
    alloc(dw.f.body, numGlb, numLcl, outputMem)
  }

  private def allocToGlobal(tg: toGlobal, numGlb: ArithExpr, numLcl: ArithExpr,
                            inMem: OpenCLMemory, outputMem: OpenCLMemory, maxGlbOutSize: ArithExpr): OpenCLMemory = {
    if (tg.f.params.length != 1) throw new NumberOfArgumentsException
    tg.f.params(0).mem = inMem

    val mem = if (outputMem == OpenCLNullMemory || outputMem.addressSpace != GlobalMemory) {
      allocGlobalMemory(maxGlbOutSize)
    } else {
      outputMem
    }
    // ... recurs with fresh allocated 'mem' set as output
    alloc(tg.f.body, numGlb, numLcl, mem)
  }

  private def allocToLocal(tl: toLocal, numGlb: ArithExpr, numLcl: ArithExpr,
                           inMem: OpenCLMemory, outputMem: OpenCLMemory, maxLclOutSize: ArithExpr): OpenCLMemory = {
    if (tl.f.params.length != 1) throw new NumberOfArgumentsException
    tl.f.params(0).mem = inMem

    val mem = if (outputMem == OpenCLNullMemory || outputMem.addressSpace != LocalMemory) {
      allocLocalMemory(maxLclOutSize)
    } else {
      outputMem
    }
    // ... recurs with fresh allocated 'mem' set as output
    alloc(tl.f.body, numGlb, numLcl, mem)
  }

  private def allocCompFunDef(cf: CompFunDef, numGlb: ArithExpr, numLcl: ArithExpr,
                              inMem: OpenCLMemory): OpenCLMemory = {
    // combine the parameter of the first function to call with the type inferred from the argument

    cf.funs.foldRight(inMem)((f, mem) => {
      if (f.params.length != 1) throw new NumberOfArgumentsException
      f.params(0).mem = mem
      alloc(f.body, numGlb, numLcl)
    })
  }

  private def allocZip(z: Zip, numGlb: ArithExpr, numLcl: ArithExpr, inMem: OpenCLMemory): OpenCLMemory = {
    inMem match {
      case coll: OpenCLMemoryCollection =>
        if (coll.subMemories.length < 2) throw new NumberOfArgumentsException
        coll
      case _ => throw new IllegalArgumentException("PANIC")
    }
  }

  private def allocFilter(f: Filter, numGlb: ArithExpr, numLcl: ArithExpr, inMem: OpenCLMemory): OpenCLMemory = {
    inMem match {
      case coll: OpenCLMemoryCollection =>
        if (coll.subMemories.length != 2) throw new NumberOfArgumentsException
        coll.subMemories(0)
      case _ => throw new IllegalArgumentException("PANIC")
    }
  }

  private def allocIterate(it: Iterate, call: IterateCall, numGlb: ArithExpr, numLcl: ArithExpr,
                           inMem: OpenCLMemory): OpenCLMemory = {
    // get sizes in bytes necessary to hold the input and output of the function inside the iterate
    val inSize = getMaxSizeInBytes(call.argsType)
    val outSize = getMaxSizeInBytes(call.t)
    // get the max from those two
    val largestSize = ArithExpr.max(inSize, outSize)

    // create a swap buffer
    call.swapBuffer = allocMemory(largestSize, largestSize, inMem.addressSpace)

    // recurs to allocate memory for the function(s) inside
    if (it.f.params.length != 1) throw new NumberOfArgumentsException
    it.f.params(0).mem = inMem
    alloc(it.f.body, numGlb, numLcl)
  }

  private def allocUserFun(maxGlbOutSize: ArithExpr, maxLclOutSize: ArithExpr,
                           outputMem: OpenCLMemory, outT: Type, inputMem: OpenCLMemory): OpenCLMemory = {
    if (outputMem == OpenCLNullMemory) {
      val addressSpace =
        if (!inputMem.isInstanceOf[OpenCLMemoryCollection]) {
          inputMem.addressSpace
        } else {
          val coll = inputMem match {
            case coll: OpenCLMemoryCollection => coll
          }
          coll.findCommonAddressSpace()
        }

      outT match {

        // TODO: could maybe allocated in private memory (need to change slightly the allocator and add toPrivate)
        case ScalarType(_, _) | VectorType(_, _) =>
          allocMemory(maxGlbOutSize, maxLclOutSize, addressSpace)

        case _ =>
          allocMemory(maxGlbOutSize, maxLclOutSize, addressSpace)
      }
    } else {
      outputMem
    }
  }

}

/** Represents an OpenCLMemory object combined with a type.
  *
  * @constructor Create a new TypedOpenCLMemory object
  * @param mem The underlying memory object
  * @param t The type associated with the memory object
  */
case class TypedOpenCLMemory(mem: OpenCLMemory, t: Type) {
  override def toString = "(" + mem.toString +"; " + t.toString + ")"
}

object TypedOpenCLMemory {
  def apply(mem: Memory, t: Type) = new TypedOpenCLMemory(OpenCLMemory.asOpenCLMemory(mem), t)

  /** Gathers all allocated memory objects of the given Fun f.
    *
    * @param expr Expression for witch the allocated memory objects should be gathered.
    * @return All memory objects which have been allocated for f.
    */
  def getAllocatedMemory(expr: Expr, params: Array[Param]): Array[TypedOpenCLMemory] = {

    // recursively visit all functions and collect input and output (and swap buffer for the iterate)
    val result = Expr.visit(Array[TypedOpenCLMemory]())(expr, (exp, arr) =>
      exp match {
        case call: FunCall =>
          call.f match {
            case it: Iterate =>
              val fIter = call.asInstanceOf[IterateCall]
              arr :+
              TypedOpenCLMemory(fIter.arg.mem, fIter.arg.t) :+
              TypedOpenCLMemory(fIter.mem, fIter.t) :+
              TypedOpenCLMemory(fIter.swapBuffer, ArrayType(fIter.arg.t, ?))

            case r: AbstractPartRed =>
              // exclude the iniT (TODO: only if it is already allocated ...)

              val inMem = TypedOpenCLMemory( call.args(1).mem, call.args(1).t )

              arr :+ inMem :+ TypedOpenCLMemory(call.mem, call.t)

            case z: Zip => arr ++ call.args.map( e => TypedOpenCLMemory(e.mem, e.t) )

            case f: Filter => arr ++ call.args.map( e => TypedOpenCLMemory(e.mem, e.t))

            case _ => arr :+ TypedOpenCLMemory(call.argsMemory, call.argsType) :+ TypedOpenCLMemory(call.mem, call.t)
          }
        case p: Param => arr :+ TypedOpenCLMemory(p.mem, p.t)
        case v: Value => arr
      })

    val resultWithoutCollections = result.map(tm => tm.mem match {
      case coll: OpenCLMemoryCollection =>
        coll.subMemories.zipWithIndex.map({ case (m, i) => TypedOpenCLMemory(m, Type.getTypeAtIndex(tm.t, i))}).toArray
      case ocl: OpenCLMemory => Array(tm)
    }).flatten

    val seen = mutable.HashSet[OpenCLMemory]()
    // remove null memory and duplicates while preserving the original order
    resultWithoutCollections.foldLeft(Array[TypedOpenCLMemory]())( (arr, mem) => {
      val m = mem.mem
      if (   seen.contains(m)
          || m == OpenCLNullMemory
          || m.isInstanceOf[OpenCLMemoryCollection]

          // m is in private memory but not an parameter => trow away
          || (   m.addressSpace == PrivateMemory
              && params.find(p => p.mem == m) == None)) {
        arr
      } else {
        seen += m
        arr :+ mem
      }
    })
  }
}<|MERGE_RESOLUTION|>--- conflicted
+++ resolved
@@ -250,14 +250,9 @@
 
       case it: Iterate =>         allocIterate(it, call.asInstanceOf[IterateCall], numGlb, numLcl, inMem)
 
-<<<<<<< HEAD
-      case dw: DropLeftSeq =>    allocDropLeftSeq(dw, numGlb, numLcl, inMem, outputMem)
+case dw: DropLeftSeq =>    allocDropLeftSeq(dw, numGlb, numLcl, inMem, outputMem)
       case lss: LinearSearchSeq => allocLinearSearchSeq(lss, numGlb, numLcl, inMem, outputMem)
-
-      case Split(_) | SplitDim2(_) | Join() | JoinDim2() | ReorderStride() | asVector(_) | asScalar() | Transpose() | Swap() | Unzip()  =>
-=======
       case Split(_) | SplitDim2(_) | Join() | JoinDim2() | ReorderStride(_) | asVector(_) | asScalar() | Transpose() | Swap() | Unzip() =>
->>>>>>> b8b58801
         inMem
       case uf: UserFunDef =>
         allocUserFun(maxGlbOutSize, maxLclOutSize, outputMem, call.t, inMem)
