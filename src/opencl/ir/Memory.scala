package opencl.ir

import arithmetic._

import scala.collection.mutable

import ir._
import ir.FunCall

/** Represents OpenCL address spaces either: local or global; UndefAddressSpace should be used in case of errors */
abstract class OpenCLAddressSpace

object LocalMemory extends OpenCLAddressSpace {
  override def toString = "local"
}

object GlobalMemory extends OpenCLAddressSpace {
  override def toString = "global"
}

// TODO: This currently is used only for scalar values!!!
object PrivateMemory extends OpenCLAddressSpace {
  override def toString = "private"
}

object UndefAddressSpace extends OpenCLAddressSpace

/** Represents memory in OpenCL as a raw collection of bytes allocated in an OpenCL address space.
  *
  * @constructor Create a new OpenCLMemory object
  * @param variable The variable associated with the memory
  * @param size The size of the memory as numbers bytes
  * @param addressSpace The address space where the memory has been allocated
  */
class OpenCLMemory(var variable: Var, val size: ArithExpr, val addressSpace: OpenCLAddressSpace) extends Memory {

  // size cannot be 0 unless it is the null memory
  try {
    if (size.eval() == 0)
      throw new IllegalArgumentException
  } catch {
    case _: NotEvaluableException => // nothing to do
    case e: Exception => throw e
  }

  // noe type variable allowed in the size
  if (TypeVar.getTypeVars(size).nonEmpty)
    throw new IllegalArgumentException

  /** Debug output */
  override def toString: String = {
    this match {
      case coll: OpenCLMemoryCollection =>
        "coll(" + coll.subMemories.map(_.toString).reduce(_ + ", " + _) + " | " + coll.addressSpace + ")"
      case _ =>
        "size: " + size + "; addressspace: " + addressSpace
    }
  }
}

class OpenCLSubMemory(parent: OpenCLMemory, size: ArithExpr, accessFun: (ArithExpr) => ArithExpr)
  extends OpenCLMemory(parent.variable, size, parent.addressSpace)

class OpenCLMemoryCollection(val subMemories: Array[OpenCLMemory], override val addressSpace: OpenCLAddressSpace)
  extends OpenCLMemory(Var("Tuple"), subMemories.map(_.size).reduce(_+_), addressSpace) {

  def findCommonAddressSpace(): OpenCLAddressSpace = {
    // try to find common address space which is not the private memory ...
    val noPrivateMem = this.subMemories.filterNot(_.addressSpace == PrivateMemory)
    assert(noPrivateMem.nonEmpty)

    val addessSpaces = noPrivateMem.map({
      case coll: OpenCLMemoryCollection => coll.findCommonAddressSpace()
      case m: OpenCLMemory => m.addressSpace
    })

    if (addessSpaces.forall(_ == addessSpaces(0))) {
      addessSpaces(0)
    } else {
      throw new IllegalArgumentException("Could not determine common addressSpace")
    }
  }
}

object OpenCLMemoryCollection {
  def apply(addressSpace : OpenCLAddressSpace, subMemories: OpenCLMemory*) =
    new OpenCLMemoryCollection(Array(subMemories:_*), addressSpace)
}

// Allocate memory globally
class GlobalAllocator {

}
/** Represents the NULL OpenCL memory object */
object OpenCLNullMemory extends OpenCLMemory(Var("NULL"), Cst(-1), UndefAddressSpace)


object OpenCLMemory {

  def apply(variable: Var, size: ArithExpr, addressSpace: OpenCLAddressSpace): OpenCLMemory = {
    new OpenCLMemory(variable, size, addressSpace)
  }

  def getMaxSizeInBytes(t: Type): ArithExpr = {
    ArithExpr.max(getSizeInBytes(t))
  }

  private def getSizeInBytes(t: Type): ArithExpr = {
    ExprSimplifier.simplify(
      t match {
        case st: ScalarType => st.size
        case vt: VectorType => vt.len * getSizeInBytes(vt.scalarT)
        case at: ArrayType => at.len * getSizeInBytes(at.elemT)
        case mt: MatrixType => mt.dx * mt.dy * getSizeInBytes(mt.elemT)
        case tt: TupleType => tt.elemsT.map(getSizeInBytes).reduce(_ + _)
        case _ => throw new TypeException(t, "??")
      }
    )
  }

  def asOpenCLMemory(m: Memory): OpenCLMemory = {
    m match {
      case oclm: OpenCLMemory => oclm
      case UnallocatedMemory => OpenCLNullMemory
      case _ => throw new IllegalArgumentException
    }
  }

  /** Return newly allocated memory based on the given sizes and the address space of the input memory
    *
    * @param glbOutSize Size in bytes to allocate in global memory
    * @param lclOutSize Size in bytes to allocate in local memory
    * @param addressSpace Address space for allocation
    * @return The newly allocated memory object
    */
  def allocMemory(glbOutSize: ArithExpr, lclOutSize: ArithExpr,
                  addressSpace: OpenCLAddressSpace): OpenCLMemory = {
    assert(addressSpace != UndefAddressSpace)

    addressSpace match {
      case GlobalMemory => allocGlobalMemory(glbOutSize)
      case LocalMemory => allocLocalMemory(lclOutSize)
      case PrivateMemory => allocPrivateMemory(4)
    }
  }

  //** Return newly allocated global memory */
  def allocGlobalMemory(glbOutSize: ArithExpr): OpenCLMemory = {
    OpenCLMemory(Var(ContinuousRange(Cst(0), glbOutSize)), glbOutSize, GlobalMemory)
  }

  //** Return newly allocated local memory */
  def allocLocalMemory(lclOutSize: ArithExpr): OpenCLMemory = {
    OpenCLMemory(Var(ContinuousRange(Cst(0), lclOutSize)), lclOutSize, LocalMemory)
  }

  def allocPrivateMemory(size: ArithExpr): OpenCLMemory = {
    OpenCLMemory(Var(ContinuousRange(Cst(0), size)), size, PrivateMemory)
  }

  /** Allocate OpenCLMemory objects for a given Fun f
    *
    * @param expr The expression for which memory should be allocated
    * @param numGlb Number of ...
    * @param numLcl Number of ..
    * @param outputMem The OpenCLMemory object to be used as output by f. Can be NULL then memory will be allocated.
    * @return The OpenCLMemory used as output by f
    */
  def alloc(expr: Expr, numGlb: ArithExpr = 1, numLcl: ArithExpr = 1,
            outputMem: OpenCLMemory = OpenCLNullMemory): OpenCLMemory = {

    val result = expr match {
      case v: Value => allocValue(v)
      case p: Param => allocParam(p)
      case call: FunCall => allocFunCall(call, numGlb, numLcl, outputMem)
    }
    // set the output
    assert(result != OpenCLNullMemory)
    expr.mem = result

    // finally return the output
    result
  }

  private def allocValue(v: Value): OpenCLMemory = {
    if (v.mem != UnallocatedMemory) {
      OpenCLMemory.asOpenCLMemory(v.mem)
    } else {
      allocPrivateMemory(getSizeInBytes(v.t))
    }
  }

  private def getMemAtIndex(mem: Memory, index: Int): OpenCLMemory = {
    mem match {
      case coll: OpenCLMemoryCollection =>
        assert(index < coll.subMemories.length)
        coll.subMemories(index)
      case _ => throw new IllegalArgumentException("PANIC")
    }
  }

  private def allocParam(param: Param): OpenCLMemory = {
    val res = param match {
      case pr: ParamReference =>
        if (pr.p.mem == UnallocatedMemory) throw new IllegalArgumentException("PANIC!")
        getMemAtIndex(pr.p.mem, pr.i)
      case vp: VectorParam =>
        if (vp.p.mem == UnallocatedMemory) throw new IllegalArgumentException("PANIC!")
        vp.p.mem
      case p: Param =>
        if (p.mem == UnallocatedMemory) throw new IllegalArgumentException("PANIC!")
        p.mem
    }

    OpenCLMemory.asOpenCLMemory(res)
  }

  private def allocFunCall(call: FunCall, numGlb: ArithExpr, numLcl: ArithExpr,
                           outputMem: OpenCLMemory): OpenCLMemory = {
    // get the input memory of f from the input arguments
    val inMem = getInMFromArgs(call, numGlb, numLcl)

    // size in bytes necessary to hold the result of f in global and local memory
    val maxGlbOutSize = getMaxSizeInBytes(call.t) * numGlb
    val maxLclOutSize = getMaxSizeInBytes(call.t) * numLcl

    // maximum length of the output array
    val maxLen = ArithExpr.max(Type.getLength(call.t))

    // determine the output memory based on the type of f ...
    call.f match {

      case l: Lambda =>           allocLambda(l, call, numGlb, numLcl, inMem, outputMem)

      case MapGlb(_, _) |MapWrg(_,_) | Map(_)
                               => allocMapGlb(call.f.asInstanceOf[AbstractMap], numGlb, numLcl, inMem, outputMem, maxLen)
      case MapLcl(_,_) | MapWarp(_)| MapLane(_) | MapSeq(_)
                               => allocMapLcl(call.f.asInstanceOf[AbstractMap], numGlb, numLcl, inMem, outputMem, maxLen)

      case MapMatrix(_,_) => allocMapMatrix(call.f.asInstanceOf[AbstractMap] ,numGlb, numLcl, inMem, outputMem, maxLen)
      case r: AbstractPartRed =>  allocReduce(r, numGlb, numLcl, inMem, outputMem)

      case cf: CompFunDef =>      allocCompFunDef(cf, numGlb, numLcl, inMem, outputMem)

      case Zip(_) | Tuple(_) =>   allocZipTuple(inMem)
      case f: Filter =>           allocFilter(f, numGlb, numLcl, inMem)

      case tg: toGlobal =>        allocToGlobal(tg,   numGlb, numLcl, inMem, outputMem, maxGlbOutSize)
      case tl: toLocal =>         allocToLocal(tl,    numGlb, numLcl, inMem, outputMem, maxLclOutSize)

      case g: Gather =>           allocGather(g, numGlb, numLcl, inMem, outputMem)
      case s: Scatter =>          allocScatter(s, numGlb, numLcl, inMem, outputMem)

      case it: Iterate =>         allocIterate(it, call.asInstanceOf[IterateCall], numGlb, numLcl, inMem)
      case ifs: IterateFixedSize => allocIterateFixedSize(ifs, call.asInstanceOf[IterateFixedSizeCall], numGlb, numLcl, inMem)

<<<<<<< HEAD
      case h: Head =>             allocHead(call.asInstanceOf[HeadCall], maxGlbOutSize, maxLclOutSize, call.t, inMem, outputMem)

      case t: Tail =>             allocTail(call.asInstanceOf[TailCall], maxGlbOutSize, maxLclOutSize, call.t, inMem, outputMem)

      case dw: DropLeftSeq =>      allocDropLeftSeq(dw, numGlb, numLcl, inMem, outputMem)
      case lss: LinearSearchSeq => allocLinearSearchSeq(lss, numGlb, numLcl, inMem, outputMem)
      case Split(_) | SplitDim2(_) | Join() | JoinDim2() | ReorderStride(_) | asVector(_) | asScalar() | Transpose() | Swap() | Unzip() | TransposeW() | VTail() =>
=======
      case Split(_) | Join() | ReorderStride(_) | asVector(_) |
           asScalar() | Transpose() | Unzip() | TransposeW() | Barrier() | Group(_,_,_) =>
>>>>>>> fa882cac
        inMem
      case uf: UserFunDef =>
        allocUserFun(maxGlbOutSize, maxLclOutSize, outputMem, call.t, inMem)

    }
  }

  private def getInMFromArgs(call: FunCall, numGlb: ArithExpr, numLcl: ArithExpr): OpenCLMemory = {
    if (call.args.isEmpty) {
      OpenCLNullMemory
    } else if (call.args.length == 1) {
      alloc(call.args(0), numGlb, numLcl)
    } else {
      val mems = call.args.map(alloc(_, numGlb, numLcl))

      call.f match {
        // TODO: not sure if this is necessary!!
        case r: AbstractPartRed =>
          if (mems.length != 2) throw new NumberOfArgumentsException
          OpenCLMemoryCollection(mems(1).addressSpace, mems: _*)

        case _ =>
          OpenCLMemoryCollection(UndefAddressSpace, mems: _*)
      }
    }
  }

  private def allocLambda(l: Lambda, call: FunCall, numGlb: ArithExpr, numLcl: ArithExpr, inMem: OpenCLMemory, outputMem: OpenCLMemory): OpenCLMemory = {
    assert(call.args.nonEmpty)
    if (call.args.length == 1) {
      if (l.params.length != 1) throw new NumberOfArgumentsException
      l.params(0).mem = inMem
    } else {
      val coll = inMem match { case coll: OpenCLMemoryCollection => coll}
      if (l.params.length != coll.subMemories.length) throw new NumberOfArgumentsException

      (l.params zip coll.subMemories).foreach({case (p, m) => p.mem = m})
    }
    alloc(l.body, numGlb, numLcl, outputMem)
  }

  private def allocMapGlb(am: AbstractMap, numGlb: ArithExpr, numLcl: ArithExpr,
                          inMem: OpenCLMemory, outputMem: OpenCLMemory, maxLen: ArithExpr): OpenCLMemory = {
    if (am.f.params.length != 1) throw new NumberOfArgumentsException
    am.f.params(0).mem = inMem
    alloc(am.f.body, numGlb * maxLen, numLcl, outputMem)
  }

  private def allocMapLcl(am: AbstractMap, numGlb: ArithExpr, numLcl: ArithExpr,
                          inMem: OpenCLMemory, outputMem: OpenCLMemory, maxLen: ArithExpr): OpenCLMemory = {
    if (am.f.params.length != 1) throw new NumberOfArgumentsException
    am.f.params(0).mem = inMem
    alloc(am.f.body, numGlb * maxLen, numLcl * maxLen, outputMem)
  }

  private def allocMapMatrix(am: AbstractMap, numGlb: ArithExpr, numLcl: ArithExpr,
                          inMem: OpenCLMemory, outputMem: OpenCLMemory, maxLen: ArithExpr): OpenCLMemory = {
    if (am.f.params.length != 1) throw new NumberOfArgumentsException
    am.f.params(0).mem = inMem
    alloc(am.f.body, numGlb * maxLen, numLcl * maxLen, outputMem)
  }

  private def allocReduce(r: AbstractPartRed, numGlb: ArithExpr, numLcl: ArithExpr, inMem: OpenCLMemory, outputMem: OpenCLMemory): OpenCLMemory = {
    inMem match {
      case coll: OpenCLMemoryCollection =>
        if (coll.subMemories.length != 2) throw new NumberOfArgumentsException
        val initM = coll.subMemories(0)
        val elemM = coll.subMemories(1)
        if (r.f.params.length != 2) throw new NumberOfArgumentsException
        r.f.params(0).mem = initM
        r.f.params(1).mem = elemM
        alloc(r.f.body, numGlb, numLcl, initM)
      case _ => throw new IllegalArgumentException("PANIC")
    }
  }

  private def allocHead(h: HeadCall, maxGlbOutSize: ArithExpr, maxLclOutSize: ArithExpr, outT: Type, inMem: OpenCLMemory, outputMem: OpenCLMemory) : OpenCLMemory = {
    if (h.f.params.length != 1) throw new NumberOfArgumentsException
    h.f.params(0).mem = inMem
//    h.args(0).mem
    if (outputMem == OpenCLNullMemory) {
      val addressSpace =
        if (!inMem.isInstanceOf[OpenCLMemoryCollection]) {
          inMem.addressSpace
        } else {
          val coll = inMem match {
            case coll: OpenCLMemoryCollection => coll
          }
          coll.findCommonAddressSpace()
        }

      outT match {
        // TODO: could maybe allocated in private memory (need to change slightly the allocator and add toPrivate)
        case ScalarType(_, _) | VectorType(_, _) =>
          allocMemory(maxGlbOutSize, maxLclOutSize, addressSpace)

        case _ =>
          allocMemory(maxGlbOutSize, maxLclOutSize, addressSpace)
      }
    } else {
      outputMem
    }
  }

  private def allocTail(t: TailCall, maxGlbOutSize: ArithExpr, maxLclOutSize: ArithExpr, outT: Type, inMem: OpenCLMemory, outputMem: OpenCLMemory) : OpenCLMemory = {
    if (t.f.params.length!=1) throw new NumberOfArgumentsException
    t.f.params(0).mem = inMem
    if (outputMem == OpenCLNullMemory) {
      val addressSpace =
        if (!inMem.isInstanceOf[OpenCLMemoryCollection]) {
          inMem.addressSpace
        } else {
          val coll = inMem match {
            case coll: OpenCLMemoryCollection => coll
          }
          coll.findCommonAddressSpace()
        }

      outT match {
        // TODO: could maybe allocated in private memory (need to change slightly the allocator and add toPrivate)
        case ScalarType(_, _) | VectorType(_, _) =>
          allocMemory(maxGlbOutSize, maxLclOutSize, addressSpace)

        case _ =>
          allocMemory(maxGlbOutSize, maxLclOutSize, addressSpace)
      }
    } else {
      outputMem
    }
  }



  private def allocLinearSearchSeq(ls: LinearSearchSeq, numGlb: ArithExpr, numLcl: ArithExpr, inMem: OpenCLMemory, outputMem: OpenCLMemory): OpenCLMemory = {
    inMem match {
      case coll: OpenCLMemoryCollection =>
        if (coll.subMemories.length != 2) throw new NumberOfArgumentsException
        val initM = coll.subMemories(0)
        val elemM = coll.subMemories(1)
        if (ls.f.params.length != 2) throw new NumberOfArgumentsException
        ls.f.params(0).mem = initM
        ls.f.params(1).mem = elemM
        alloc(ls.f.body, numGlb, numLcl, outputMem)
      case _ => throw new IllegalArgumentException("PANIC")
    }
  }

  private def allocGather(g: Gather, numGlb: ArithExpr, numLcl: ArithExpr, inMem: OpenCLMemory, outputMem: OpenCLMemory): OpenCLMemory = {
    if (g.f.params.length != 1) throw new NumberOfArgumentsException
    g.f.params(0).mem = inMem
    alloc(g.f.body, numGlb, numLcl, outputMem)
  }

  private def allocScatter(s: Scatter, numGlb: ArithExpr, numLcl: ArithExpr, inMem: OpenCLMemory, outputMem: OpenCLMemory): OpenCLMemory = {
    if (s.f.params.length != 1) throw new NumberOfArgumentsException
    s.f.params(0).mem = inMem
    alloc(s.f.body, numGlb, numLcl, outputMem)
  }

  //temporary allocDropLeft call, shouldn't actually need to allocate anything...
  private def allocDropLeftSeq(dw: DropLeftSeq, numGlb: ArithExpr, numLcl: ArithExpr, inMem: OpenCLMemory, outputMem: OpenCLMemory): OpenCLMemory = {
    if (dw.f.params.length != 1) throw new NumberOfArgumentsException
    dw.f.params(0).mem = inMem
    alloc(dw.f.body, numGlb, numLcl, outputMem)
  }

  private def allocToGlobal(tg: toGlobal, numGlb: ArithExpr, numLcl: ArithExpr,
                            inMem: OpenCLMemory, outputMem: OpenCLMemory, maxGlbOutSize: ArithExpr): OpenCLMemory = {
    if (tg.f.params.length != 1) throw new NumberOfArgumentsException
    tg.f.params(0).mem = inMem

    val mem = if (outputMem == OpenCLNullMemory || outputMem.addressSpace != GlobalMemory) {
      allocGlobalMemory(maxGlbOutSize)
    } else {
      outputMem
    }
    // ... recurs with fresh allocated 'mem' set as output
    alloc(tg.f.body, numGlb, numLcl, mem)
  }

  private def allocToLocal(tl: toLocal, numGlb: ArithExpr, numLcl: ArithExpr,
                           inMem: OpenCLMemory, outputMem: OpenCLMemory, maxLclOutSize: ArithExpr): OpenCLMemory = {
    if (tl.f.params.length != 1) throw new NumberOfArgumentsException
    tl.f.params(0).mem = inMem

    val mem = if (outputMem == OpenCLNullMemory || outputMem.addressSpace != LocalMemory) {
      allocLocalMemory(maxLclOutSize)
    } else {
      outputMem
    }
    // ... recurs with fresh allocated 'mem' set as output
    alloc(tl.f.body, numGlb, numLcl, mem)
  }

  private def allocCompFunDef(cf: CompFunDef, numGlb: ArithExpr, numLcl: ArithExpr,
                              inMem: OpenCLMemory, outMem: OpenCLMemory): OpenCLMemory = {
    // combine the parameter of the first function to call with the type inferred from the argument

    val lastConcrete = cf.funs.find(_.body.isConcrete) match {
      case Some(c) => c
      case None => None
    }

    cf.funs.foldRight(inMem)((f, mem) => {
      if (f.params.length != 1) throw new NumberOfArgumentsException
      f.params(0).mem = mem
      if (f == lastConcrete) {
        alloc(f.body, numGlb, numLcl, outMem)
      } else
        alloc(f.body, numGlb, numLcl)
    })
  }

  private def allocZipTuple(inMem: OpenCLMemory): OpenCLMemory = {
    inMem match {
      case coll: OpenCLMemoryCollection =>
        if (coll.subMemories.length < 2) throw new NumberOfArgumentsException
        coll
      case _ => throw new IllegalArgumentException("PANIC")
    }
  }

  private def allocIterate(it: Iterate, call: IterateCall, numGlb: ArithExpr, numLcl: ArithExpr,
                           inMem: OpenCLMemory): OpenCLMemory = {
    // get sizes in bytes necessary to hold the input and output of the function inside the iterate
    val inSize = getMaxSizeInBytes(call.argsType)
    val outSize = getMaxSizeInBytes(call.t)
    // get the max from those two
    val largestSize = ArithExpr.max(inSize, outSize)

    // create a swap buffer
    call.swapBuffer = allocMemory(largestSize, largestSize, inMem.addressSpace)

    // recurs to allocate memory for the function(s) inside
    if (it.f.params.length != 1) throw new NumberOfArgumentsException
    it.f.params(0).mem = inMem
    alloc(it.f.body, numGlb, numLcl)
  }

<<<<<<< HEAD
  private def allocIterateFixedSize(ifs: IterateFixedSize, call: IterateFixedSizeCall, numGlb: ArithExpr, numLcl: ArithExpr,
                                    inMem: OpenCLMemory): OpenCLMemory = {
    // get sizes in bytes necessary to hold the input and output of the function inside the iterate
    val inSize = getMaxSizeInBytes(call.argsType)
    val outSize = getMaxSizeInBytes(call.t)
    // get the max from those two
    val largestSize = ArithExpr.max(inSize, outSize)

    // create a swap buffer
    call.swapBuffer = allocMemory(largestSize, largestSize, inMem.addressSpace)

    // recurs to allocate memory for the function(s) inside
    if (ifs.f.params.length != 1) throw new NumberOfArgumentsException
    ifs.f.params(0).mem = inMem
    alloc(ifs.f.body, numGlb, numLcl)
=======
  private def allocFilter(f: Filter, numGlb: ArithExpr, numLcl: ArithExpr, inMem: OpenCLMemory): OpenCLMemory = {
    inMem match {
      case coll: OpenCLMemoryCollection =>
        if (coll.subMemories.length != 2) throw new NumberOfArgumentsException
        coll.subMemories(0)
      case _ => throw new IllegalArgumentException("PANIC")
    }
>>>>>>> fa882cac
  }

  private def allocUserFun(maxGlbOutSize: ArithExpr, maxLclOutSize: ArithExpr,
                           outputMem: OpenCLMemory, outT: Type, inputMem: OpenCLMemory): OpenCLMemory = {
    if (outputMem == OpenCLNullMemory) {
      val addressSpace =
        if (!inputMem.isInstanceOf[OpenCLMemoryCollection]) {
          inputMem.addressSpace
        } else {
          val coll = inputMem match {
            case coll: OpenCLMemoryCollection => coll
          }
          coll.findCommonAddressSpace()
        }

      outT match {

        // TODO: could maybe allocated in private memory (need to change slightly the allocator and add toPrivate)
        case ScalarType(_, _) | VectorType(_, _) =>
          allocMemory(maxGlbOutSize, maxLclOutSize, addressSpace)

        case _ =>
          allocMemory(maxGlbOutSize, maxLclOutSize, addressSpace)
      }
    } else {
      outputMem
    }
  }

}

/** Represents an OpenCLMemory object combined with a type.
  *
  * @constructor Create a new TypedOpenCLMemory object
  * @param mem The underlying memory object
  * @param t The type associated with the memory object
  */
case class TypedOpenCLMemory(mem: OpenCLMemory, t: Type) {
  override def toString = "(" + mem.toString +"; " + t.toString + ")"
}

object TypedOpenCLMemory {
  def apply(mem: Memory, t: Type) = new TypedOpenCLMemory(OpenCLMemory.asOpenCLMemory(mem), t)

  /** Gathers all allocated memory objects of the given Fun f.
    *
    * @param expr Expression for witch the allocated memory objects should be gathered.
    * @return All memory objects which have been allocated for f.
    */
  def getAllocatedMemory(expr: Expr, params: Array[Param], includePrivate: Boolean = false): Array[TypedOpenCLMemory] = {

    // recursively visit all functions and collect input and output (and swap buffer for the iterate)
    val result = Expr.visit(Array[TypedOpenCLMemory]())(expr, (exp, arr) =>
      exp match {
        case call: FunCall =>
          call.f match {
            case it: Iterate =>
              val fIter = call.asInstanceOf[IterateCall]
              arr :+
              TypedOpenCLMemory(fIter.arg.mem, fIter.arg.t) :+
              TypedOpenCLMemory(fIter.mem, fIter.t) :+
              TypedOpenCLMemory(fIter.swapBuffer, ArrayType(fIter.arg.t, ?))

            case r: AbstractPartRed =>
              // exclude the iniT (TODO: only if it is already allocated ...)

              val inMem = TypedOpenCLMemory( call.args(1).mem, call.args(1).t )

              arr :+ inMem

            case z: Zip => arr ++ call.args.map( e => TypedOpenCLMemory(e.mem, e.t) )

            case f: Filter => arr ++ call.args.map( e => TypedOpenCLMemory(e.mem, e.t))

            case _ => arr :+ TypedOpenCLMemory(call.argsMemory, call.argsType) :+ TypedOpenCLMemory(call.mem, call.t)
          }
        case v: Value => arr
        case p: Param => arr :+ TypedOpenCLMemory(p.mem, p.t)
      })

    val resultWithoutCollections = result.map(tm => tm.mem match {
      case coll: OpenCLMemoryCollection =>
        coll.subMemories.zipWithIndex.map({ case (m, i) => TypedOpenCLMemory(m, Type.getTypeAtIndex(tm.t, i))})
      case ocl: OpenCLMemory => Array(tm)
    }).flatten

    val seen = mutable.HashSet[OpenCLMemory]()
    // remove null memory and duplicates while preserving the original order
    resultWithoutCollections.foldLeft(Array[TypedOpenCLMemory]())( (arr, mem) => {
      val m = mem.mem
      if (   seen.contains(m)
          || m == OpenCLNullMemory
          || m.isInstanceOf[OpenCLMemoryCollection]

          // m is in private memory but not an parameter => trow away
          || (   m.addressSpace == PrivateMemory
              && params.find(p => p.mem == m) == None)
              && !includePrivate) {
        arr
      } else {
        seen += m
        arr :+ mem
      }
    })
  }
}<|MERGE_RESOLUTION|>--- conflicted
+++ resolved
@@ -254,18 +254,15 @@
       case it: Iterate =>         allocIterate(it, call.asInstanceOf[IterateCall], numGlb, numLcl, inMem)
       case ifs: IterateFixedSize => allocIterateFixedSize(ifs, call.asInstanceOf[IterateFixedSizeCall], numGlb, numLcl, inMem)
 
-<<<<<<< HEAD
       case h: Head =>             allocHead(call.asInstanceOf[HeadCall], maxGlbOutSize, maxLclOutSize, call.t, inMem, outputMem)
 
+      case Split(_) | Join() | ReorderStride(_) | asVector(_) |
+           asScalar() | Transpose() | Unzip() | TransposeW() | Barrier() | Group(_,_,_) =>
       case t: Tail =>             allocTail(call.asInstanceOf[TailCall], maxGlbOutSize, maxLclOutSize, call.t, inMem, outputMem)
 
       case dw: DropLeftSeq =>      allocDropLeftSeq(dw, numGlb, numLcl, inMem, outputMem)
       case lss: LinearSearchSeq => allocLinearSearchSeq(lss, numGlb, numLcl, inMem, outputMem)
       case Split(_) | SplitDim2(_) | Join() | JoinDim2() | ReorderStride(_) | asVector(_) | asScalar() | Transpose() | Swap() | Unzip() | TransposeW() | VTail() =>
-=======
-      case Split(_) | Join() | ReorderStride(_) | asVector(_) |
-           asScalar() | Transpose() | Unzip() | TransposeW() | Barrier() | Group(_,_,_) =>
->>>>>>> fa882cac
         inMem
       case uf: UserFunDef =>
         allocUserFun(maxGlbOutSize, maxLclOutSize, outputMem, call.t, inMem)
@@ -505,7 +502,6 @@
     alloc(it.f.body, numGlb, numLcl)
   }
 
-<<<<<<< HEAD
   private def allocIterateFixedSize(ifs: IterateFixedSize, call: IterateFixedSizeCall, numGlb: ArithExpr, numLcl: ArithExpr,
                                     inMem: OpenCLMemory): OpenCLMemory = {
     // get sizes in bytes necessary to hold the input and output of the function inside the iterate
@@ -521,7 +517,8 @@
     if (ifs.f.params.length != 1) throw new NumberOfArgumentsException
     ifs.f.params(0).mem = inMem
     alloc(ifs.f.body, numGlb, numLcl)
-=======
+  }
+
   private def allocFilter(f: Filter, numGlb: ArithExpr, numLcl: ArithExpr, inMem: OpenCLMemory): OpenCLMemory = {
     inMem match {
       case coll: OpenCLMemoryCollection =>
@@ -529,7 +526,6 @@
         coll.subMemories(0)
       case _ => throw new IllegalArgumentException("PANIC")
     }
->>>>>>> fa882cac
   }
 
   private def allocUserFun(maxGlbOutSize: ArithExpr, maxLclOutSize: ArithExpr,
