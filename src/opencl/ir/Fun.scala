--- conflicted
+++ resolved
@@ -129,10 +129,8 @@
 }
 
 case class toGlobal(f: Lambda1) extends Pattern(Array[Param](Param(UndefType))) with FPattern with isGenerable
-  //override def copy() = toGlobal(f)
 
 case class toLocal(f: Lambda1) extends Pattern(Array[Param](Param(UndefType))) with FPattern with isGenerable
-  //override def copy() = toLocal(f)
 
 case class Barrier() extends Pattern(Array[Param](Param(UndefType))) with isGenerable {
   var valid = true
@@ -144,21 +142,6 @@
 case class TransposeW() extends Pattern(Array[Param](Param(UndefType))) with isGenerable
 
 case class Transpose() extends Pattern(Array[Param](Param(UndefType))) with isGenerable
-<<<<<<< HEAD
-object jTranspose {
-  def create = Transpose()
-
-  def comp(f: Lambda) = create o f
-  def comp(f: FunDecl) = create o Lambda.FunDefToLambda(f)
-}
-
-case class Swap() extends Pattern(Array[Param](Param(UndefType))) with isGenerable
-object jSwap {
-  def create = Swap()
-
-  def comp(f: Lambda) = create o f
-  def comp(f: FunDecl) = create o Lambda.FunDefToLambda(f)
-}
 
 case class Group(relIndices: Array[Int],
                  negOutOfBoundsF: (ArithExpr, ArithExpr) => ArithExpr,
@@ -166,6 +149,7 @@
   Group.cnt += 1
   val id = Group.cnt
 }
+
 object Group {
   var cnt: Int = -1
 
@@ -176,10 +160,6 @@
   val reflectPos: (ArithExpr, ArithExpr) => ArithExpr = (idx, len) => len - idx
   val wrapNeg: (ArithExpr, ArithExpr) => ArithExpr = (idx, len) => len + idx
   val wrapPos: (ArithExpr, ArithExpr) => ArithExpr = (idx, len) => idx - 1
-}
-object jGroup {
-  def create(relIndices: Array[Int], negOOB: (ArithExpr, ArithExpr) => ArithExpr,
-             posOOB: (ArithExpr, ArithExpr) => ArithExpr) = Group(relIndices, negOOB, posOOB)
 }
 
 object Group2D {
@@ -194,10 +174,6 @@
     ) o Group(relRows, negOOB, posOOB)
   }
 }
-object jGroup2D {
-  def create(relColumns: Array[Int], relRows: Array[Int], negOOB: (ArithExpr, ArithExpr) => ArithExpr,
-             posOOB: (ArithExpr, ArithExpr) => ArithExpr) = Group2D(relColumns, relRows, negOOB, posOOB)
-}
 
 /*
 // Group that returns a constant
@@ -209,8 +185,6 @@
   def create(relIndices: Array[Int], constant: ArithExpr) = GroupConstant(relIndices, constant)
 }
 */
-=======
->>>>>>> ebfb0ea7
 
 class IndexFunction(val f: (ArithExpr, Type) => ArithExpr)
 
