package opencl.generator

import arithmetic._
import generator.Generator
import ir._
import ir.view.{ViewPrinter, View}
import opencl.ir._

import scala.collection.immutable

class NotPrintableExpression(msg: String) extends Exception(msg)
class NotI(msg: String) extends Exception(msg)

// hacky class to store function name
class OclFunction(name: String, param: Int) extends ArithExprFunction {def toOCLString = name+"("+param+")"}

class get_global_id(param: Int) extends OclFunction("get_global_id", param)
class get_local_id(param: Int) extends OclFunction("get_local_id", param)
class get_group_id(param: Int) extends OclFunction("get_group_id", param)
class get_num_groups(param: Int) extends OclFunction("get_num_groups", param)
class get_global_size(param: Int) extends OclFunction("get_global_size", param)
class get_local_size(param: Int) extends OclFunction("get_local_size", param)


object Debug {
  var debug = false
  def apply() = debug
  def apply(debug: Boolean) = { this.debug = debug }
}

object Verbose {
  var verbose = true
  def apply() = verbose
  def apply(verbose: Boolean) = { this.verbose = verbose }
}

object AllocateStatically{
  var allocateStatically = true
  def apply() = allocateStatically
  def apply(allocateStatically: Boolean) = { this.allocateStatically = allocateStatically }
}

object OpenCL{
  val warpSize = 32
}

object OpenCLGenerator extends Generator {

  var oclPrinter: OpenCLPrinter = null

  private def printTypes(expr: Expr): Unit = {
    Expr.visit(expr, (e: Expr) => e match {
      case call: FunCall => println(e + "\n    " + e.t + " <- " + call.argsType + "\n")
      case _ => println(e + "\n    " + e.t + "\n")
    }, (e: Expr) => {})
  }

  private def printMemories(expr: Expr): Unit = {
    Expr.visit(expr, (e: Expr) => e match {
      case call: FunCall => println(e + "\n    " + e.mem.toString + " <- " + call.argsMemory.toString + "\n")
      case _ => println(e + "\n    " + e.mem.toString + "\n")
    }, (f: Expr) => {})
  }

  def generate(f: Lambda): String = {
    generate(f, Array(?, ?, ?))
  }

  def generate(f: Lambda, localSizes: Array[ArithExpr]): String = {
    generate(f, localSizes, Array(?, ?, ?), immutable.Map())
  }

  // Compile a type-checked function into an OpenCL kernel
  def generate(f: Lambda, localSize: Array[ArithExpr], globalSize: Array[ArithExpr], valueMap: immutable.Map[ArithExpr, ArithExpr]): String = {

    assert(localSize.length == 3)
    assert(globalSize.length == 3)
    assert(f.body.t != UndefType)

    if (Verbose()) {
      println("Types:")
      printTypes(f.body)
    }

    oclPrinter = new OpenCLPrinter

    // allocate the params and set the corresponding type
    f.params.foreach((p) => {
      p.t match {
        case _: ScalarType =>
          p.mem = OpenCLMemory.allocPrivateMemory(OpenCLMemory.getMaxSizeInBytes(p.t))
        case _ =>
          p.mem = OpenCLMemory.allocGlobalMemory(OpenCLMemory.getMaxSizeInBytes(p.t))
      }
      p.view = View(p.t, oclPrinter.toOpenCL(p.mem.variable))
    })

    // pass 1
    allocateMemory(f)

    RangesAndCounts(f, localSize, globalSize, valueMap)

    BarrierElimination(f)

    if (Verbose()) {
      println("Memory:")
      printMemories(f.body)
    }

    if (Verbose()) {
      println("Allocated Memory:")
      TypedOpenCLMemory.getAllocatedMemory(f.body, f.params).foreach(m => println(m.toString))
      println("")
    }

    View.visitAndBuildViews(f.body)

    // pass 2: find and generate user and group functions
    generateUserFunction(f.body)
    generateGroupFunction(f.body)

    oclPrinter.println()

    // pass 3: generate the kernel
    generateKernel(f)

    // return the code generated
    oclPrinter.code
  }

  /** Traversals f and print all user functions using oclPrinter */
  def generateUserFunction(expr: Expr) {
    val userFuns = Expr.visit(Set[UserFunDef]())(expr, (expr, set) =>
      expr match {
        case call: FunCall => call.f match {
          case uf: UserFunDef => set + uf
          //case vec: Vectorize => set + UserFun.vectorize(vec.f.asInstanceOf[UserFun], vec.n)
          case _ => set
        }
        case _ => set
      })
    userFuns.foreach(uf => {
      oclPrinter.print(oclPrinter.toOpenCL(uf))
      oclPrinter.println()
    })
  }

  /** Traverses f and print all group functions using oclPrinter */
  def generateGroupFunction(expr: Expr) {
    val groupFuns = Expr.visit(Set[Group]())(expr, (expr, set) =>
      expr match {
        case call: FunCall => call.f match {
          case group: Group => set + group
          case _ => set
        }
        case _ => set
      })
    groupFuns.foreach(group => {
      oclPrinter.print(oclPrinter.toOpenCL(group))
      oclPrinter.println()
    })
  }

  def allocateMemory(f: Lambda): Unit = {
    OpenCLMemory.alloc(f.body)
    Kernel.memory = TypedOpenCLMemory.getAllocatedMemory(f.body, f.params)
  }

  private def isFixedSizeLocalMemory: (TypedOpenCLMemory) => Boolean = {
    mem => try {
      mem.mem.size.eval()
      mem.mem.addressSpace == LocalMemory
    } catch {
      case _: NotEvaluableException =>
        false
    }
  }

  object Kernel {
    var memory = Array.empty[TypedOpenCLMemory]
    var workGroupSize = 128
  }

  private def generateKernel(f: Lambda, workGroupSize: Int = 128) {
    val expr = f.body

    Kernel.workGroupSize = workGroupSize

    // generate kernel function signature
    oclPrinter.print("kernel void KERNEL(")

    val privateMems = TypedOpenCLMemory.
      getAllocatedMemory(f.body, f.params, includePrivate = true).diff(Kernel.memory)

    val (staticLocal, rest) =
      if (AllocateStatically())
        Kernel.memory.partition(isFixedSizeLocalMemory)
      else (Array.empty[TypedOpenCLMemory], Kernel.memory)

    Kernel.memory = rest

    oclPrinter.printAsParameterDecl(Kernel.memory)

    // array of all unique vars (like N, iterSize, etc. )
    val allVars = Kernel.memory.map(mem => Var.getVars(mem.mem.size)).filter(_.nonEmpty).flatten.distinct
    // partition into iteration variables and all others variables
    val (iterateVars, vars) = allVars.partition(_.name == Iterate.varName)

    // generate string for the constants (N, ...)
    if (vars.nonEmpty) {
      val constantsString = vars.map((v) => {
        "int " + oclPrinter.toOpenCL(v)
      }).reduce(oclPrinter.separateByComma)
      oclPrinter.print(", " + constantsString)
    }

    oclPrinter.print(") ")

    // print out allocated memory sizes
    val varMap = iterateVars.map(v => (v, ArithExpr.asCst(v.range.max))).toMap
    Kernel.memory.foreach(mem => {
      val m = mem.mem
      if (Verbose()) {
        println("Allocated " + ArithExpr.substitute(m.size, varMap.toMap) + " bytes for variable " +
          oclPrinter.toOpenCL(m.variable) + " in " + m.addressSpace + " memory")
      }
    })

    // generate the body of the kernel
    oclPrinter.openCB()
    // Print declarations for non parameter private memories and fixed size local memories
    staticLocal.foreach(oclPrinter.printVarDecl)
    privateMems.foreach(m => oclPrinter.printVarDecl(Type.getValueType(m.t), m.mem.variable))
    generate(expr)
    oclPrinter.closeCB()
  }



  private def generate(expr: Expr) {
    assert(expr.t != UndefType)

    expr match {
      case f: FunCall => f.args.foreach(generate)
      case _ =>
    }

    expr match {
      case call: MapCall => call.f match {
        case _: MapWrg => generateMapWrgCall(call)
        case _: MapGlb => generateMapGlbCall(call)
        case _: MapLcl => generateMapLclCall(call)
        case _: MapWarp => generateMapWarpCall(call)
        case _: MapLane => generateMapLaneCall(call)
        case _: MapSeq => generateMapSeqCall(call)
        case _: Map =>
      }
      case call: ReduceCall => call.f match {
        case _: ReduceSeq => generateReduceSeqCall(call)
        case _: ReduceHost => generateReduceSeqCall(call)
      }

      case call: IterateCall => generateIterateCall(call)
      case call: IterateFixedSizeCall => generateIterateFixedSizeCall(call)
      case call: DropLeftCall => generateDropLeftCall(call)
      case call: SearchCall => call.f match {
        case _: LinearSearchSeq => generateLinearSearchSeq(call)
      }
      case call: HeadCall => generateHeadCall(call)
      case call: TailCall => generateTailCall(call)

      case call: FunCall => call.f match {
        case cf: CompFunDef => cf.funs.reverseMap( (l:Lambda) => generate(l.body) )

        case u : UserFunDef =>generateUserFunCall(u, call)

        case fp: FPattern => generate(fp.f.body)
        case l: Lambda => generate(l.body)
<<<<<<< HEAD
        case g: Gather => generate(g.f.body)
        case s: Scatter => generate(s.f.body)
        case _: ReorderStride =>
        case _: Transpose =>
        case _: TransposeW =>
        case _: Swap =>
        case _: asVector =>
        case _: asScalar =>
        case _: Split =>
        case _: SplitDim2 =>
        case _: Join =>
        case _: JoinDim2 =>
        case _: Zip => call.args.foreach(generate)
        case _: Unzip =>
        case _: VTail =>
=======
        case b : Barrier => if (b.valid) oclPrinter.generateBarrier(call.mem)
        case Unzip() | ReorderStride(_) | Transpose() | TransposeW() | asVector(_) | asScalar() |
             Split(_) | Join() | Group(_,_,_) | Zip(_) | Tuple(_) | Filter() =>
>>>>>>> fa882cac
        case _ => oclPrinter.print("__" + call.toString + "__")
      }
      case v: Value => generateValue(v)
      case p: Param =>
    }
  }

  // === Maps ===

  // MapWrg
  private def generateMapWrgCall(call: MapCall): Unit = {

    oclPrinter.generateLoop(call.loopVar, () => generate(call.f.f.body), call.iterationCount)
    // TODO: This assumes, that the MapWrg(0) is always the outermost and there is no need for synchronization inside.
    // TODO: Rethink and then redesign this!
    // if (m.dim == 0) {
    //  oclPrinter.println("return;")
    // }
  }

  // MapGlb
  private def generateMapGlbCall(call: MapCall): Unit = {

    oclPrinter.generateLoop(call.loopVar, () => generate(call.f.f.body), call.iterationCount)
    // TODO: This assumes, that the MapGlb(0) is always the outermost and there is no need for synchronization inside.
    // TODO: Rethink and then redesign this!
    // if (m.dim == 0) {
    //  oclPrinter.println("return;")
    // }
  }

  // MapLcl
  private def generateMapLclCall(call: MapCall) {
    oclPrinter.generateLoop(call.loopVar, () => generate(call.f.f.body), call.iterationCount)
  }

  // MapWarp
  private def generateMapWarpCall(call: MapCall) {
    oclPrinter.generateLoop(call.loopVar, () => generate(call.f.f.body), call.iterationCount)
    oclPrinter.generateBarrier(call.mem)
  }

  // MapLane
  private def generateMapLaneCall(call: MapCall) {
    oclPrinter.generateLoop(call.loopVar, () => generate(call.f.f.body), call.iterationCount)
  }

  // MapSeq
  private def generateMapSeqCall(call: MapCall) {
    oclPrinter.commln("map_seq")
    oclPrinter.generateLoop(call.loopVar, () => generate(call.f.f.body), call.iterationCount)
    oclPrinter.commln("map_seq")
  }

<<<<<<< HEAD
  // MapMatrix
  private def generateMapMatrixCall(call: MapCall) {
    val m = call.f.asInstanceOf[MapMatrix]
    val range = RangeAdd(new get_global_id(m.dim), Type.getLength(call.arg.t), new get_global_size(m.dim))

    oclPrinter.generateLoop(call.loopVar, range, () => generate(call.f.f.body))
    // TODO: This assumes, that the MapGlb(0) is always the outermost and there is no need for synchronization inside.
    // TODO: Rethink and then redesign this!
    if (m.dim == 0) {
      oclPrinter.println("return;")
    }
  }
  
=======
>>>>>>> fa882cac
  // === Reduce ===
  private def generateReduceSeqCall(call: ReduceCall) {

    oclPrinter.openCB()
    oclPrinter.commln("reduce_seq")

<<<<<<< HEAD
    // 1. generate: int acc = 0
    //get local copies of our accumulation variables from our ReduceCall
    val accVar = call.arg0.mem.variable
    val accType = call.arg0.t
    val accValue = call.arg0 match { case v: Value => v.value }
    //print an OpenCL/C declaration for our variable
    oclPrinter.printVarDecl(accType, accVar, accValue)
    oclPrinter.println(";")

    val inT = call.arg1.t
    val funCall = call.f.f.body match { case call: FunCall => call }

    // 2. generate loop from 0 .. length
    val range = RangeAdd(Cst(0), Type.getLength(inT), Cst(1))
    oclPrinter.generateLoop(call.loopVar, range, () => {
      // 3. generate acc = fun(acc, input[i])
      oclPrinter.print(access(call.arg0.mem, call.arg0.t, call.arg0.view) + " = ")
      // TODO: This assumes a UserFun to be nested here!
      oclPrinter.generateFunCall(funCall, access(funCall.argsMemory, funCall.argsType, funCall.args.map(_.view):_*))

      oclPrinter.println(";")
    })
=======
    oclPrinter.generateLoop(call.loopVar, () => generate(call.f.f.body), call.iterationCount)
>>>>>>> fa882cac

    oclPrinter.commln("reduce_seq")
    oclPrinter.closeCB()
  }

<<<<<<< HEAD
  // === Head ===

  private def generateHeadCall(call: HeadCall) {
    val outET = call.t match { case aT: ArrayType => aT.elemT }
    val argET = call.arg.t match { case aT: ArrayType => aT.elemT }
//    oclPrinter.openCB()
    oclPrinter.commln("head")
    // want to generate: output[0] = input[0]
    oclPrinter.println(access(call.mem, outET, call.view) =:= access(call.arg.mem, argET, call.arg.view))
    oclPrinter.commln("head")
//    oclPrinter.closeCB()
  }

  // === Tail ===

  private def generateTailCall(call: TailCall) {
    val outET = call.t match { case aT: ArrayType => aT.elemT }
    val argET = call.arg.t match { case aT: ArrayType => aT.elemT }
//    oclPrinter.openCB()
    oclPrinter.commln("tail")
    val range = ContinuousRange(Cst(0), Type.getLength(call.t))

    val av = call.view match { case av: ArrayView => av }

    oclPrinter.generateLoop(call.loopVar, range, () =>
      oclPrinter.println(access(call.mem, outET, av.access(call.loopVar)) =:= access(call.arg.mem, argET, call.arg.view))
    )

    // want to generate: output[0] = input[0]
    oclPrinter.commln("tail")
//    oclPrinter.closeCB()
  }

  // === LinearSearch ===
  private def generateLinearSearchSeq(call: SearchCall){
//    oclPrinter.openCB()
//
//    val searchVar = call.arg0.mem.variable
//    val searchType = call.arg0.t
//    val searchValue = call.arg0 match { case v: Value => v.value }
//
//    val defaultVal = call.arg1.mem.variable
//    val defaultType = call.arg1.t
//    val defaultValue = call.arg0 match { case v: Value => v.value }
//
//    //print an OpenCL/C declaration for the searching variable
//    oclPrinter.printVarDecl(searchType, searchVar, searchValue)
//    oclPrinter.println(";")
//
//    //print an OpenCL/C declaration for the "default" variable
//    oclPrinter.printVarDecl(searchType, searchVar, searchValue)
//    oclPrinter.println(";")
//
//    val inT = call.arg1.t
//
//    val funCall = call.f.f.body match { case call: FunCall => call }
//
//    //hackily generate a temporary variable for storing our values...
//    oclPrinter.println(oclPrinter.toOpenCL(inT.asInstanceOf[ArrayType].elemT)+" tempVar = {0.0,0.0};")
//    // 2. generate loop from 0 .. length
//    val range = RangeAdd(Cst(0), Type.getLength(inT), Cst(1))
//    oclPrinter.generateLoop(call.loopVar, range, () => {
//      // 3. generate if(fun(searchvalue, input[i])
//
//      oclPrinter.generateConditional(
//        // 3. generate if(fun(searchvalue, input[i])
//        () => {oclPrinter.generateFunCall(funCall, access(funCall.argsMemory, funCall.argsType, funCall.argsAccess))},
//        // 4. generate "searchvar =  input[i]; break"
//        () => {
////          oclPrinter.print(oclPrinter.toOpenCL(searchVar) + " = (")
//          oclPrinter.print("searchVar = (")
//          oclPrinter.print(access(funCall.argsMemory, funCall.argsType, funCall.argsAccess))
//          oclPrinter.println(");")
////          oclPrinter.println("printf(\"Found the variable\\n\");")
////          oclPrinter.print("printf(\"Values: %f %f\\n\",")
////          oclPrinter.print(access(funCall.argsMemory, funCall.argsType, funCall.argsAccess))
////          oclPrinter.println(");")
//          oclPrinter.println("break;")
//        },
//        () => {
////          oclPrinter.println("printf(\"Not matched the variable\\n\");")
////          oclPrinter.print("printf(\"Values: %f %f\\n\",")
////          oclPrinter.print(access(funCall.argsMemory, funCall.argsType, funCall.argsAccess))
////          oclPrinter.println(");")
//        }
//      )
//      //println("ReduceSeqCall access: ")
//      //ViewPrinter.emit(funCall.args(1).view.asInstanceOf[PrimitiveView])
//      //println()
//    })
//
//    // 4. generate output[0] = acc
////    oclPrinter.println(access(call.mem, call.f.f.body.t, funCall.access) =:= oclPrinter.toOpenCL(searchVar))
//    oclPrinter.println(access(call.mem, call.f.f.body.t, funCall.access) + " = tempVar;")
//    oclPrinter.print("printf(\"Returning variable %f\\n\",")
//    oclPrinter.print(access(call.mem, call.f.f.body.t, funCall.access))
//    oclPrinter.println(");")
//    oclPrinter.commln("search_seq")
//    oclPrinter.closeCB()
  }

  // === DropLeft ===
  private def generateDropLeftCall(call: DropLeftCall)
  {
    //    We want to generate something like this:
    //    int predicate(float x, float l);
    //
    //    dropLeft(float* in, int N, float limit)
    //    {
    //      float* t = in;
    //      for(int i = 0;i<N;i++)
    //      {
    //        if(predicate(in[i], limit))
    //        {
    //          t++;
    //        }else{
    //          break;
    //        }
    //      }
    //    }
//    val inputMemory = OpenCLMemory.asOpenCLMemory(call.arg.mem)
//    val inVStr = oclPrinter.toOpenCL(inputMemory.variable) //our input array
//    val funCall = call.f.f.body match { case call: FunCall => call }
//    val innerInputLength = Type.getLength(funCall.argsType)
//
//    println("Generating dropLeft:")
//    println(inputMemory.toString)
//    println(inVStr.toString)
//
//
//    oclPrinter.openCB()
//    oclPrinter.commln("dropLeft_seq")
//
////    oclPrinter.println(inVStr.toString+"++;")
////    oclPrinter.generateIterate(
////      () => {oclPrinter.generateFunCall(call.f.f.body, access(call.argsMemory, call.argsType, call.argsAccess))},
//////      () => {oclPrinter.generateFunCall(call.f.f.body)},
////      () => {oclPrinter.println(inVStr+"++;")}
////    )
//    oclPrinter.commln("dropLeft_seq")
//    oclPrinter.closeCB()
  }



=======
  private def generateValue(v: Value): Unit = {
    val temp = Var("")
    oclPrinter.printVarDecl(Type.getValueType(v.t), temp, v.value)
    oclPrinter.println(oclPrinter.toOpenCL(v.mem.variable) + " = " + oclPrinter.toOpenCL(temp) + ";")
  }

>>>>>>> fa882cac
  // === Iterate ===
  private def generateIterateCall(call: IterateCall) = {

    val inputMem = OpenCLMemory.asOpenCLMemory(call.arg.mem)
    val outputMem = OpenCLMemory.asOpenCLMemory(call.mem)
    val swapMem = OpenCLMemory.asOpenCLMemory(call.swapBuffer)

    println(inputMem.addressSpace)
    println(outputMem.addressSpace)

    assert (inputMem.addressSpace == outputMem.addressSpace)

    val funCall = call.f.f.body match { case call: FunCall => call }
    val innerInputLength = Type.getLength(funCall.argsType)
    val innerOutputLength = Type.getLength(funCall.t)

    oclPrinter.openCB()

    // use the type var as the var holding the iterating size if it exists
    if (TypeVar.getTypeVars(funCall.argsType).size > 1) {
      println("size: " + TypeVar.getTypeVars(funCall.argsType).size)
      TypeVar.getTypeVars(funCall.argsType).foreach( (tv) => { println("tv: " + tv) })
      println("i.f.inT " + funCall.argsType)
      throw new NotImplementedError()
    }
    val curOutLen =
      if (TypeVar.getTypeVars(funCall.argsType).isEmpty)
        Var("curOutLen")
      else
        TypeVar.getTypeVars(funCall.argsType).head
    oclPrinter.printVarDecl(opencl.ir.Int, curOutLen, oclPrinter.toOpenCL(Type.getLength(call.argsType)))

    // create new temporary input and output pointers
    val tin = Var("tin")
    val tout = Var("tout")

    val tinVStr = oclPrinter.toOpenCL(tin)
    val toutVStr = oclPrinter.toOpenCL(tout)
    val inVStr = oclPrinter.toOpenCL(inputMem.variable)
    val outVStr = oclPrinter.toOpenCL(outputMem.variable)
    val swapVStr = oclPrinter.toOpenCL(swapMem.variable)

    val range = call.indexVar.range.asInstanceOf[RangeAdd]

    // ADDRSPC TYPE tin = in;
    oclPrinter.println(outputMem.addressSpace + " " + oclPrinter.toOpenCL(Type.devectorize(call.t)) + " " + tinVStr + " = " + inVStr+";")

    // ADDRSPC TYPE tin = (odd ? out : swap);
    oclPrinter.print(outputMem.addressSpace + " " + oclPrinter.toOpenCL(Type.devectorize(call.t)) + " " + toutVStr + " = ")
    oclPrinter.print("( ("+oclPrinter.toOpenCL(range.stop)+" & 1) != 0 ) ? ")
    oclPrinter.print(outVStr + " : " + swapVStr)
    oclPrinter.println(" ;")

<<<<<<< HEAD
//    Removed the pragma temporarily as it was causing a (presumably) memory related bug on non NVIDIA and Intel CPU platforms
//    TODO: implement a platform dependent system for inserting the pragma when legal
//    oclPrinter.println("#pragma unroll 1")
    oclPrinter.generateLoop(indexVar, range, () => {
=======
    oclPrinter.println("#pragma unroll 1")
    oclPrinter.generateLoop(call.indexVar, () => {
>>>>>>> fa882cac

      // modify the pointers to the memory before generating the body
      val oldInV = inputMem.variable
      val oldOutV = outputMem.variable
      inputMem.variable = tin
      outputMem.variable = tout

      // generate the function call in the body
      generate(funCall)

      // restore the pointers to memory
      inputMem.variable = oldInV
      outputMem.variable = oldOutV

      // tmp = tmp * outputLen / inputLen
      oclPrinter.println(oclPrinter.toOpenCL(curOutLen) + " = " +
        oclPrinter.toOpenCL(ExprSimplifier.simplify(curOutLen * innerOutputLength / innerInputLength)) +
        ";")

      // tin = (tout == swap) ? swap : out
      oclPrinter.println(tinVStr + " = ( " + toutVStr + "==" + swapVStr + " ) ? " + swapVStr + ":" + outVStr + ";")
      // tout = (tout == swap) ? out : swap
      oclPrinter.println(toutVStr + " = ( " + toutVStr + "==" + swapVStr + " ) ? " + outVStr + ":" + swapVStr + ";")
    }, call.iterationCount)

    oclPrinter.closeCB()
  }

  // === IterateFixedSize ===
  private def generateIterateFixedSizeCall(call: IterateFixedSizeCall) = {

    val inputMem = OpenCLMemory.asOpenCLMemory(call.arg.mem)
    val outputMem = OpenCLMemory.asOpenCLMemory(call.mem)
    val swapMem = OpenCLMemory.asOpenCLMemory(call.swapBuffer)

    assert (inputMem.addressSpace == outputMem.addressSpace)

    val funCall = call.f.f.body match { case call: FunCall => call }
    val innerInputLength = Type.getLength(funCall.argsType)
    val innerOutputLength = Type.getLength(funCall.t)

    oclPrinter.openCB()

    // use the type var as the var holding the iterating size if it exists
    if (TypeVar.getTypeVars(funCall.argsType).size > 1) {
      println("size: " + TypeVar.getTypeVars(funCall.argsType).size)
      TypeVar.getTypeVars(funCall.argsType).foreach( (tv) => { println("tv: " + tv) })
      println("i.f.inT " + funCall.argsType)
      throw new NotImplementedError()
    }
    val curOutLen =
      if (TypeVar.getTypeVars(funCall.argsType).isEmpty)
        Var("curOutLen")
      else
        TypeVar.getTypeVars(funCall.argsType).head
    oclPrinter.printVarDecl(opencl.ir.Int, curOutLen, oclPrinter.toOpenCL(Type.getLength(call.argsType)))
    oclPrinter.println(";")

    val range = ContinuousRange(Cst(0), call.f.n)
    val indexVar = Var("i", range)

    // create new temporary input and output pointers
    val tin = Var("tin")
    val tout = Var("tout")

    val tinVStr = oclPrinter.toOpenCL(tin)
    val toutVStr = oclPrinter.toOpenCL(tout)
    val inVStr = oclPrinter.toOpenCL(inputMem.variable)
    val outVStr = oclPrinter.toOpenCL(outputMem.variable)
    val swapVStr = oclPrinter.toOpenCL(swapMem.variable)

    // ADDRSPC TYPE tin = in;
    oclPrinter.println(outputMem.addressSpace + " " + oclPrinter.toOpenCL(Type.devectorize(call.t)) + " " + tinVStr + " = " + inVStr+";")

    // ADDRSPC TYPE tin = (odd ? out : swap);
    oclPrinter.print(outputMem.addressSpace + " " + oclPrinter.toOpenCL(Type.devectorize(call.t)) + " " + toutVStr + " = ")
    oclPrinter.print("( ("+oclPrinter.toOpenCL(range.stop)+" & 1) != 0 ) ? ")
    oclPrinter.print(outVStr + " : " + swapVStr)
    oclPrinter.println(" ;")

    oclPrinter.println("#pragma unroll 1")
    oclPrinter.generateLoop(indexVar, range, () => {

      // modify the pointers to the memory before generating the body
      val oldInV = inputMem.variable
      val oldOutV = outputMem.variable
      inputMem.variable = tin
      outputMem.variable = tout

      // generate the function call in the body
      generate(funCall)

      // restore the pointers to memory
      inputMem.variable = oldInV
      outputMem.variable = oldOutV

      // tmp = tmp * outputLen / inputLen
      oclPrinter.println(oclPrinter.toOpenCL(curOutLen) + " = " +
        oclPrinter.toOpenCL(ExprSimplifier.simplify(curOutLen * innerOutputLength / innerInputLength))+
        ";")

      // tin = (tout == swap) ? swap : out
      oclPrinter.println(tinVStr + " = ( " + toutVStr+"=="+swapVStr+" ) ? "+ swapVStr +":"+ outVStr+";")
      // tout = (tout == swap) ? out : swap
      oclPrinter.println(toutVStr + " = ( " + toutVStr+"=="+swapVStr+" ) ? "+ outVStr +":"+ swapVStr+";")
    } )

    oclPrinter.closeCB()
  }

  private def generateUserFunCall(u: UserFunDef, call: FunCall) = {
    assert(call.f == u)

    oclPrinter.print(access(call.mem, call.t, call.view) + " = ")

    oclPrinter.generateFunCall(call, access(call.argsMemory, call.argsType, call.args.map(_.view):_*))

    oclPrinter.println(";")
  }

  // === Utilities ===

  // helper functions to generate the actual OpenCL code
  private implicit class Operators(v: Any) {
    // generate assignment
    def =:=(rhs: Any) : String = { this + " = " + rhs + ";\n" }

    override def toString : String = v.toString
  }

  private def apply(fun: Any, arg: Any*) : String = {
    fun + "(" + arg.reduce( _ + ", " + _) + ")"
  }

  private def access(memory: Memory, t: Type, views: View*): String = {
    val oclMem = OpenCLMemory.asOpenCLMemory(memory)

    oclMem match {
      case coll: OpenCLMemoryCollection =>
        t match {
          case tt: TupleType =>
            assert(tt.elemsT.length == coll.subMemories.length)

            assert(views.length == coll.subMemories.length)
            ((coll.subMemories zip tt.elemsT) zip views).map({
              case ((m, ty), af) => access(m, ty, af)
            } ).reduce(_ + ", " + _)
        }

      case _ =>
        oclMem.addressSpace match {
          case GlobalMemory =>

            "*((global " + oclPrinter.toOpenCL(t) + "*)&" +
              oclPrinter.toOpenCL(oclMem.variable) +
              "[" + oclPrinter.toOpenCL(ViewPrinter.emit(views(0))) + "])"

          case LocalMemory =>

            "*((local " + oclPrinter.toOpenCL(t) + "*)&" +
              oclPrinter.toOpenCL(oclMem.variable) +
              "[" + oclPrinter.toOpenCL(ViewPrinter.emit(views(0))) + "])"

          case PrivateMemory =>
            oclPrinter.toOpenCL(oclMem.variable)

          case _ => throw new NotImplementedError()
        }
    }
  }



}<|MERGE_RESOLUTION|>--- conflicted
+++ resolved
@@ -276,27 +276,10 @@
 
         case fp: FPattern => generate(fp.f.body)
         case l: Lambda => generate(l.body)
-<<<<<<< HEAD
-        case g: Gather => generate(g.f.body)
-        case s: Scatter => generate(s.f.body)
-        case _: ReorderStride =>
-        case _: Transpose =>
-        case _: TransposeW =>
-        case _: Swap =>
-        case _: asVector =>
-        case _: asScalar =>
-        case _: Split =>
-        case _: SplitDim2 =>
-        case _: Join =>
-        case _: JoinDim2 =>
-        case _: Zip => call.args.foreach(generate)
-        case _: Unzip =>
-        case _: VTail =>
-=======
         case b : Barrier => if (b.valid) oclPrinter.generateBarrier(call.mem)
         case Unzip() | ReorderStride(_) | Transpose() | TransposeW() | asVector(_) | asScalar() |
              Split(_) | Join() | Group(_,_,_) | Zip(_) | Tuple(_) | Filter() =>
->>>>>>> fa882cac
+        case _: VTail =>
         case _ => oclPrinter.print("__" + call.toString + "__")
       }
       case v: Value => generateValue(v)
@@ -351,7 +334,6 @@
     oclPrinter.commln("map_seq")
   }
 
-<<<<<<< HEAD
   // MapMatrix
   private def generateMapMatrixCall(call: MapCall) {
     val m = call.f.asInstanceOf[MapMatrix]
@@ -365,46 +347,26 @@
     }
   }
   
-=======
->>>>>>> fa882cac
   // === Reduce ===
   private def generateReduceSeqCall(call: ReduceCall) {
 
     oclPrinter.openCB()
     oclPrinter.commln("reduce_seq")
 
-<<<<<<< HEAD
-    // 1. generate: int acc = 0
+    oclPrinter.generateLoop(call.loopVar, () => generate(call.f.f.body), call.iterationCount)
     //get local copies of our accumulation variables from our ReduceCall
-    val accVar = call.arg0.mem.variable
-    val accType = call.arg0.t
-    val accValue = call.arg0 match { case v: Value => v.value }
     //print an OpenCL/C declaration for our variable
-    oclPrinter.printVarDecl(accType, accVar, accValue)
-    oclPrinter.println(";")
-
-    val inT = call.arg1.t
-    val funCall = call.f.f.body match { case call: FunCall => call }
-
-    // 2. generate loop from 0 .. length
-    val range = RangeAdd(Cst(0), Type.getLength(inT), Cst(1))
-    oclPrinter.generateLoop(call.loopVar, range, () => {
-      // 3. generate acc = fun(acc, input[i])
-      oclPrinter.print(access(call.arg0.mem, call.arg0.t, call.arg0.view) + " = ")
-      // TODO: This assumes a UserFun to be nested here!
-      oclPrinter.generateFunCall(funCall, access(funCall.argsMemory, funCall.argsType, funCall.args.map(_.view):_*))
-
-      oclPrinter.println(";")
-    })
-=======
-    oclPrinter.generateLoop(call.loopVar, () => generate(call.f.f.body), call.iterationCount)
->>>>>>> fa882cac
 
     oclPrinter.commln("reduce_seq")
     oclPrinter.closeCB()
   }
 
-<<<<<<< HEAD
+  private def generateValue(v: Value): Unit = {
+    val temp = Var("")
+    oclPrinter.printVarDecl(Type.getValueType(v.t), temp, v.value)
+    oclPrinter.println(oclPrinter.toOpenCL(v.mem.variable) + " = " + oclPrinter.toOpenCL(temp) + ";")
+  }
+
   // === Head ===
 
   private def generateHeadCall(call: HeadCall) {
@@ -550,14 +512,6 @@
 
 
 
-=======
-  private def generateValue(v: Value): Unit = {
-    val temp = Var("")
-    oclPrinter.printVarDecl(Type.getValueType(v.t), temp, v.value)
-    oclPrinter.println(oclPrinter.toOpenCL(v.mem.variable) + " = " + oclPrinter.toOpenCL(temp) + ";")
-  }
-
->>>>>>> fa882cac
   // === Iterate ===
   private def generateIterateCall(call: IterateCall) = {
 
@@ -611,15 +565,10 @@
     oclPrinter.print(outVStr + " : " + swapVStr)
     oclPrinter.println(" ;")
 
-<<<<<<< HEAD
 //    Removed the pragma temporarily as it was causing a (presumably) memory related bug on non NVIDIA and Intel CPU platforms
 //    TODO: implement a platform dependent system for inserting the pragma when legal
 //    oclPrinter.println("#pragma unroll 1")
     oclPrinter.generateLoop(indexVar, range, () => {
-=======
-    oclPrinter.println("#pragma unroll 1")
-    oclPrinter.generateLoop(call.indexVar, () => {
->>>>>>> fa882cac
 
       // modify the pointers to the memory before generating the body
       val oldInV = inputMem.variable
@@ -636,14 +585,14 @@
 
       // tmp = tmp * outputLen / inputLen
       oclPrinter.println(oclPrinter.toOpenCL(curOutLen) + " = " +
-        oclPrinter.toOpenCL(ExprSimplifier.simplify(curOutLen * innerOutputLength / innerInputLength)) +
-        ";")
+                         oclPrinter.toOpenCL(ExprSimplifier.simplify(curOutLen * innerOutputLength / innerInputLength))+
+                         ";")
 
       // tin = (tout == swap) ? swap : out
-      oclPrinter.println(tinVStr + " = ( " + toutVStr + "==" + swapVStr + " ) ? " + swapVStr + ":" + outVStr + ";")
+      oclPrinter.println(tinVStr + " = ( " + toutVStr+"=="+swapVStr+" ) ? "+ swapVStr +":"+ outVStr+";")
       // tout = (tout == swap) ? out : swap
-      oclPrinter.println(toutVStr + " = ( " + toutVStr + "==" + swapVStr + " ) ? " + outVStr + ":" + swapVStr + ";")
-    }, call.iterationCount)
+      oclPrinter.println(toutVStr + " = ( " + toutVStr+"=="+swapVStr+" ) ? "+ outVStr +":"+ swapVStr+";")
+    } )
 
     oclPrinter.closeCB()
   }
@@ -701,7 +650,7 @@
     oclPrinter.println(" ;")
 
     oclPrinter.println("#pragma unroll 1")
-    oclPrinter.generateLoop(indexVar, range, () => {
+    oclPrinter.generateLoop(call.indexVar, () => {
 
       // modify the pointers to the memory before generating the body
       val oldInV = inputMem.variable
@@ -718,14 +667,14 @@
 
       // tmp = tmp * outputLen / inputLen
       oclPrinter.println(oclPrinter.toOpenCL(curOutLen) + " = " +
-        oclPrinter.toOpenCL(ExprSimplifier.simplify(curOutLen * innerOutputLength / innerInputLength))+
+        oclPrinter.toOpenCL(ExprSimplifier.simplify(curOutLen * innerOutputLength / innerInputLength)) +
         ";")
 
       // tin = (tout == swap) ? swap : out
-      oclPrinter.println(tinVStr + " = ( " + toutVStr+"=="+swapVStr+" ) ? "+ swapVStr +":"+ outVStr+";")
+      oclPrinter.println(tinVStr + " = ( " + toutVStr + "==" + swapVStr + " ) ? " + swapVStr + ":" + outVStr + ";")
       // tout = (tout == swap) ? out : swap
-      oclPrinter.println(toutVStr + " = ( " + toutVStr+"=="+swapVStr+" ) ? "+ outVStr +":"+ swapVStr+";")
-    } )
+      oclPrinter.println(toutVStr + " = ( " + toutVStr + "==" + swapVStr + " ) ? " + outVStr + ":" + swapVStr + ";")
+    }, call.iterationCount)
 
     oclPrinter.closeCB()
   }
