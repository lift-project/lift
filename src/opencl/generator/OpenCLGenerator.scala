package opencl.generator

import generator.Generator
import ir._
import opencl.ir._

import scala.collection.immutable

class NotPrintableExpression(msg: String) extends Exception(msg)
class NotI(msg: String) extends Exception(msg)

// hacky class to store function name
class OclFunction(name: String, param: Int) extends ArithExprFunction {def toOCLString = name+"("+param+")"}

class get_global_id(param: Int) extends OclFunction("get_global_id", param)
class get_local_id(param: Int) extends OclFunction("get_local_id", param)
class get_group_id(param: Int) extends OclFunction("get_group_id", param)
class get_num_groups(param: Int) extends OclFunction("get_num_groups", param)
class get_global_size(param: Int) extends OclFunction("get_global_size", param)
class get_local_size(param: Int) extends OclFunction("get_local_size", param)


object Debug {
  def apply() = { false }
}

object Verbose {
  var verbose = true
  def apply() = { verbose }
}

object OpenCL{
  val warpSize = 32
}

object OpenCLGenerator extends Generator {

  var oclPrinter: OpenCLPrinter = null
  var localSize: Array[ArithExpr] = Array(?, ?, ?)
  var globalSize: Array[ArithExpr] = Array(?, ?, ?)
  var valueMap: immutable.Map[ArithExpr, ArithExpr] = immutable.Map()

  private def printTypes(expr: Expr): Unit = {
    Expr.visit(expr, (e: Expr) => e match {
      case call: FunCall => println(e + "\n    " + e.t + " <- " + call.argsType + "\n")
      case _ => println(e + "\n    " + e.t + "\n")
    }, (e: Expr) => {})
  }

  private def printMemories(expr: Expr): Unit = {
    Expr.visit(expr, (e: Expr) => e match {
      case call: FunCall => println(e + "\n    " + e.mem.toString + " <- " + call.argsMemory.toString + "\n")
      case _ => println(e + "\n    " + e.mem.toString + "\n")
    }, (f: Expr) => {})
  }

  def generate(f: Lambda): String = {
    generate(f, Array(?, ?, ?))
  }

  def generate(f: Lambda, localSizes: Array[ArithExpr]): String = {
    generate(f, localSizes, Array(?, ?, ?), immutable.Map())
  }

  // Compile a type-checked function into an OpenCL kernel
  def generate(f: Lambda, localSize: Array[ArithExpr], globalSizes: Array[ArithExpr], valueMap: immutable.Map[ArithExpr, ArithExpr]): String = {
    this.localSize = localSize
    this.globalSize = globalSizes
    this.valueMap = valueMap

    assert(localSize.length == 3)
    assert(globalSize.length == 3)
    assert(f.body.t != UndefType)

    if (Verbose()) {
      println("Types:")
      printTypes(f.body)
    }

    oclPrinter = new OpenCLPrinter

    // allocate the params and set the corresponding type
    f.params.foreach((p) => {
      p.t match {
        case _: ScalarType =>
          p.mem = OpenCLMemory.allocPrivateMemory(OpenCLMemory.getMaxSizeInBytes(p.t))
        case _ =>
          p.mem = OpenCLMemory.allocGlobalMemory(OpenCLMemory.getMaxSizeInBytes(p.t))
      }
      p.view = View(p.t, new InputAccess(oclPrinter.toOpenCL(p.mem.variable)))
    })

    // pass 1
    allocateMemory(f)

    if (Verbose()) {
      println("Memory:")
      printMemories(f.body)
    }

    if (Verbose()) {
      println("Allocated Memory:")
      TypedOpenCLMemory.getAllocatedMemory(f.body, f.params).foreach(m => println(m.toString))
      println("")
    }

    View.createView(f.body)

    // pass 2: find and generate user functions
    generateUserFunction(f.body)

    oclPrinter.println()

    // pass 3: generate the kernel
    generateKernel(f)

    // return the code generated
    oclPrinter.code
  }

  /** Traversals f and print all user functions using oclPrinter */
  def generateUserFunction(expr: Expr) {
    val userFuns = Expr.visit(Set[UserFunDef]())(expr, (expr, set) =>
      expr match {
        case call: FunCall => call.f match {
          case uf: UserFunDef => set + uf
          //case vec: Vectorize => set + UserFun.vectorize(vec.f.asInstanceOf[UserFun], vec.n)
          case _ => set
        }
        case _ => set
      })
    userFuns.foreach(uf => {
      oclPrinter.print(oclPrinter.toOpenCL(uf))
      oclPrinter.println()
    })
  }

  def allocateMemory(f: Lambda): Unit = {
    OpenCLMemory.alloc(f.body)
    Kernel.memory = TypedOpenCLMemory.getAllocatedMemory(f.body, f.params)
  }


  private def generateKernel(f: Lambda, workGroupSize: Int = 128) {
    val expr = f.body

    Kernel.workGroupSize = workGroupSize

    // generate kernel function signature
    oclPrinter.print("kernel void KERNEL(")

    oclPrinter.printAsParameterDecl(Kernel.memory)

    // array of all unique vars (like N, iterSize, etc. )
    val allVars = Kernel.memory.map(mem => Var.getVars(mem.mem.size)).filter(_.nonEmpty).flatten.distinct
    // partition into iteration variables and all others variables
    val (iterateVars, vars) = allVars.partition(_.name == Iterate.varName)

    // generate string for the constants (N, ...)
    if (vars.nonEmpty) {
      val constantsString = vars.map((v) => {
        "int " + oclPrinter.toOpenCL(v)
      }).reduce(oclPrinter.separateByComma)
      oclPrinter.print(", " + constantsString)
    }

    oclPrinter.print(") ")

    // print out allocated memory sizes
    val varMap = iterateVars.map(v => (v, ArithExpr.asCst(v.range.max))).toMap
    Kernel.memory.foreach(mem => {
      val m = mem.mem
      if (Verbose()) {
        println("Allocated " + ArithExpr.substitute(m.size, varMap.toMap) + " bytes for variable " +
          oclPrinter.toOpenCL(m.variable) + " in " + m.addressSpace + " memory")
      }
    })

    // generate the body of the kernel
    oclPrinter.openCB()
    generate(expr)
    oclPrinter.closeCB()
  }

  object Kernel {
    var memory = Array.empty[TypedOpenCLMemory]
    var workGroupSize = 128
  }



  private def generate(expr: Expr) {
    assert(expr.t != UndefType)

    expr match {
      case call: MapCall => call.f match {
        case _: MapWrg => generateMapWrgCall(call)
        case _: MapGlb => generateMapGlbCall(call)
        case _: MapLcl => generateMapLclCall(call)
        case _: MapWarp => generateMapWarpCall(call)
        case _: MapLane => generateMapLaneCall(call)
        case _: MapSeq => generateMapSeqCall(call)
<<<<<<< HEAD
        case _: MapMatrix => generateMapMatrixCall(call)
=======
        case _: Map =>
>>>>>>> 9f2beb67
      }
      case call: ReduceCall => call.f match {
        case _: ReduceSeq => generateReduceSeqCall(call)
        case _: ReduceHost => generateReduceSeqCall(call)
      }

      case call: IterateCall => generateIterateCall(call)
      case call: DropLeftCall => generateDropLeftCall(call)
      case call: SearchCall => call.f match {
        case _: LinearSearchSeq => generateLinearSearchSeq(call)
      }
      case call: HeadCall => generateHeadCall(call)
      case call: TailCall => generateTailCall(call)

      case call: FunCall => call.f match {
        case cf: CompFunDef => cf.funs.reverseMap( (l:Lambda) => generate(l.body) )

        case u : UserFunDef =>generateUserFunCall(u, call)

        case f: toGlobal => generate(f.f.body)
        case f: toLocal => generate(f.f.body)
        case l: Lambda => generate(l.body)
        case g: Gather => generate(g.f.body)
        case s: Scatter => generate(s.f.body)
        case _: ReorderStride =>
        case _: Transpose =>
        case _: TransposeW =>
        case _: Swap =>
        case _: asVector =>
        case _: asScalar =>
        case _: Split =>
        case _: SplitDim2 =>
        case _: Join =>
        case _: JoinDim2 =>
        case _: Zip => call.args.foreach(generate)
        case _: Unzip =>
        case _: VTail =>
        case _ => oclPrinter.print("__" + call.toString + "__")
      }
      case p: Param =>
    }
  }

  // === Maps ===
  
  // MapWrg
  private def generateMapWrgCall(call: MapCall): Unit = {
    val m = call.f.asInstanceOf[MapWrg]
    val dim: Int = m.dim
    val start: get_group_id = new get_group_id(dim)
    val length: ArithExpr = Type.getLength(call.arg.t)
    var step: ArithExpr = new get_num_groups(m.dim)

    val gSize = globalSize(dim)
    val lSize = localSize(dim)

    gSize match {
      case Cst(c) =>
        val numGroups = gSize / lSize
        val vars = Var.getVars(length)
        vars.foreach(v => {
          valueMap.get(v) match {
            case Some(value) => v.range = GoesToRange(value)
            case None =>
          }
        })
        step = numGroups
        start.range = ContinuousRange(0, numGroups)
      case ? =>
    }

    val range = RangeAdd(start, length, step)

    oclPrinter.generateLoop(call.loopVar, range, () => generate(call.f.f.body))
    // TODO: This assumes, that the MapWrg(0) is always the outermost and there is no need for synchronization inside.
    // TODO: Rethink and then redesign this!
    // if (m.dim == 0) {
    //  oclPrinter.println("return;")
    // }
  }

  // MapGlb
  private def generateMapGlbCall(call: MapCall): Unit = {
    val m = call.f.asInstanceOf[MapGlb]
    val range = RangeAdd(new get_global_id(m.dim), Type.getLength(call.arg.t), new get_global_size(m.dim))



    oclPrinter.generateLoop(call.loopVar, range, () => generate(call.f.f.body))
    // TODO: This assumes, that the MapGlb(0) is always the outermost and there is no need for synchronization inside.
    // TODO: Rethink and then redesign this!
    // if (m.dim == 0) {
    //  oclPrinter.println("return;")
    // }
  }
  
  // MapLcl
  private def generateMapLclCall(call: MapCall) {
    val m = call.f.asInstanceOf[MapLcl]
    val dim: Int = m.dim
    val start = new get_local_id(dim)
    val length = Type.getLength(call.arg.t)
    var step: ArithExpr = new get_local_size(dim)

    val size = localSize(dim)
    if (size != ?) {
      step = size
      start.range = ContinuousRange(0, size)
    }

    val range = RangeAdd(start, length, step)

    oclPrinter.generateLoop(call.loopVar, range, () => generate(call.f.f.body))
    // TODO: This assumes, that the MapLcl(0) is always the outermost and there is no need for synchronization inside.
    // TODO: Rethink and then redesign this!
    if (dim == 0) {
      oclPrinter.generateBarrier(call.mem)
    }
  }

  // MapWarp
  private def generateMapWarpCall(call: MapCall) {
    val range = RangeAdd(new get_local_id(0) / OpenCL.warpSize,
                         Type.getLength(call.arg.t),
                         Cst(Kernel.workGroupSize) / OpenCL.warpSize)

    oclPrinter.generateLoop(call.loopVar, range, () => generate(call.f.f.body))
    oclPrinter.generateBarrier(call.mem)
  }

  // MapLane
  private def generateMapLaneCall(call: MapCall) {
    val range = RangeAdd(new get_local_id(0) & (OpenCL.warpSize - Cst(1)), Type.getLength(call.arg.t), OpenCL.warpSize)

    oclPrinter.generateLoop(call.loopVar, range, () => generate(call.f.f.body))
  }
  
  // MapSeq
  private def generateMapSeqCall(call: MapCall) {

    val range = ContinuousRange(Cst(0), Type.getLength(call.arg.t))

    oclPrinter.commln("map_seq")
    oclPrinter.generateLoop(call.loopVar, range, () => generate(call.f.f.body))
    oclPrinter.commln("map_seq")
  }

  // MapMatrix
  private def generateMapMatrixCall(call: MapCall) {
    val m = call.f.asInstanceOf[MapMatrix]
    val range = RangeAdd(new get_global_id(m.dim), Type.getLength(call.arg.t), new get_global_size(m.dim))

    oclPrinter.generateLoop(call.loopVar, range, () => generate(call.f.f.body))
    // TODO: This assumes, that the MapGlb(0) is always the outermost and there is no need for synchronization inside.
    // TODO: Rethink and then redesign this!
    if (m.dim == 0) {
      oclPrinter.println("return;")
    }
  }
  
  // === Reduce ===
  private def generateReduceSeqCall(call: ReduceCall) {

    oclPrinter.openCB()
    oclPrinter.commln("reduce_seq")

    // 1. generate: int acc = 0
    //get local copies of our accumulation variables from our ReduceCall
    val accVar = call.arg0.mem.variable
    val accType = call.arg0.t
    val accValue = call.arg0 match { case v: Value => v.value }
    //print an OpenCL/C declaration for our variable
    oclPrinter.printVarDecl(accType, accVar, accValue)
    oclPrinter.println(";")

    val inT = call.arg1.t
    val funCall = call.f.f.body match { case call: FunCall => call }

    // 2. generate loop from 0 .. length
    val range = RangeAdd(Cst(0), Type.getLength(inT), Cst(1))
    oclPrinter.generateLoop(call.loopVar, range, () => {
      // 3. generate acc = fun(acc, input[i])
      oclPrinter.print(access(call.arg0.mem, call.arg0.t, call.arg0.view) + " = ")
      // TODO: This assumes a UserFun to be nested here!
      oclPrinter.generateFunCall(funCall, access(funCall.argsMemory, funCall.argsType, funCall.args.map(_.view):_*))

      oclPrinter.println(";")
    })

    // 4. generate output[0] = acc
    oclPrinter.println(access(call.mem, call.f.f.body.t, funCall.view) =:= oclPrinter.toOpenCL(accVar))
    oclPrinter.commln("reduce_seq")
    oclPrinter.closeCB()
  }

  // === Head ===

  private def generateHeadCall(call: HeadCall) {
    val outET = call.t match { case aT: ArrayType => aT.elemT }
    val argET = call.arg.t match { case aT: ArrayType => aT.elemT }
//    oclPrinter.openCB()
    oclPrinter.commln("head")
    // want to generate: output[0] = input[0]
    oclPrinter.println(access(call.mem, outET, call.view) =:= access(call.arg.mem, argET, call.arg.view))
    oclPrinter.commln("head")
//    oclPrinter.closeCB()
  }

  // === Tail ===

  private def generateTailCall(call: TailCall) {
    val outET = call.t match { case aT: ArrayType => aT.elemT }
    val argET = call.arg.t match { case aT: ArrayType => aT.elemT }
//    oclPrinter.openCB()
    oclPrinter.commln("tail")
    val range = ContinousRange(Cst(0), Type.getLength(call.t))

    val av = call.view match { case av: ArrayView => av }

    oclPrinter.generateLoop(call.loopVar, range, () =>
      oclPrinter.println(access(call.mem, outET, av.access(call.loopVar)) =:= access(call.arg.mem, argET, call.arg.view))
    )

    // want to generate: output[0] = input[0]
    oclPrinter.commln("tail")
//    oclPrinter.closeCB()
  }

  // === LinearSearch ===
  private def generateLinearSearchSeq(call: SearchCall){
//    oclPrinter.openCB()
//
//    val searchVar = call.arg0.mem.variable
//    val searchType = call.arg0.t
//    val searchValue = call.arg0 match { case v: Value => v.value }
//
//    val defaultVal = call.arg1.mem.variable
//    val defaultType = call.arg1.t
//    val defaultValue = call.arg0 match { case v: Value => v.value }
//
//    //print an OpenCL/C declaration for the searching variable
//    oclPrinter.printVarDecl(searchType, searchVar, searchValue)
//    oclPrinter.println(";")
//
//    //print an OpenCL/C declaration for the "default" variable
//    oclPrinter.printVarDecl(searchType, searchVar, searchValue)
//    oclPrinter.println(";")
//
//    val inT = call.arg1.t
//
//    val funCall = call.f.f.body match { case call: FunCall => call }
//
//    //hackily generate a temporary variable for storing our values...
//    oclPrinter.println(oclPrinter.toOpenCL(inT.asInstanceOf[ArrayType].elemT)+" tempVar = {0.0,0.0};")
//    // 2. generate loop from 0 .. length
//    val range = RangeAdd(Cst(0), Type.getLength(inT), Cst(1))
//    oclPrinter.generateLoop(call.loopVar, range, () => {
//      // 3. generate if(fun(searchvalue, input[i])
//
//      oclPrinter.generateConditional(
//        // 3. generate if(fun(searchvalue, input[i])
//        () => {oclPrinter.generateFunCall(funCall, access(funCall.argsMemory, funCall.argsType, funCall.argsAccess))},
//        // 4. generate "searchvar =  input[i]; break"
//        () => {
////          oclPrinter.print(oclPrinter.toOpenCL(searchVar) + " = (")
//          oclPrinter.print("searchVar = (")
//          oclPrinter.print(access(funCall.argsMemory, funCall.argsType, funCall.argsAccess))
//          oclPrinter.println(");")
////          oclPrinter.println("printf(\"Found the variable\\n\");")
////          oclPrinter.print("printf(\"Values: %f %f\\n\",")
////          oclPrinter.print(access(funCall.argsMemory, funCall.argsType, funCall.argsAccess))
////          oclPrinter.println(");")
//          oclPrinter.println("break;")
//        },
//        () => {
////          oclPrinter.println("printf(\"Not matched the variable\\n\");")
////          oclPrinter.print("printf(\"Values: %f %f\\n\",")
////          oclPrinter.print(access(funCall.argsMemory, funCall.argsType, funCall.argsAccess))
////          oclPrinter.println(");")
//        }
//      )
//      //println("ReduceSeqCall access: ")
//      //ViewPrinter.emit(funCall.args(1).view.asInstanceOf[PrimitiveView])
//      //println()
//    })
//
//    // 4. generate output[0] = acc
////    oclPrinter.println(access(call.mem, call.f.f.body.t, funCall.access) =:= oclPrinter.toOpenCL(searchVar))
//    oclPrinter.println(access(call.mem, call.f.f.body.t, funCall.access) + " = tempVar;")
//    oclPrinter.print("printf(\"Returning variable %f\\n\",")
//    oclPrinter.print(access(call.mem, call.f.f.body.t, funCall.access))
//    oclPrinter.println(");")
//    oclPrinter.commln("search_seq")
//    oclPrinter.closeCB()
  }

  // === DropLeft ===
  private def generateDropLeftCall(call: DropLeftCall)
  {
    //    We want to generate something like this:
    //    int predicate(float x, float l);
    //
    //    dropLeft(float* in, int N, float limit)
    //    {
    //      float* t = in;
    //      for(int i = 0;i<N;i++)
    //      {
    //        if(predicate(in[i], limit))
    //        {
    //          t++;
    //        }else{
    //          break;
    //        }
    //      }
    //    }
//    val inputMemory = OpenCLMemory.asOpenCLMemory(call.arg.mem)
//    val inVStr = oclPrinter.toOpenCL(inputMemory.variable) //our input array
//    val funCall = call.f.f.body match { case call: FunCall => call }
//    val innerInputLength = Type.getLength(funCall.argsType)
//
//    println("Generating dropLeft:")
//    println(inputMemory.toString)
//    println(inVStr.toString)
//
//
//    oclPrinter.openCB()
//    oclPrinter.commln("dropLeft_seq")
//
////    oclPrinter.println(inVStr.toString+"++;")
////    oclPrinter.generateIterate(
////      () => {oclPrinter.generateFunCall(call.f.f.body, access(call.argsMemory, call.argsType, call.argsAccess))},
//////      () => {oclPrinter.generateFunCall(call.f.f.body)},
////      () => {oclPrinter.println(inVStr+"++;")}
////    )
//    oclPrinter.commln("dropLeft_seq")
//    oclPrinter.closeCB()
  }



  // === Iterate ===
  private def generateIterateCall(call: IterateCall) = {

    val inputMem = OpenCLMemory.asOpenCLMemory(call.arg.mem)
    val outputMem = OpenCLMemory.asOpenCLMemory(call.mem)
    val swapMem = OpenCLMemory.asOpenCLMemory(call.swapBuffer)

    assert (inputMem.addressSpace == outputMem.addressSpace)

    val funCall = call.f.f.body match { case call: FunCall => call }
    val innerInputLength = Type.getLength(funCall.argsType)
    val innerOutputLength = Type.getLength(funCall.t)

    oclPrinter.openCB()

    // use the type var as the var holding the iterating size if it exists
    if (TypeVar.getTypeVars(funCall.argsType).size > 1) {
      println("size: " + TypeVar.getTypeVars(funCall.argsType).size)
      TypeVar.getTypeVars(funCall.argsType).foreach( (tv) => { println("tv: " + tv) })
      println("i.f.inT " + funCall.argsType)
      throw new NotImplementedError()
    }
    val curOutLen =
      if (TypeVar.getTypeVars(funCall.argsType).isEmpty)
        Var("curOutLen")
      else
        TypeVar.getTypeVars(funCall.argsType).head
    oclPrinter.printVarDecl(opencl.ir.Int, curOutLen, oclPrinter.toOpenCL(Type.getLength(call.argsType)))
    oclPrinter.println(";")

    val range = ContinuousRange(Cst(0), call.f.n)
    val indexVar = Var("i", range)

    // create new temporary input and output pointers
    val tin = Var("tin")
    val tout = Var("tout")

    val tinVStr = oclPrinter.toOpenCL(tin)
    val toutVStr = oclPrinter.toOpenCL(tout)
    val inVStr = oclPrinter.toOpenCL(inputMem.variable)
    val outVStr = oclPrinter.toOpenCL(outputMem.variable)
    val swapVStr = oclPrinter.toOpenCL(swapMem.variable)

    // ADDRSPC TYPE tin = in;
    oclPrinter.println(outputMem.addressSpace + " " + oclPrinter.toOpenCL(Type.devectorize(call.t)) + " " + tinVStr + " = " + inVStr+";")

    // ADDRSPC TYPE tin = (odd ? out : swap);
    oclPrinter.print(outputMem.addressSpace + " " + oclPrinter.toOpenCL(Type.devectorize(call.t)) + " " + toutVStr + " = ")
    oclPrinter.print("( ("+oclPrinter.toOpenCL(range.stop)+" & 1) != 0 ) ? ")
    oclPrinter.print(outVStr + " : " + swapVStr)
    oclPrinter.println(" ;")

    oclPrinter.println("#pragma unroll 1")
    oclPrinter.generateLoop(indexVar, range, () => {

      // modify the pointers to the memory before generating the body
      val oldInV = inputMem.variable
      val oldOutV = outputMem.variable
      inputMem.variable = tin
      outputMem.variable = tout

      // generate the function call in the body
      generate(funCall)

      // restore the pointers to memory
      inputMem.variable = oldInV
      outputMem.variable = oldOutV

      // tmp = tmp * outputLen / inputLen
      oclPrinter.println(oclPrinter.toOpenCL(curOutLen) + " = " +
                         oclPrinter.toOpenCL(ExprSimplifier.simplify(curOutLen * innerOutputLength / innerInputLength))+
                         ";")

      // tin = (tout == swap) ? swap : out
      oclPrinter.println(tinVStr + " = ( " + toutVStr+"=="+swapVStr+" ) ? "+ swapVStr +":"+ outVStr+";")
      // tout = (tout == swap) ? out : swap
      oclPrinter.println(toutVStr + " = ( " + toutVStr+"=="+swapVStr+" ) ? "+ outVStr +":"+ swapVStr+";")
    } )

    oclPrinter.closeCB()
  }

  private def generateUserFunCall(u: UserFunDef, call: FunCall) = {
    assert(call.f == u)

    oclPrinter.print(access(call.mem, call.t, call.view) + " = ")

    oclPrinter.generateFunCall(call, access(call.argsMemory, call.argsType, call.args.map(_.view):_*))

    oclPrinter.println(";")
  }

  // === Utilities ===
  
  // helper functions to generate the actual OpenCL code
  private implicit class Operators(v: Any) {
    // generate assignment
    def =:=(rhs: Any) : String = { this + " = " + rhs + ";\n" }

    override def toString : String = v.toString
  }
  
  private def apply(fun: Any, arg: Any*) : String = {
    fun + "(" + arg.reduce( _ + ", " + _) + ")"
  }

  private def access(memory: Memory, t: Type, views: View*): String = {
    val oclMem = OpenCLMemory.asOpenCLMemory(memory)

    oclMem match {
      case coll: OpenCLMemoryCollection =>
        t match {
          case tt: TupleType =>
            assert(tt.elemsT.length == coll.subMemories.length)

            assert(views.length == coll.subMemories.length)
            ((coll.subMemories zip tt.elemsT) zip views).map({
              case ((m, ty), af) => access(m, ty, af)
            } ).reduce(_ + ", " + _)
        }

      case _ =>
        oclMem.addressSpace match {
          case GlobalMemory =>

            "*((global " + oclPrinter.toOpenCL(t) + "*)&" +
              oclPrinter.toOpenCL(oclMem.variable) +
              "[" + oclPrinter.toOpenCL(ViewPrinter.emit(views(0))) + "])"

          case LocalMemory =>

            "*((local " + oclPrinter.toOpenCL(t) + "*)&" +
              oclPrinter.toOpenCL(oclMem.variable) +
              "[" + oclPrinter.toOpenCL(ViewPrinter.emit(views(0))) + "])"

          case PrivateMemory =>
            oclPrinter.toOpenCL(oclMem.variable)

          case _ => throw new NotImplementedError()
        }
    }
  }



}<|MERGE_RESOLUTION|>--- conflicted
+++ resolved
@@ -200,11 +200,7 @@
         case _: MapWarp => generateMapWarpCall(call)
         case _: MapLane => generateMapLaneCall(call)
         case _: MapSeq => generateMapSeqCall(call)
-<<<<<<< HEAD
-        case _: MapMatrix => generateMapMatrixCall(call)
-=======
         case _: Map =>
->>>>>>> 9f2beb67
       }
       case call: ReduceCall => call.f match {
         case _: ReduceSeq => generateReduceSeqCall(call)
