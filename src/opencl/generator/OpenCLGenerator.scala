package opencl.generator

import arithmetic._
import generator.Generator
import ir._
import ir.view.{ViewPrinter, View}
import opencl.ir._

import scala.collection.immutable

class NotPrintableExpression(msg: String) extends Exception(msg)
class NotI(msg: String) extends Exception(msg)

// hacky class to store function name
class OclFunction(name: String, param: Int) extends ArithExprFunction {def toOCLString = name+"("+param+")"}

class get_global_id(param: Int) extends OclFunction("get_global_id", param)
class get_local_id(param: Int) extends OclFunction("get_local_id", param)
class get_group_id(param: Int) extends OclFunction("get_group_id", param)
class get_num_groups(param: Int) extends OclFunction("get_num_groups", param)
class get_global_size(param: Int) extends OclFunction("get_global_size", param)
class get_local_size(param: Int) extends OclFunction("get_local_size", param)


object Debug {
  var debug = false
  def apply() = debug
  def apply(debug: Boolean) = { this.debug = debug }
}

object Verbose {
  var verbose = true
  def apply() = verbose
  def apply(verbose: Boolean) = { this.verbose = verbose }
}

object AllocateStatically{
  var allocateStatically = true
  def apply() = allocateStatically
  def apply(allocateStatically: Boolean) = { this.allocateStatically = allocateStatically }
}

object OpenCL{
  val warpSize = 32
}

object OpenCLGenerator extends Generator {

  var oclPrinter: OpenCLPrinter = null
  var replacements = collection.immutable.Map[ArithExpr, ArithExpr]()
  var replacementsWithFuns = collection.immutable.Map[ArithExpr, ArithExpr]()
  var privateMems = Array[TypedOpenCLMemory]()

  private def printTypes(expr: Expr): Unit = {
    Expr.visit(expr, (e: Expr) => e match {
      case call: FunCall => println(e + "\n    " + e.t + " <- " + call.argsType + "\n")
      case _ => println(e + "\n    " + e.t + "\n")
    }, (e: Expr) => {})
  }

  private def printMemories(expr: Expr): Unit = {
    Expr.visit(expr, (e: Expr) => e match {
      case call: FunCall => println(e + "\n    " + e.mem.toString + " <- " + call.argsMemory.toString + "\n")
      case _ => println(e + "\n    " + e.mem.toString + "\n")
    }, (f: Expr) => {})
  }

  def generate(f: Lambda): String = {
    generate(f, Array(?, ?, ?))
  }

  def generate(f: Lambda, localSizes: Array[ArithExpr]): String = {
    generate(f, localSizes, Array(?, ?, ?), immutable.Map())
  }

  // Compile a type-checked function into an OpenCL kernel
  def generate(f: Lambda, localSize: Array[ArithExpr], globalSize: Array[ArithExpr], valueMap: immutable.Map[ArithExpr, ArithExpr]): String = {

    assert(localSize.length == 3)
    assert(globalSize.length == 3)
    assert(f.body.t != UndefType)

    if (Verbose()) {
      println("Types:")
      printTypes(f.body)
    }

    oclPrinter = new OpenCLPrinter

    // allocate the params and set the corresponding type
    f.params.foreach((p) => {
      p.t match {
        case _: ScalarType =>
          p.mem = OpenCLMemory.allocPrivateMemory(OpenCLMemory.getMaxSizeInBytes(p.t))
        case _ =>
          p.mem = OpenCLMemory.allocGlobalMemory(OpenCLMemory.getMaxSizeInBytes(p.t))
      }
      p.view = View(p.t, oclPrinter.toOpenCL(p.mem.variable))
    })

    RangesAndCounts(f, localSize, globalSize, valueMap)
    allocateMemory(f)
    BarrierElimination(f)

    if (Verbose()) {
      println("Memory:")
      printMemories(f.body)
    }

    if (Verbose()) {
      println("Allocated Memory:")
      TypedOpenCLMemory.getAllocatedMemory(f.body, f.params).foreach(m => println(m.toString))
      println("")
    }

    View.visitAndBuildViews(f.body)

    // pass 2: find and generate user and group functions
    generateUserFunction(f.body)
    generateGroupFunction(f.body)

    oclPrinter.println()

    // pass 3: generate the kernel
    generateKernel(f)

    // return the code generated
    oclPrinter.code
  }

  /** Traversals f and print all user functions using oclPrinter */
  def generateUserFunction(expr: Expr) {
    val userFuns = Expr.visit(Set[UserFunDef]())(expr, (expr, set) =>
      expr match {
        case call: FunCall => call.f match {
          case uf: UserFunDef => set + uf
          //case vec: Vectorize => set + UserFun.vectorize(vec.f.asInstanceOf[UserFun], vec.n)
          case _ => set
        }
        case _ => set
      })
    userFuns.foreach(uf => {
      oclPrinter.print(oclPrinter.toOpenCL(uf))
      oclPrinter.println()
    })
  }

  /** Traverses f and print all group functions using oclPrinter */
  def generateGroupFunction(expr: Expr) {
    val groupFuns = Expr.visit(Set[Group]())(expr, (expr, set) =>
      expr match {
        case call: FunCall => call.f match {
          case group: Group => set + group
          case _ => set
        }
        case _ => set
      })
    groupFuns.foreach(group => {
      oclPrinter.print(oclPrinter.toOpenCL(group))
      oclPrinter.println()
    })
  }

  def allocateMemory(f: Lambda): Unit = {
    OpenCLMemory.alloc(f.body)
    Kernel.memory = TypedOpenCLMemory.getAllocatedMemory(f.body, f.params)
  }

  private def isFixedSizeLocalMemory: (TypedOpenCLMemory) => Boolean = {
    mem => try {
      mem.mem.size.eval()
      mem.mem.addressSpace == LocalMemory
    } catch {
      case _: NotEvaluableException =>
        false
    }
  }

  object Kernel {
    var memory = Array.empty[TypedOpenCLMemory]
    var workGroupSize = 128
  }

  private def generateKernel(f: Lambda, workGroupSize: Int = 128) {
    val expr = f.body

    Kernel.workGroupSize = workGroupSize

    // generate kernel function signature
    oclPrinter.print("kernel void KERNEL(")

    val valMems = Expr.visit(Set[Memory]())(expr, (expr, set) =>
      expr match {
        case value: Value => set + value.mem
        case _ => set
      })

    val (typedValueMems, privateMems) = TypedOpenCLMemory.
      getAllocatedMemory(f.body, f.params, includePrivate = true).diff(Kernel.memory).
      partition(m => valMems.contains(m.mem))

    this.privateMems = privateMems

    val (staticLocal, rest) =
      if (AllocateStatically())
        Kernel.memory.partition(isFixedSizeLocalMemory)
      else (Array.empty[TypedOpenCLMemory], Kernel.memory)

    Kernel.memory = rest

    f.params.foreach(_.mem.readOnly = true)

    oclPrinter.printAsParameterDecl(Kernel.memory)

    // array of all unique vars (like N, iterSize, etc. )
    val allVars = Kernel.memory.map(mem => Var.getVars(mem.mem.size)).filter(_.nonEmpty).flatten.distinct
    // partition into iteration variables and all others variables
    val (iterateVars, vars) = allVars.partition(_.name == Iterate.varName)

    // generate string for the constants (N, ...)
    if (vars.nonEmpty) {
      val constantsString = vars.map((v) => {
        "int " + oclPrinter.toOpenCL(v)
      }).reduce(oclPrinter.separateByComma)
      oclPrinter.print(", " + constantsString)
    }

    oclPrinter.print(") ")

    // print out allocated memory sizes
    val varMap = iterateVars.map(v => (v, ArithExpr.asCst(v.range.max))).toMap
    Kernel.memory.foreach(mem => {
      val m = mem.mem
      if (Verbose()) {
        println("Allocated " + ArithExpr.substitute(m.size, varMap.toMap) + " bytes for variable " +
          oclPrinter.toOpenCL(m.variable) + " in " + m.addressSpace + " memory")
      }
    })

    // generate the body of the kernel
    oclPrinter.openCB()
    // Print declarations for non parameter private memories and fixed size local memories
    staticLocal.foreach(oclPrinter.printVarDecl)
    typedValueMems.foreach(m => oclPrinter.printVarDecl(Type.getValueType(m.t), m.mem.variable))
    privateMems.foreach(m => oclPrinter.printVarDecl(m))
    generate(expr)
    oclPrinter.closeCB()
  }



  private def generate(expr: Expr) {
    assert(expr.t != UndefType)

    expr match {
      case f: FunCall => f.args.foreach(generate)
      case _ =>
    }

    expr match {
      case call: MapCall => call.f match {
        case _: MapWrg => generateMapWrgCall(call)
        case _: MapGlb => generateMapGlbCall(call)
        case _: MapLcl => generateMapLclCall(call)
        case _: MapWarp => generateMapWarpCall(call)
        case _: MapLane => generateMapLaneCall(call)
        case _: MapSeq => generateMapSeqCall(call)
        case _: Map =>
      }
      case call: ReduceCall => call.f match {
        case _: ReduceSeq => generateReduceSeqCall(call)
        case _: ReduceHost => generateReduceSeqCall(call)
      }

      case call: IterateCall => generateIterateCall(call)
//      case call: ConcreteHeadCall => generateConcreteHeadCall(call)
//      case call: HeadCall => generateHeadCall(call)
//      case call: TailCall => generateTailCall(call)

      case call: FunCall => call.f match {
        case cf: CompFunDef => cf.funs.reverseMap( (l:Lambda) => generate(l.body) )

        case u : UserFunDef =>generateUserFunCall(u, call)

        case fp: FPattern => generate(fp.f.body)
        case l: Lambda => generate(l.body)
        case b : Barrier => if (b.valid) oclPrinter.generateBarrier(call.mem)
        case Unzip() | ReorderStride(_) | Transpose() | TransposeW() | asVector(_) | asScalar() |
             Split(_) | Join() | Group(_,_,_) | Zip(_) | Tuple(_) | Filter() =>
//        case _: VTail =>
        case Head() | Tail() =>
        case _ => oclPrinter.print("__" + call.toString + "__")
      }
      case v: Value => generateValue(v)
      case p: Param =>
    }
  }

  // === Maps ===

  // MapWrg
  private def generateMapWrgCall(call: MapCall): Unit = {

    oclPrinter.generateLoop(call.loopVar, () => generate(call.f.f.body), call.iterationCount)
    // TODO: This assumes, that the MapWrg(0) is always the outermost and there is no need for synchronization inside.
    // TODO: Rethink and then redesign this!
    // if (m.dim == 0) {
    //  oclPrinter.println("return;")
    // }
  }

  // MapGlb
  private def generateMapGlbCall(call: MapCall): Unit = {

    oclPrinter.generateLoop(call.loopVar, () => generate(call.f.f.body), call.iterationCount)
    // TODO: This assumes, that the MapGlb(0) is always the outermost and there is no need for synchronization inside.
    // TODO: Rethink and then redesign this!
    // if (m.dim == 0) {
    //  oclPrinter.println("return;")
    // }
  }

  // MapLcl
  private def generateMapLclCall(call: MapCall) {
    generateLoop(call.loopVar, () => generate(call.f.f.body), call.iterationCount,
      (call.arg.containsPrivate && privateMems.exists(_.mem == call.arg.mem)) || // Don't unroll just for value
        call.addressSpace == PrivateMemory)
  }

  // MapWarp
  private def generateMapWarpCall(call: MapCall) {
    oclPrinter.generateLoop(call.loopVar, () => generate(call.f.f.body), call.iterationCount)
    oclPrinter.generateBarrier(call.mem)
  }

  // MapLane
  private def generateMapLaneCall(call: MapCall) {
    oclPrinter.generateLoop(call.loopVar, () => generate(call.f.f.body), call.iterationCount)
  }

  // MapSeq
  private def generateMapSeqCall(call: MapCall) {
    oclPrinter.commln("map_seq")
    generateLoop(call.loopVar, () => generate(call.f.f.body), call.iterationCount,
      (call.arg.containsPrivate && privateMems.exists(_.mem == call.arg.mem)) || // Don't unroll just for value
        call.addressSpace == PrivateMemory)
    oclPrinter.commln("map_seq")
  }

  // MapMatrix
//  private def generateMapMatrixCall(call: MapCall) {
//    val m = call.f.asInstanceOf[MapMatrix]
//    val range = RangeAdd(new get_global_id(m.dim), Type.getLength(call.arg.t), new get_global_size(m.dim))
//
//    oclPrinter.generateLoop(call.loopVar, range, () => generate(call.f.f.body))
//    // TODO: This assumes, that the MapGlb(0) is always the outermost and there is no need for synchronization inside.
//    // TODO: Rethink and then redesign this!
//    if (m.dim == 0) {
//      oclPrinter.println("return;")
//    }
//  }
  
  // === Reduce ===
  private def generateReduceSeqCall(call: ReduceCall) {

    oclPrinter.openCB()
    oclPrinter.commln("reduce_seq")

<<<<<<< HEAD
    oclPrinter.generateLoop(call.loopVar, () => generate(call.f.f.body), call.iterationCount)
    //get local copies of our accumulation variables from our ReduceCall
    //print an OpenCL/C declaration for our variable
=======
    generateLoop(call.loopVar, () => generate(call.f.f.body), call.iterationCount,
      call.arg1.containsPrivate)
>>>>>>> c542b2f9

    oclPrinter.commln("reduce_seq")
    oclPrinter.closeCB()
  }

  private def generateValue(v: Value): Unit = {
    val temp = Var("")
    oclPrinter.printVarDecl(Type.getValueType(v.t), temp, v.value)
    oclPrinter.println(oclPrinter.toOpenCL(v.mem.variable) + " = " + oclPrinter.toOpenCL(temp) + ";")
  }

//    // === ConcreteHead ===
//
//    private def generateConcreteHeadCall(call: ConcreteHeadCall) {
//      val outET = call.t match { case aT: ArrayType => aT.elemT }
//      val argET = call.arg.t match { case aT: ArrayType => aT.elemT }
//
//      oclPrinter.commln("head")
//      // want to generate: output[0] = input[0]
//      oclPrinter.println(access(call.mem, outET, call.view) =:= access(call.arg.mem, argET, call.arg.view))
//      oclPrinter.commln("head")
//    }

//  // === Head ===
//
//  private def generateHeadCall(call: HeadCall) {
//    val outET = call.t match { case aT: ArrayType => aT.elemT }
//    val argET = call.arg.t match { case aT: ArrayType => aT.elemT }
////    oclPrinter.openCB()
//    oclPrinter.commln("head")
//    // want to generate: output[0] = input[0]
//    oclPrinter.println(access(call.mem, outET, call.view) =:= access(call.arg.mem, argET, call.arg.view))
//    oclPrinter.commln("head")
////    oclPrinter.closeCB()
//  }
//
//  // === Tail ===
//
//  private def generateTailCall(call: TailCall) {
////    val outET = call.t match { case aT: ArrayType => aT.elemT }
////    val argET = call.arg.t match { case aT: ArrayType => aT.elemT }
//////    oclPrinter.openCB()
////    oclPrinter.commln("tail")
////    val range = ContinuousRange(Cst(0), Type.getLength(call.t))
////
////    val av = call.view match { case av: ArrayView => av }
////
////    oclPrinter.generateLoop(call.loopVar, range, () =>
////      oclPrinter.println(access(call.mem, outET, av.access(call.loopVar)) =:= access(call.arg.mem, argET, call.arg.view))
////    )
////
////    // want to generate: output[0] = input[0]
////    oclPrinter.commln("tail")
//////    oclPrinter.closeCB()
//  }

  // === Iterate ===
  private def generateIterateCall(call: IterateCall) = {

    val inputMem = OpenCLMemory.asOpenCLMemory(call.arg.mem)
    val outputMem = OpenCLMemory.asOpenCLMemory(call.mem)
    val swapMem = OpenCLMemory.asOpenCLMemory(call.swapBuffer)

    assert (inputMem.addressSpace == outputMem.addressSpace)

    val funCall = call.f.f.body match { case call: FunCall => call }
    val innerInputLength = Type.getLength(funCall.argsType)
    val innerOutputLength = Type.getLength(funCall.t)

    oclPrinter.openCB()

    // use the type var as the var holding the iterating size if it exists
    if (TypeVar.getTypeVars(funCall.argsType).size > 1) {
      println("size: " + TypeVar.getTypeVars(funCall.argsType).size)
      TypeVar.getTypeVars(funCall.argsType).foreach( (tv) => { println("tv: " + tv) })
      println("i.f.inT " + funCall.argsType)
      throw new NotImplementedError()
    }
    val curOutLen =
      if (TypeVar.getTypeVars(funCall.argsType).isEmpty)
        Var("curOutLen")
      else
        TypeVar.getTypeVars(funCall.argsType).head
    oclPrinter.printVarDecl(opencl.ir.Int, curOutLen, oclPrinter.toOpenCL(Type.getLength(call.argsType)))

    // create new temporary input and output pointers
    val tin = Var("tin")
    val tout = Var("tout")

    val tinVStr = oclPrinter.toOpenCL(tin)
    val toutVStr = oclPrinter.toOpenCL(tout)
    val inVStr = oclPrinter.toOpenCL(inputMem.variable)
    val outVStr = oclPrinter.toOpenCL(outputMem.variable)
    val swapVStr = oclPrinter.toOpenCL(swapMem.variable)

    val range = call.indexVar.range.asInstanceOf[RangeAdd]

    // ADDRSPC TYPE tin = in;
    oclPrinter.println(outputMem.addressSpace + " " + oclPrinter.toOpenCL(Type.devectorize(call.t)) + " " + tinVStr + " = " + inVStr+";")

    // ADDRSPC TYPE tin = (odd ? out : swap);
    oclPrinter.print(outputMem.addressSpace + " " + oclPrinter.toOpenCL(Type.devectorize(call.t)) + " " + toutVStr + " = ")
    oclPrinter.print("( ("+oclPrinter.toOpenCL(range.stop)+" & 1) != 0 ) ? ")
    oclPrinter.print(outVStr + " : " + swapVStr)
    oclPrinter.println(" ;")

<<<<<<< HEAD
//    Removed the pragma temporarily as it was causing a (presumably) memory related bug on non NVIDIA and Intel CPU platforms
//    TODO: implement a platform dependent system for inserting the pragma when legal
//    oclPrinter.println("#pragma unroll 1")
    oclPrinter.generateLoop(call.indexVar,() => {
=======
    oclPrinter.println("#pragma unroll 1")
    generateLoop(call.indexVar, () => {
>>>>>>> c542b2f9

      // modify the pointers to the memory before generating the body
      val oldInV = inputMem.variable
      val oldOutV = outputMem.variable
      inputMem.variable = tin
      outputMem.variable = tout

      // generate the function call in the body
      generate(funCall)

      // restore the pointers to memory
      inputMem.variable = oldInV
      outputMem.variable = oldOutV

      // tmp = tmp * outputLen / inputLen
      oclPrinter.println(oclPrinter.toOpenCL(curOutLen) + " = " +
                         oclPrinter.toOpenCL(ExprSimplifier.simplify(curOutLen * innerOutputLength / innerInputLength))+
                         ";")

      // tin = (tout == swap) ? swap : out
      oclPrinter.println(tinVStr + " = ( " + toutVStr+"=="+swapVStr+" ) ? "+ swapVStr +":"+ outVStr+";")
      // tout = (tout == swap) ? out : swap
<<<<<<< HEAD
      oclPrinter.println(toutVStr + " = ( " + toutVStr+"=="+swapVStr+" ) ? "+ outVStr +":"+ swapVStr+";")
    } )
=======
      oclPrinter.println(toutVStr + " = ( " + toutVStr + "==" + swapVStr + " ) ? " + outVStr + ":" + swapVStr + ";")
    }, call.iterationCount, call.arg.containsPrivate || call.addressSpace == PrivateMemory)
>>>>>>> c542b2f9

    oclPrinter.closeCB()
  }

  private def generateUserFunCall(u: UserFunDef, call: FunCall) = {
    assert(call.f == u)

    oclPrinter.print(access(call) + " = ")

    oclPrinter.generateFunCall(call, access(call.args:_*))

    oclPrinter.println(";")
  }

  private def generateLoop(indexVar: Var, printBody: () => Unit, iterationCount: ArithExpr = ?, unroll: Boolean = false): Unit = {
    if (unroll) {
      oclPrinter.commln("unroll")

      val range = indexVar.range.asInstanceOf[RangeAdd]
      val step = range.step

      for (i <- 0 until iterationCount.eval()) {
        replacements = replacements.updated(indexVar, i)
        if (range.min.isInstanceOf[OclFunction])
          replacementsWithFuns = replacementsWithFuns.updated(indexVar, range.min + step*i)
        else
          replacementsWithFuns = replacementsWithFuns.updated(indexVar, i)

        printBody()
      }
      oclPrinter.commln("unroll")
    } else {
      oclPrinter.generateLoop(indexVar, printBody, iterationCount)
    }
  }

  // === Utilities ===

  // helper functions to generate the actual OpenCL code
  private implicit class Operators(v: Any) {
    // generate assignment
    def =:=(rhs: Any) : String = { this + " = " + rhs + ";" }

    override def toString : String = v.toString
  }

  private def apply(fun: Any, arg: Any*) : String = {
    fun + "(" + arg.reduce( _ + ", " + _) + ")"
  }

  private def access(arg: Expr): String = {
    val oclMem = OpenCLMemory.asOpenCLMemory(arg.mem)
    val t = arg.t
    val view = arg.view

    oclMem.addressSpace match {
      case GlobalMemory =>

        "*((global " + oclPrinter.toOpenCL(t) + "*)&" +
          oclPrinter.toOpenCL(oclMem.variable) +
          "[" + oclPrinter.toOpenCL(ArithExpr.substitute(ViewPrinter.emit(view), replacementsWithFuns)) + "])"

      case LocalMemory =>

        "*((local " + oclPrinter.toOpenCL(t) + "*)&" +
          oclPrinter.toOpenCL(oclMem.variable) +
          "[" + oclPrinter.toOpenCL(
          ArithExpr.substitute(ExprSimplifier.simplify(ViewPrinter.emit(view)), replacementsWithFuns)
        ) + "])"

      case PrivateMemory =>
        privateMems.find(m => m.mem.variable == oclMem.variable) match {
          case None => oclPrinter.toOpenCL(oclMem.variable)
          case Some(typedMemory) =>
            typedMemory.t match {
              case ArrayType(_, _) =>
                val index = ArithExpr.substitute(ViewPrinter.emit(view), replacements).eval()

                oclPrinter.toOpenCL(oclMem.variable) + "_" +
                  oclPrinter.toOpenCL(index)
              case _ => oclPrinter.toOpenCL(oclMem.variable)
            }
        }

      case _ => throw new NotImplementedError()
    }
  }

  private def access(args: Expr*): String = {
    args.map(access).mkString(", ")
  }
}<|MERGE_RESOLUTION|>--- conflicted
+++ resolved
@@ -273,9 +273,6 @@
       }
 
       case call: IterateCall => generateIterateCall(call)
-//      case call: ConcreteHeadCall => generateConcreteHeadCall(call)
-//      case call: HeadCall => generateHeadCall(call)
-//      case call: TailCall => generateTailCall(call)
 
       case call: FunCall => call.f match {
         case cf: CompFunDef => cf.funs.reverseMap( (l:Lambda) => generate(l.body) )
@@ -287,7 +284,7 @@
         case b : Barrier => if (b.valid) oclPrinter.generateBarrier(call.mem)
         case Unzip() | ReorderStride(_) | Transpose() | TransposeW() | asVector(_) | asScalar() |
              Split(_) | Join() | Group(_,_,_) | Zip(_) | Tuple(_) | Filter() =>
-//        case _: VTail =>
+
         case Head() | Tail() =>
         case _ => oclPrinter.print("__" + call.toString + "__")
       }
@@ -346,19 +343,6 @@
         call.addressSpace == PrivateMemory)
     oclPrinter.commln("map_seq")
   }
-
-  // MapMatrix
-//  private def generateMapMatrixCall(call: MapCall) {
-//    val m = call.f.asInstanceOf[MapMatrix]
-//    val range = RangeAdd(new get_global_id(m.dim), Type.getLength(call.arg.t), new get_global_size(m.dim))
-//
-//    oclPrinter.generateLoop(call.loopVar, range, () => generate(call.f.f.body))
-//    // TODO: This assumes, that the MapGlb(0) is always the outermost and there is no need for synchronization inside.
-//    // TODO: Rethink and then redesign this!
-//    if (m.dim == 0) {
-//      oclPrinter.println("return;")
-//    }
-//  }
   
   // === Reduce ===
   private def generateReduceSeqCall(call: ReduceCall) {
@@ -366,14 +350,9 @@
     oclPrinter.openCB()
     oclPrinter.commln("reduce_seq")
 
-<<<<<<< HEAD
-    oclPrinter.generateLoop(call.loopVar, () => generate(call.f.f.body), call.iterationCount)
-    //get local copies of our accumulation variables from our ReduceCall
-    //print an OpenCL/C declaration for our variable
-=======
     generateLoop(call.loopVar, () => generate(call.f.f.body), call.iterationCount,
       call.arg1.containsPrivate)
->>>>>>> c542b2f9
+    //print an OpenCL/C declaration for our variable
 
     oclPrinter.commln("reduce_seq")
     oclPrinter.closeCB()
@@ -384,51 +363,6 @@
     oclPrinter.printVarDecl(Type.getValueType(v.t), temp, v.value)
     oclPrinter.println(oclPrinter.toOpenCL(v.mem.variable) + " = " + oclPrinter.toOpenCL(temp) + ";")
   }
-
-//    // === ConcreteHead ===
-//
-//    private def generateConcreteHeadCall(call: ConcreteHeadCall) {
-//      val outET = call.t match { case aT: ArrayType => aT.elemT }
-//      val argET = call.arg.t match { case aT: ArrayType => aT.elemT }
-//
-//      oclPrinter.commln("head")
-//      // want to generate: output[0] = input[0]
-//      oclPrinter.println(access(call.mem, outET, call.view) =:= access(call.arg.mem, argET, call.arg.view))
-//      oclPrinter.commln("head")
-//    }
-
-//  // === Head ===
-//
-//  private def generateHeadCall(call: HeadCall) {
-//    val outET = call.t match { case aT: ArrayType => aT.elemT }
-//    val argET = call.arg.t match { case aT: ArrayType => aT.elemT }
-////    oclPrinter.openCB()
-//    oclPrinter.commln("head")
-//    // want to generate: output[0] = input[0]
-//    oclPrinter.println(access(call.mem, outET, call.view) =:= access(call.arg.mem, argET, call.arg.view))
-//    oclPrinter.commln("head")
-////    oclPrinter.closeCB()
-//  }
-//
-//  // === Tail ===
-//
-//  private def generateTailCall(call: TailCall) {
-////    val outET = call.t match { case aT: ArrayType => aT.elemT }
-////    val argET = call.arg.t match { case aT: ArrayType => aT.elemT }
-//////    oclPrinter.openCB()
-////    oclPrinter.commln("tail")
-////    val range = ContinuousRange(Cst(0), Type.getLength(call.t))
-////
-////    val av = call.view match { case av: ArrayView => av }
-////
-////    oclPrinter.generateLoop(call.loopVar, range, () =>
-////      oclPrinter.println(access(call.mem, outET, av.access(call.loopVar)) =:= access(call.arg.mem, argET, call.arg.view))
-////    )
-////
-////    // want to generate: output[0] = input[0]
-////    oclPrinter.commln("tail")
-//////    oclPrinter.closeCB()
-//  }
 
   // === Iterate ===
   private def generateIterateCall(call: IterateCall) = {
@@ -480,15 +414,10 @@
     oclPrinter.print(outVStr + " : " + swapVStr)
     oclPrinter.println(" ;")
 
-<<<<<<< HEAD
 //    Removed the pragma temporarily as it was causing a (presumably) memory related bug on non NVIDIA and Intel CPU platforms
 //    TODO: implement a platform dependent system for inserting the pragma when legal
 //    oclPrinter.println("#pragma unroll 1")
-    oclPrinter.generateLoop(call.indexVar,() => {
-=======
-    oclPrinter.println("#pragma unroll 1")
-    generateLoop(call.indexVar, () => {
->>>>>>> c542b2f9
+    oclPrinter.generateLoop(call.indexVar, () => {
 
       // modify the pointers to the memory before generating the body
       val oldInV = inputMem.variable
@@ -511,13 +440,8 @@
       // tin = (tout == swap) ? swap : out
       oclPrinter.println(tinVStr + " = ( " + toutVStr+"=="+swapVStr+" ) ? "+ swapVStr +":"+ outVStr+";")
       // tout = (tout == swap) ? out : swap
-<<<<<<< HEAD
       oclPrinter.println(toutVStr + " = ( " + toutVStr+"=="+swapVStr+" ) ? "+ outVStr +":"+ swapVStr+";")
-    } )
-=======
-      oclPrinter.println(toutVStr + " = ( " + toutVStr + "==" + swapVStr + " ) ? " + outVStr + ":" + swapVStr + ";")
-    }, call.iterationCount, call.arg.containsPrivate || call.addressSpace == PrivateMemory)
->>>>>>> c542b2f9
+    }, call.iterationCount)
 
     oclPrinter.closeCB()
   }
