package opencl.generator

import arithmetic._
import generator.Generator
import ir._
import ir.view.{ViewPrinter, View}
import opencl.ir._

import scala.collection.immutable

class NotPrintableExpression(msg: String) extends Exception(msg)
class NotI(msg: String) extends Exception(msg)

// hacky class to store function name
class OclFunction(name: String, param: Int) extends ArithExprFunction {def toOCLString = name+"("+param+")"}

class get_global_id(param: Int) extends OclFunction("get_global_id", param)
class get_local_id(param: Int) extends OclFunction("get_local_id", param)
class get_group_id(param: Int) extends OclFunction("get_group_id", param)
class get_num_groups(param: Int) extends OclFunction("get_num_groups", param)
class get_global_size(param: Int) extends OclFunction("get_global_size", param)
class get_local_size(param: Int) extends OclFunction("get_local_size", param)


object Debug {
  def apply() = { false }
}

object Verbose {
  var verbose = true
  def apply() = { verbose }
}

object OpenCL{
  val warpSize = 32
}

object OpenCLGenerator extends Generator {

  var oclPrinter: OpenCLPrinter = null

  private def printTypes(expr: Expr): Unit = {
    Expr.visit(expr, (e: Expr) => e match {
      case call: FunCall => println(e + "\n    " + e.t + " <- " + call.argsType + "\n")
      case _ => println(e + "\n    " + e.t + "\n")
    }, (e: Expr) => {})
  }

  private def printMemories(expr: Expr): Unit = {
    Expr.visit(expr, (e: Expr) => e match {
      case call: FunCall => println(e + "\n    " + e.mem.toString + " <- " + call.argsMemory.toString + "\n")
      case _ => println(e + "\n    " + e.mem.toString + "\n")
    }, (f: Expr) => {})
  }

  def generate(f: Lambda): String = {
    generate(f, Array(?, ?, ?))
  }

  def generate(f: Lambda, localSizes: Array[ArithExpr]): String = {
    generate(f, localSizes, Array(?, ?, ?), immutable.Map())
  }

  // Compile a type-checked function into an OpenCL kernel
  def generate(f: Lambda, localSize: Array[ArithExpr], globalSize: Array[ArithExpr], valueMap: immutable.Map[ArithExpr, ArithExpr]): String = {

    assert(localSize.length == 3)
    assert(globalSize.length == 3)
    assert(f.body.t != UndefType)

    if (Verbose()) {
      println("Types:")
      printTypes(f.body)
    }

    oclPrinter = new OpenCLPrinter

    // allocate the params and set the corresponding type
    f.params.foreach((p) => {
      p.t match {
        case _: ScalarType =>
          p.mem = OpenCLMemory.allocPrivateMemory(OpenCLMemory.getMaxSizeInBytes(p.t))
        case _ =>
          p.mem = OpenCLMemory.allocGlobalMemory(OpenCLMemory.getMaxSizeInBytes(p.t))
      }
      p.view = View(p.t, oclPrinter.toOpenCL(p.mem.variable))
    })

    // pass 1
    allocateMemory(f)

    RangesAndCounts(f, localSize, globalSize, valueMap)

    BarrierElimination(f)

    if (Verbose()) {
      println("Memory:")
      printMemories(f.body)
    }

    if (Verbose()) {
      println("Allocated Memory:")
      TypedOpenCLMemory.getAllocatedMemory(f.body, f.params).foreach(m => println(m.toString))
      println("")
    }

    View.visitAndBuildViews(f.body)

    // pass 2: find and generate user and group functions
    generateUserFunction(f.body)
    generateGroupFunction(f.body)

    oclPrinter.println()

    // pass 3: generate the kernel
    generateKernel(f)

    // return the code generated
    oclPrinter.code
  }

  /** Traversals f and print all user functions using oclPrinter */
  def generateUserFunction(expr: Expr) {
    val userFuns = Expr.visit(Set[UserFunDef]())(expr, (expr, set) =>
      expr match {
        case call: FunCall => call.f match {
          case uf: UserFunDef => set + uf
          //case vec: Vectorize => set + UserFun.vectorize(vec.f.asInstanceOf[UserFun], vec.n)
          case _ => set
        }
        case _ => set
      })
    userFuns.foreach(uf => {
      oclPrinter.print(oclPrinter.toOpenCL(uf))
      oclPrinter.println()
    })
  }

  /** Traverses f and print all group functions using oclPrinter */
  def generateGroupFunction(expr: Expr) {
    val groupFuns = Expr.visit(Set[Group]())(expr, (expr, set) =>
      expr match {
        case call: FunCall => call.f match {
          case group: Group => set + group
          case _ => set
        }
        case _ => set
      })
    groupFuns.foreach(group => {
      oclPrinter.print(oclPrinter.toOpenCL(group))
      oclPrinter.println()
    })
  }

  def allocateMemory(f: Lambda): Unit = {
    OpenCLMemory.alloc(f.body)
    Kernel.memory = TypedOpenCLMemory.getAllocatedMemory(f.body, f.params)
  }


  private def generateKernel(f: Lambda, workGroupSize: Int = 128) {
    val expr = f.body

    Kernel.workGroupSize = workGroupSize

    // generate kernel function signature
    oclPrinter.print("kernel void KERNEL(")

    oclPrinter.printAsParameterDecl(Kernel.memory)

    // array of all unique vars (like N, iterSize, etc. )
    val allVars = Kernel.memory.map(mem => Var.getVars(mem.mem.size)).filter(_.nonEmpty).flatten.distinct
    // partition into iteration variables and all others variables
    val (iterateVars, vars) = allVars.partition(_.name == Iterate.varName)

    // generate string for the constants (N, ...)
    if (vars.nonEmpty) {
      val constantsString = vars.map((v) => {
        "int " + oclPrinter.toOpenCL(v)
      }).reduce(oclPrinter.separateByComma)
      oclPrinter.print(", " + constantsString)
    }

    oclPrinter.print(") ")

    // print out allocated memory sizes
    val varMap = iterateVars.map(v => (v, ArithExpr.asCst(v.range.max))).toMap
    Kernel.memory.foreach(mem => {
      val m = mem.mem
      if (Verbose()) {
        println("Allocated " + ArithExpr.substitute(m.size, varMap.toMap) + " bytes for variable " +
          oclPrinter.toOpenCL(m.variable) + " in " + m.addressSpace + " memory")
      }
    })

    // generate the body of the kernel
    oclPrinter.openCB()
    generate(expr)
    oclPrinter.closeCB()
  }

  object Kernel {
    var memory = Array.empty[TypedOpenCLMemory]
    var workGroupSize = 128
  }



  private def generate(expr: Expr) {
    assert(expr.t != UndefType)

    expr match {
      case call: MapCall => call.f match {
        case _: MapWrg => generateMapWrgCall(call)
        case _: MapGlb => generateMapGlbCall(call)
        case _: MapLcl => generateMapLclCall(call)
        case _: MapWarp => generateMapWarpCall(call)
        case _: MapLane => generateMapLaneCall(call)
        case _: MapSeq => generateMapSeqCall(call)
        case _: Map =>
      }
      case call: ReduceCall => call.f match {
        case _: ReduceSeq => generateReduceSeqCall(call)
        case _: ReduceHost => generateReduceSeqCall(call)
      }
      case call: IterateCall => generateIterateCall(call)
      case call: FunCall => call.f match {
        case cf: CompFunDef => cf.funs.reverseMap( (l:Lambda) => generate(l.body) )

        case u : UserFunDef =>generateUserFunCall(u, call)

        case f: toGlobal => generate(f.f.body)
        case f: toLocal => generate(f.f.body)
        case l: Lambda => generate(l.body)
        case g: Gather => generate(g.f.body)
        case s: Scatter => generate(s.f.body)
<<<<<<< HEAD
        case _: ReorderStride =>
        case _: Transpose =>
        case _: TransposeW =>
        case _: Swap =>
        case _: asVector =>
        case _: asScalar =>
        case _: Split =>
        case _: SplitDim2 =>
        case _: Join =>
        case _: JoinDim2 =>
        case _: Zip => call.args.map(generate)
        case _: Unzip =>
        case _: Group =>
=======
        case Zip(_) | Tuple(_) => call.args.foreach(generate)
        case b : Barrier => if (b.valid) oclPrinter.generateBarrier(call.mem)
        case Unzip() | ReorderStride(_) | Transpose() | TransposeW() | asVector(_) | asScalar() |
             Split(_) | Join() =>
>>>>>>> ebfb0ea7
        case _ => oclPrinter.print("__" + call.toString + "__")
      }
      case p: Param =>
    }
  }

  // === Maps ===
  
  // MapWrg
  private def generateMapWrgCall(call: MapCall): Unit = {

    oclPrinter.generateLoop(call.loopVar, () => generate(call.f.f.body), call.iterationCount)
    // TODO: This assumes, that the MapWrg(0) is always the outermost and there is no need for synchronization inside.
    // TODO: Rethink and then redesign this!
    // if (m.dim == 0) {
    //  oclPrinter.println("return;")
    // }
  }

  // MapGlb
  private def generateMapGlbCall(call: MapCall): Unit = {

    oclPrinter.generateLoop(call.loopVar, () => generate(call.f.f.body), call.iterationCount)
    // TODO: This assumes, that the MapGlb(0) is always the outermost and there is no need for synchronization inside.
    // TODO: Rethink and then redesign this!
    // if (m.dim == 0) {
    //  oclPrinter.println("return;")
    // }
  }
  
  // MapLcl
  private def generateMapLclCall(call: MapCall) {
    oclPrinter.generateLoop(call.loopVar, () => generate(call.f.f.body), call.iterationCount)
  }

  // MapWarp
  private def generateMapWarpCall(call: MapCall) {
    oclPrinter.generateLoop(call.loopVar, () => generate(call.f.f.body), call.iterationCount)
    oclPrinter.generateBarrier(call.mem)
  }

  // MapLane
  private def generateMapLaneCall(call: MapCall) {
    oclPrinter.generateLoop(call.loopVar, () => generate(call.f.f.body), call.iterationCount)
  }
  
  // MapSeq
  private def generateMapSeqCall(call: MapCall) {
    oclPrinter.commln("map_seq")
    oclPrinter.generateLoop(call.loopVar, () => generate(call.f.f.body), call.iterationCount)
    oclPrinter.commln("map_seq")
  }
  
  // === Reduce ===
  private def generateReduceSeqCall(call: ReduceCall) {

    oclPrinter.openCB()
    oclPrinter.commln("reduce_seq")

    // 1. generate: int acc = 0
    val accVar = call.arg0.mem.variable
    val accType = call.arg0.t
    val accValue = call.arg0 match { case v: Value => v.value }
    oclPrinter.printVarDecl(accType, accVar, accValue)
    oclPrinter.println(";")

    val funCall = call.f.f.body match { case call: FunCall => call }

    // 2. generate loop from 0 .. length
    oclPrinter.generateLoop(call.loopVar, () => {
      // 3. generate acc = fun(acc, input[i])
      oclPrinter.print(access(call.arg0.mem, call.arg0.t, call.arg0.view) + " = ")

      // TODO: This assumes a UserFun to be nested here!
      oclPrinter.generateFunCall(funCall, access(funCall.argsMemory, funCall.argsType, funCall.args.map(_.view): _*))

      oclPrinter.println(";")
    }, call.iterationCount)

    // 4. generate output[0] = acc
    oclPrinter.println(access(call.mem, call.f.f.body.t, funCall.view) =:= oclPrinter.toOpenCL(accVar))
    oclPrinter.commln("reduce_seq")
    oclPrinter.closeCB()
  }

  // === Iterate ===
  private def generateIterateCall(call: IterateCall) = {

    val inputMem = OpenCLMemory.asOpenCLMemory(call.arg.mem)
    val outputMem = OpenCLMemory.asOpenCLMemory(call.mem)
    val swapMem = OpenCLMemory.asOpenCLMemory(call.swapBuffer)

    assert (inputMem.addressSpace == outputMem.addressSpace)

    val funCall = call.f.f.body match { case call: FunCall => call }
    val innerInputLength = Type.getLength(funCall.argsType)
    val innerOutputLength = Type.getLength(funCall.t)

    oclPrinter.openCB()

    // use the type var as the var holding the iterating size if it exists
    if (TypeVar.getTypeVars(funCall.argsType).size > 1) {
      println("size: " + TypeVar.getTypeVars(funCall.argsType).size)
      TypeVar.getTypeVars(funCall.argsType).foreach( (tv) => { println("tv: " + tv) })
      println("i.f.inT " + funCall.argsType)
      throw new NotImplementedError()
    }
    val curOutLen =
      if (TypeVar.getTypeVars(funCall.argsType).isEmpty)
        Var("curOutLen")
      else
        TypeVar.getTypeVars(funCall.argsType).head
    oclPrinter.printVarDecl(opencl.ir.Int, curOutLen, oclPrinter.toOpenCL(Type.getLength(call.argsType)))
    oclPrinter.println(";")

    // create new temporary input and output pointers
    val tin = Var("tin")
    val tout = Var("tout")

    val tinVStr = oclPrinter.toOpenCL(tin)
    val toutVStr = oclPrinter.toOpenCL(tout)
    val inVStr = oclPrinter.toOpenCL(inputMem.variable)
    val outVStr = oclPrinter.toOpenCL(outputMem.variable)
    val swapVStr = oclPrinter.toOpenCL(swapMem.variable)

    val range = call.indexVar.range.asInstanceOf[RangeAdd]

    // ADDRSPC TYPE tin = in;
    oclPrinter.println(outputMem.addressSpace + " " + oclPrinter.toOpenCL(Type.devectorize(call.t)) + " " + tinVStr + " = " + inVStr+";")

    // ADDRSPC TYPE tin = (odd ? out : swap);
    oclPrinter.print(outputMem.addressSpace + " " + oclPrinter.toOpenCL(Type.devectorize(call.t)) + " " + toutVStr + " = ")
    oclPrinter.print("( ("+oclPrinter.toOpenCL(range.stop)+" & 1) != 0 ) ? ")
    oclPrinter.print(outVStr + " : " + swapVStr)
    oclPrinter.println(" ;")

    oclPrinter.println("#pragma unroll 1")
    oclPrinter.generateLoop(call.indexVar, () => {

      // modify the pointers to the memory before generating the body
      val oldInV = inputMem.variable
      val oldOutV = outputMem.variable
      inputMem.variable = tin
      outputMem.variable = tout

      // generate the function call in the body
      generate(funCall)

      // restore the pointers to memory
      inputMem.variable = oldInV
      outputMem.variable = oldOutV

      // tmp = tmp * outputLen / inputLen
      oclPrinter.println(oclPrinter.toOpenCL(curOutLen) + " = " +
        oclPrinter.toOpenCL(ExprSimplifier.simplify(curOutLen * innerOutputLength / innerInputLength)) +
        ";")

      // tin = (tout == swap) ? swap : out
      oclPrinter.println(tinVStr + " = ( " + toutVStr + "==" + swapVStr + " ) ? " + swapVStr + ":" + outVStr + ";")
      // tout = (tout == swap) ? out : swap
      oclPrinter.println(toutVStr + " = ( " + toutVStr + "==" + swapVStr + " ) ? " + outVStr + ":" + swapVStr + ";")
    }, call.iterationCount)

    oclPrinter.closeCB()
  }

  private def generateUserFunCall(u: UserFunDef, call: FunCall) = {
    assert(call.f == u)

    oclPrinter.print(access(call.mem, call.t, call.view) + " = ")

    oclPrinter.generateFunCall(call, access(call.argsMemory, call.argsType, call.args.map(_.view):_*))

    oclPrinter.println(";")
  }

  // === Utilities ===
  
  // helper functions to generate the actual OpenCL code
  private implicit class Operators(v: Any) {
    // generate assignment
    def =:=(rhs: Any) : String = { this + " = " + rhs + ";\n" }

    override def toString : String = v.toString
  }
  
  private def apply(fun: Any, arg: Any*) : String = {
    fun + "(" + arg.reduce( _ + ", " + _) + ")"
  }

  private def access(memory: Memory, t: Type, views: View*): String = {
    val oclMem = OpenCLMemory.asOpenCLMemory(memory)

    oclMem match {
      case coll: OpenCLMemoryCollection =>
        t match {
          case tt: TupleType =>
            assert(tt.elemsT.length == coll.subMemories.length)

            assert(views.length == coll.subMemories.length)
            ((coll.subMemories zip tt.elemsT) zip views).map({
              case ((m, ty), af) => access(m, ty, af)
            } ).reduce(_ + ", " + _)
        }

      case _ =>
        oclMem.addressSpace match {
          case GlobalMemory =>

            "*((global " + oclPrinter.toOpenCL(t) + "*)&" +
              oclPrinter.toOpenCL(oclMem.variable) +
              "[" + oclPrinter.toOpenCL(ViewPrinter.emit(views(0))) + "])"

          case LocalMemory =>

            "*((local " + oclPrinter.toOpenCL(t) + "*)&" +
              oclPrinter.toOpenCL(oclMem.variable) +
              "[" + oclPrinter.toOpenCL(ViewPrinter.emit(views(0))) + "])"

          case PrivateMemory =>
            oclPrinter.toOpenCL(oclMem.variable)

          case _ => throw new NotImplementedError()
        }
    }
  }



}<|MERGE_RESOLUTION|>--- conflicted
+++ resolved
@@ -234,26 +234,11 @@
         case l: Lambda => generate(l.body)
         case g: Gather => generate(g.f.body)
         case s: Scatter => generate(s.f.body)
-<<<<<<< HEAD
-        case _: ReorderStride =>
-        case _: Transpose =>
-        case _: TransposeW =>
-        case _: Swap =>
-        case _: asVector =>
-        case _: asScalar =>
-        case _: Split =>
-        case _: SplitDim2 =>
-        case _: Join =>
-        case _: JoinDim2 =>
-        case _: Zip => call.args.map(generate)
-        case _: Unzip =>
-        case _: Group =>
-=======
         case Zip(_) | Tuple(_) => call.args.foreach(generate)
         case b : Barrier => if (b.valid) oclPrinter.generateBarrier(call.mem)
         case Unzip() | ReorderStride(_) | Transpose() | TransposeW() | asVector(_) | asScalar() |
              Split(_) | Join() =>
->>>>>>> ebfb0ea7
+        case _: Group =>
         case _ => oclPrinter.print("__" + call.toString + "__")
       }
       case p: Param =>
