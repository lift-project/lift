--- conflicted
+++ resolved
@@ -50,9 +50,6 @@
     }, (f: Expr) => {})
   }
 
-<<<<<<< HEAD
-  // compile a type-checked function into an OpenCL kernel
-=======
   def generate(f: Lambda, localSize0: Int = -1, localSize1: Int = -1, localSize2: Int = -1): String = {
     localSize(0) = localSize0
     localSize(1) = localSize1
@@ -61,7 +58,6 @@
   }
 
   // Compile a type-checked function into an OpenCL kernel
->>>>>>> b8b58801
   def generate(f: Lambda): String = {
 
     assert(f.body.t != UndefType)
@@ -334,11 +330,7 @@
     oclPrinter.commln("reduce_seq")
 
     // 1. generate: int acc = 0
-<<<<<<< HEAD
-    // val accVar = call.argsMemory match { case coll: OpenCLMemoryCollection => coll.subMemories(0).variable }
     //get local copies of our accumulation variables from our ReduceCall
-=======
->>>>>>> b8b58801
     val accVar = call.arg0.mem.variable
     val accType = call.arg0.t
     val accValue = call.arg0 match { case v: Value => v.value }
@@ -353,12 +345,7 @@
     val range = RangeAdd(Cst(0), Type.getLength(inT), Cst(1))
     oclPrinter.generateLoop(call.loopVar, range, () => {
       // 3. generate acc = fun(acc, input[i])
-<<<<<<< HEAD
-      oclPrinter.print(oclPrinter.toOpenCL(accVar) + " = ")
-=======
       oclPrinter.print(access(call.arg0.mem, call.arg0.t, call.arg0.view) + " = ")
-
->>>>>>> b8b58801
       // TODO: This assumes a UserFun to be nested here!
       oclPrinter.generateFunCall(funCall, access(funCall.argsMemory, funCall.argsType, funCall.args.map(_.view):_*))
 
