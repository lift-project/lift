package opencl.generator

import arithmetic._
import ir._
import opencl.ir._


class OpenCLPrinter {

  private var tab = 0
  private var newline = true

  private val sb = new StringBuilder

  def code = sb.toString()

  def indent() {
    tab += 2
  }

  def undent() {
    tab -= 2
  }

  def openCB() = {
    println("{")
    indent()
  }

  def closeCB() = {
    undent()
    println("}")
  }

  def commln(comment: String) {
    println("/* "+comment+" */")
  }

  private def printSpace() {
    1 to tab foreach { _ => sb ++= " "}
  }

  def println(s: String = "") {
    print(s)
    sb ++=  "\n"
    newline = true
  }

  def print(s: String) {
    if (newline)
      printSpace()
    sb ++= s
    newline = false
  }

  def printVarDecl(t: Type, v: Var, init: String) {
    println(toOpenCL(t)+" "+toOpenCL(v)+" = "+init + ";")
  }

  def printVarDecl(t: Type, v: Var) {
    println(toOpenCL(t)+" "+toOpenCL(v)+ ";")
  }

  def printVarDecl(mem: TypedOpenCLMemory): Unit = {
    val baseType = Type.getBaseType(mem.t)
    println(mem.mem.addressSpace + " " + toOpenCL(baseType) + " " +
      toOpenCL(mem.mem.variable) + "[" + toOpenCL(mem.mem.size / Type.getSize(baseType)) + "];")
  }
/*
  def printAsParameterDecl(input: Input) {
    val t = input.expectedOutT
    print(t match {
      case TupleType(_) => throw new Exception // TODO: handle this ..., create multiple variables
      case _ => "global " + toOpenCL(t) + " " + toOpenCL(input.variable)
    })
  }
*/
  private def toParameterDecl(mem: TypedOpenCLMemory) : String = {
    mem.t match {
      case ScalarType(_,_) | VectorType(_,_) => toOpenCL(Type.devectorize(mem.t)) + " " + toOpenCL(mem.mem.variable)
<<<<<<< HEAD
      case ArrayType(_,_) => mem.mem.addressSpace + " " + toOpenCL(Type.devectorize(mem.t)) + " " + toOpenCL(mem.mem.variable)
      case ArrayType(_,_) => mem.mem.addressSpace + " " + toOpenCL(Type.devectorize(mem.t)) + " " + toOpenCL(mem.mem.variable)
      case MatrixType(_,_,_) => mem.mem.addressSpace + " " + toOpenCL(Type.devectorize(mem.t)) + " " + toOpenCL(mem.mem.variable)
=======
      case ArrayType(_,_) =>
        // Const restricted pointers to read-only global memory. See issue #2.
        val const = if (mem.mem.readOnly) "const " else ""
        val restrict = if (mem.mem.readOnly) "restrict " else ""
        const + mem.mem.addressSpace + " " + toOpenCL(Type.devectorize(mem.t)) + " " + restrict + toOpenCL(mem.mem.variable)
>>>>>>> c0d24858
    }
  }

  def printAsParameterDecl(mems: Array[TypedOpenCLMemory]) {
    print(mems.map( mem => toParameterDecl(mem) ).reduce(separateByComma))
  }

  def generateFunCall(expr: Expr, args: String*) {
    expr match {
      case call: FunCall => call.f match {
        case uf: UserFunDef => generateFunCall(uf, args:_*)
        //case vf: Vectorize => generateFunCall(UserFun.vectorize(vf.f.asInstanceOf[UserFun], vf.n), args:_*)
        case l: Lambda => generateFunCall(l.body, args:_*)
        case _ => throw new NotImplementedError()
      }
      case _ => throw new NotImplementedError()
    }
  }

  def generateFunCall(f: UserFunDef, args: String*) {
    print(f.name+"(")
    if (args.length > 0)
      print(args.reduceLeft((result, a) => result + "," + a))
    print(")")
  }

  def separateByComma(lhs: Any, rhs: Any) = {
    lhs + ", " + rhs
  }

  def toOpenCL(t: Type, seenArray: Boolean = false) : String = {
    t match {
      case ArrayType(elemT, _) =>
        val s = toOpenCL(elemT, seenArray=true)
        if (!seenArray) s + "*" else s
      case MatrixType(elemT, _, _) =>
        val s = toOpenCL(elemT, seenArray=true)
        if (!seenArray) s + "*" else s
      case VectorType(elemT, len) => toOpenCL(elemT, seenArray) + toOpenCL(len)
      case ScalarType(name, _) => name
      case tt: TupleType => Type.name(tt)
      case UndefType => "void"
    }
  }

  def toOpenCL(e: ArithExpr) : String = {
    val me = if(Debug()) e else ExprSimplifier.simplify(e)
    me match {
      case Cst(c) => c.toString
      case Pow(b, ex) => "(int)pow((float)" + toOpenCL(b) + ", " + toOpenCL(ex) + ")"
      case Log(b, x) => "(int)log"+b+"((float)"+toOpenCL(x)+")"
      case Prod(es) => "(" + es.foldLeft("1")( (s: String, e: ArithExpr) => {
        s + (e match {
          case Pow(b, Cst(-1)) => " / (" + toOpenCL(b) + ")"
          case _ => " * " + toOpenCL(e)
        })
      } ).drop(4) /* drop "1 * " */ + ")"
      case Sum(es) => "(" + es.map(toOpenCL).reduce( _ + " + " + _  ) + ")"
      case Mod(a,n) => "(" + toOpenCL(a) + " % " + toOpenCL(n) + ")"
      case And(lhs, rhs) => "(" + toOpenCL(lhs) + " & " + toOpenCL(rhs) + ")"
      case of: OclFunction => of.toOCLString
      case tv : TypeVar => "tv_"+tv.id
      case ai: AccessVar => ai.array + "[" + toOpenCL(ai.idx) + "]"
      case v: Var => "v_"+v.name+"_"+v.id
      case Fraction(n, d) => "(" + toOpenCL(n) + " / " + toOpenCL(d) + ")"
      case gc: GroupCall =>
        val outerAe = if (Debug()) ExprSimplifier.simplify(gc.outerAe) else gc.outerAe
        val innerAe = if (Debug()) ExprSimplifier.simplify(gc.innerAe) else gc.innerAe
        val len = if (Debug()) ExprSimplifier.simplify(gc.len) else gc.len
        "groupComp" + gc.group.id + "(" + toOpenCL(outerAe) + ", " +
          toOpenCL(innerAe) + ", " + toOpenCL(len) + ")"
      case _ => throw new NotPrintableExpression(me.toString)
    }
  }

  def toOpenCL(param: (Type, Any)): String = {
    param match {
      case (st: ScalarType, name: String) => toOpenCL(st) + " " + name
      case (vt: VectorType, name: String) => toOpenCL(vt) + " " + name
      case (tt: TupleType, name: String) => toOpenCL(tt) + " " + name
      case (tt: TupleType, names: Array[Any]) =>
        assert(tt.elemsT.length == names.length)
        (tt.elemsT zip names).map( {case (t,n) => toOpenCL( (t, n) ) }).reduce(separateByComma)
      case _ => throw new NotPrintableExpression( param.toString() )
    }
  }

  def toOpenCL(uf: UserFunDef) : String = {
    val typedefs = uf.unexpandedTupleTypes.map(createTypedef).fold("")(_+_)
    val params = toOpenCL( (uf.inT, uf.paramNames) )

    typedefs +
      toOpenCL(uf.outT) + " " + uf.name + "(" + params + ") {" +
      createTupleAlias(uf.unexpandedTupleTypes) +
      uf.body + "}"
  }

  def toOpenCL(group: Group) : String = {
    group.params(0).t match {
      case ArrayType(t, len) =>
        val lenVar = Var("length")
        val newIdx = Var("newIdx")
        val newIdxStr = toOpenCL(newIdx)

        s"""
           |int groupComp${group.id}(int j, int i, int ${toOpenCL(lenVar)}){
           |  // Compute new index
           |  int relIndices[] = {${group.relIndices.deep.mkString(", ")}};
           |  int $newIdxStr = j + relIndices[i];
           |
           |  // Boundary check
           |  if ($newIdxStr < 0) {
           |    return ${toOpenCL(group.negOutOfBoundsF(newIdx, lenVar))};
           |  } else if ($newIdxStr >= ${toOpenCL(lenVar)}) {
           |    return ${toOpenCL(group.posOutOfBoundsF(newIdx - lenVar + 1, lenVar))};
           |  } else {
           |    return $newIdxStr;
           |  }
           |}
         """.stripMargin
      case _ => throw new IllegalArgumentException
    }
  }

  def createTypedef(t: Type): String = {
    t match {
      case tt: TupleType =>
        val name = Type.name(tt)
        val fields = tt.elemsT.zipWithIndex.map({case (ty,i) => Type.name(ty)+" _"+i})
        s"""#ifndef ${name}_DEFINED
           |#define ${name}_DEFINED
           |typedef struct {
           |  ${fields.reduce(_+";\n  "+_)};
           |} $name;
           |#endif
           |""".stripMargin
      case _ => ""
    }
  }

  def createTupleAlias(tts: Seq[TupleType]): String = {
    if (tts.isEmpty) return ""
    if (tts.size == 1) "typedef " + Type.name(tts.head) + " Tuple; "
    else {
      // TODO: think about this one ...
      tts.zipWithIndex.map({case (tt, i) => "typedef " + Type.name(tt) + s" Tuple$i;"}).reduce(_+" "+_)
    }
  }

  def generateBarrier(mem : Memory) {
    mem match {
      case m : OpenCLMemory => generateBarrier(m)
      case _ =>
    }
  }

  def generateBarrier(mem : OpenCLMemory) {
    if (mem.addressSpace == GlobalMemory) {
      println("barrier(CLK_GLOBAL_MEM_FENCE);")
    } else
    if (mem.addressSpace == LocalMemory) {
      println("barrier(CLK_LOCAL_MEM_FENCE);")
    } else {
      println("barrier(CLK_LOCAL_MEM_FENCE | CLK_GLOBAL_MEM_FENCE);")
    }
  }


  //hacky iterator call to experiment with dropWhile primitive
//  def generateIterate(conditionalBody: (() => Unit),printBody: (() => Unit)): Unit = {
//    print("while(")
//    conditionalBody()
//    println(")")
//    openCB()
//    printBody()
//    closeCB()
//  }
  def generateConditional(printConditional: (() => Unit), printIfBody: (() => Unit), printElseBody: (() => Unit)){
    print("if(")
    printConditional() // crappy hack - we've got to allow for conditionals that have function calls, so we can't use a string
    print(")")
    openCB()
    printIfBody()
    closeCB()
    println("else")
    openCB()
    printElseBody()
    closeCB()
  }

  def generateLoop(indexVar: Var, printBody: () => Unit, iterationCount: ArithExpr = ?) {
    val range = indexVar.range.asInstanceOf[RangeAdd]

    val init = ExprSimplifier.simplify(range.start)
    val cond = ExprSimplifier.simplify(range.stop)
    val update = ExprSimplifier.simplify(range.step)

    iterationCount match {
      case Cst(0) =>

      case Cst(1) =>
        // exactly one iteration
        openCB ()
        println ("int " + toOpenCL (indexVar) + " = " + toOpenCL (init) + ";")
        printBody ()
        closeCB ()

      case Fraction (Cst(1), ?) =>
        // one or less iteration
        openCB ()
        println ("int " + toOpenCL (indexVar) + " = " + toOpenCL (init) + ";")
        print ("if (" + toOpenCL (indexVar) + " < (" + toOpenCL (cond) + ")) ")
        openCB ()
        printBody ()
        closeCB ()
        closeCB ()

      case _ =>
        // as the default print of the default loop
        print ("for (int " + toOpenCL (indexVar) + " = " + toOpenCL (init) + "; " +
          toOpenCL (indexVar) + " < " + toOpenCL (cond) + "; " +
          toOpenCL (indexVar) + " += " + toOpenCL (update) + ") ")
        openCB ()
        printBody ()
        closeCB ()
    }
  }

}<|MERGE_RESOLUTION|>--- conflicted
+++ resolved
@@ -78,17 +78,11 @@
   private def toParameterDecl(mem: TypedOpenCLMemory) : String = {
     mem.t match {
       case ScalarType(_,_) | VectorType(_,_) => toOpenCL(Type.devectorize(mem.t)) + " " + toOpenCL(mem.mem.variable)
-<<<<<<< HEAD
-      case ArrayType(_,_) => mem.mem.addressSpace + " " + toOpenCL(Type.devectorize(mem.t)) + " " + toOpenCL(mem.mem.variable)
-      case ArrayType(_,_) => mem.mem.addressSpace + " " + toOpenCL(Type.devectorize(mem.t)) + " " + toOpenCL(mem.mem.variable)
-      case MatrixType(_,_,_) => mem.mem.addressSpace + " " + toOpenCL(Type.devectorize(mem.t)) + " " + toOpenCL(mem.mem.variable)
-=======
       case ArrayType(_,_) =>
         // Const restricted pointers to read-only global memory. See issue #2.
         val const = if (mem.mem.readOnly) "const " else ""
         val restrict = if (mem.mem.readOnly) "restrict " else ""
         const + mem.mem.addressSpace + " " + toOpenCL(Type.devectorize(mem.t)) + " " + restrict + toOpenCL(mem.mem.variable)
->>>>>>> c0d24858
     }
   }
 
