package opencl.generator

import arithmetic._
import ir._
import opencl.ir._


class OpenCLPrinter {

  private var tab = 0
  private var newline = true

  private val sb = new StringBuilder

  def code = sb.toString()

  def indent() {
    tab += 2
  }

  def undent() {
    tab -= 2
  }

  def openCB() = {
    println("{")
    indent()
  }

  def closeCB() = {
    undent()
    println("}")
  }

  def commln(comment: String) {
    println("/* "+comment+" */")
  }

  private def printSpace() {
    1 to tab foreach { _ => sb ++= " "}
  }

  def println(s: String = "") {
    print(s)
    sb ++=  "\n"
    newline = true
  }

  def print(s: String) {
    if (newline)
      printSpace()
    sb ++= s
    newline = false
  }

  def printVarDecl(t: Type, v: Var, init: String) {
    println(toOpenCL(t)+" "+toOpenCL(v)+" = "+init + ";")
  }

  def printVarDecl(t: Type, v: Var) {
    println(toOpenCL(t)+" "+toOpenCL(v)+ ";")
  }

<<<<<<< HEAD
  def printVarDecl(mem: TypedOpenCLMemory): Unit = {
    val baseType = Type.getBaseType(mem.t)
    println(mem.mem.addressSpace + " " + toOpenCL(baseType) + " " +
      toOpenCL(mem.mem.variable) + "[" + toOpenCL(mem.mem.size / Type.getSize(baseType)) + "];")
  }
=======
>>>>>>> 2ca48ffc
/*
  def printAsParameterDecl(input: Input) {
    val t = input.expectedOutT
    print(t match {
      case TupleType(_) => throw new Exception // TODO: handle this ..., create multiple variables
      case _ => "global " + toOpenCL(t) + " " + toOpenCL(input.variable)
    })
  }
*/
  private def toParameterDecl(mem: TypedOpenCLMemory) : String = {
    mem.t match {
      case ScalarType(_,_) | VectorType(_,_) => toOpenCL(Type.devectorize(mem.t)) + " " + toOpenCL(mem.mem.variable)
      case ArrayType(_,_) => mem.mem.addressSpace + " " + toOpenCL(Type.devectorize(mem.t)) + " " + toOpenCL(mem.mem.variable)
    }
  }

  def printAsParameterDecl(mems: Array[TypedOpenCLMemory]) {
    print(mems.map( mem => toParameterDecl(mem) ).reduce(separateByComma))
  }

  def generateFunCall(expr: Expr, args: String*) {
    expr match {
      case call: FunCall => call.f match {
        case uf: UserFunDef => generateFunCall(uf, args:_*)
        //case vf: Vectorize => generateFunCall(UserFun.vectorize(vf.f.asInstanceOf[UserFun], vf.n), args:_*)
        case l: Lambda => generateFunCall(l.body, args:_*)
        case _ => throw new NotImplementedError()
      }
      case _ => throw new NotImplementedError()
    }
  }

  def generateFunCall(f: UserFunDef, args: String*) {
    print(f.name+"(")
    if (args.length > 0)
      print(args.reduceLeft((result, a) => result + "," + a))
    print(")")
  }

  def separateByComma(lhs: Any, rhs: Any) = {
    lhs + ", " + rhs
  }

  def toOpenCL(t: Type, seenArray: Boolean = false) : String = {
    t match {
      case ArrayType(elemT, _) =>
        val s = toOpenCL(elemT, seenArray=true)
        if (!seenArray) s + "*" else s
      case VectorType(elemT, len) => toOpenCL(elemT, seenArray) + toOpenCL(len)
      case ScalarType(name, _) => name
      case tt: TupleType => Type.name(tt)
      case UndefType => "void"
    }
  }

  def toOpenCL(e: ArithExpr) : String = {
    val me = if(Debug()) e else ExprSimplifier.simplify(e)
    me match {
      case Cst(c) => c.toString
      case Pow(b, ex) => "(int)pow((float)" + toOpenCL(b) + ", " + toOpenCL(ex) + ")"
      case Log(b, x) => "(int)log"+b+"((float)"+toOpenCL(x)+")"
      case Prod(es) => "(" + es.foldLeft("1")( (s: String, e: ArithExpr) => {
        s + (e match {
          case Pow(b, Cst(-1)) => " / (" + toOpenCL(b) + ")"
          case _ => " * " + toOpenCL(e)
        })
      } ).drop(4) /* drop "1 * " */ + ")"
      case Sum(es) => "(" + es.map(toOpenCL).reduce( _ + " + " + _  ) + ")"
      case Mod(a,n) => "(" + toOpenCL(a) + " % " + toOpenCL(n) + ")"
      case And(lhs, rhs) => "(" + toOpenCL(lhs) + " & " + toOpenCL(rhs) + ")"
      case of: OclFunction => of.toOCLString
      case tv : TypeVar => "tv_"+tv.id
      case ai: AccessVar => ai.array + "[" + toOpenCL(ai.idx) + "]"
      case v: Var => "v_"+v.name+"_"+v.id
      case Fraction(n, d) => "(" + toOpenCL(n) + " / " + toOpenCL(d) + ")"
      case gc: GroupCall =>
        val outerAe = if (Debug()) ExprSimplifier.simplify(gc.outerAe) else gc.outerAe
        val innerAe = if (Debug()) ExprSimplifier.simplify(gc.innerAe) else gc.innerAe
        val len = if (Debug()) ExprSimplifier.simplify(gc.len) else gc.len
        "groupComp" + gc.group.id + "(" + toOpenCL(outerAe) + ", " +
          toOpenCL(innerAe) + ", " + toOpenCL(len) + ")"
      case _ => throw new NotPrintableExpression(me.toString)
    }
  }

  def toOpenCL(param: (Type, Any)): String = {
    param match {
      case (st: ScalarType, name: String) => toOpenCL(st) + " " + name
      case (vt: VectorType, name: String) => toOpenCL(vt) + " " + name
      case (tt: TupleType, name: String) => toOpenCL(tt) + " " + name
      case (tt: TupleType, names: Array[Any]) =>
        assert(tt.elemsT.length == names.length)
        (tt.elemsT zip names).map( {case (t,n) => toOpenCL( (t, n) ) }).reduce(separateByComma)
      case _ => throw new NotPrintableExpression( param.toString() )
    }
  }

  def toOpenCL(uf: UserFunDef) : String = {
    val typedefs = uf.unexpandedTupleTypes.map(createTypedef).fold("")(_+_)
    val params = toOpenCL( (uf.inT, uf.paramNames) )

    typedefs +
      toOpenCL(uf.outT) + " " + uf.name + "(" + params + ") {" +
      createTupleAlias(uf.unexpandedTupleTypes) +
      uf.body + "}"
  }

  def toOpenCL(group: Group) : String = {
    group.params(0).t match {
      case ArrayType(t, len) =>
        val lenVar = Var("length")
        val newIdx = Var("newIdx")
        val newIdxStr = toOpenCL(newIdx)

        s"""
           |int groupComp${group.id}(int j, int i, int ${toOpenCL(lenVar)}){
           |  // Compute new index
           |  int relIndices[] = {${group.relIndices.deep.mkString(", ")}};
           |  int $newIdxStr = j + relIndices[i];
           |
           |  // Boundary check
           |  if ($newIdxStr < 0) {
           |    return ${toOpenCL(group.negOutOfBoundsF(newIdx, lenVar))};
           |  } else if ($newIdxStr >= ${toOpenCL(lenVar)}) {
           |    return ${toOpenCL(group.posOutOfBoundsF(newIdx - lenVar + 1, lenVar))};
           |  } else {
           |    return $newIdxStr;
           |  }
           |}
         """.stripMargin
      case _ => throw new IllegalArgumentException
    }
  }

  def createTypedef(t: Type): String = {
    t match {
      case tt: TupleType =>
        val name = Type.name(tt)
        val fields = tt.elemsT.zipWithIndex.map({case (ty,i) => Type.name(ty)+" _"+i})
        s"""#ifndef ${name}_DEFINED
           |#define ${name}_DEFINED
           |typedef struct {
           |  ${fields.reduce(_+";\n  "+_)};
           |} $name;
           |#endif
           |""".stripMargin
      case _ => ""
    }
  }

  def createTupleAlias(tts: Seq[TupleType]): String = {
    if (tts.isEmpty) return ""
    if (tts.size == 1) "typedef " + Type.name(tts.head) + " Tuple; "
    else {
      // TODO: think about this one ...
      tts.zipWithIndex.map({case (tt, i) => "typedef " + Type.name(tt) + s" Tuple$i;"}).reduce(_+" "+_)
    }
  }


  def generateBarrier(mem : Memory) {
    mem match {
      case m : OpenCLMemory => generateBarrier(m)
      case _ =>
    }
  }

  def generateBarrier(mem : OpenCLMemory) {
    if (mem.addressSpace == GlobalMemory) {
      println("barrier(CLK_GLOBAL_MEM_FENCE);")
    } else
    if (mem.addressSpace == LocalMemory) {
      println("barrier(CLK_LOCAL_MEM_FENCE);")
    } else {
      println("barrier(CLK_LOCAL_MEM_FENCE | CLK_GLOBAL_MEM_FENCE);")
    }
  }


  def generateLoop(indexVar: Var, printBody: () => Unit, iterationCount: ArithExpr = ?) {
    val range = indexVar.range.asInstanceOf[RangeAdd]

    val init = ExprSimplifier.simplify(range.start)
    val cond = ExprSimplifier.simplify(range.stop)
    val update = ExprSimplifier.simplify(range.step)

    iterationCount match {
      case Cst(0) =>

      case Cst(1) =>
        // exactly one iteration
        openCB ()
        println ("int " + toOpenCL (indexVar) + " = " + toOpenCL (init) + ";")
        printBody ()
        closeCB ()

      case Fraction (Cst(1), ?) =>
        // one or less iteration
        openCB ()
        println ("int " + toOpenCL (indexVar) + " = " + toOpenCL (init) + ";")
        print ("if (" + toOpenCL (indexVar) + " < (" + toOpenCL (cond) + ")) ")
        openCB ()
        printBody ()
        closeCB ()
        closeCB ()

      case _ =>
        // as the default print of the default loop
        print ("for (int " + toOpenCL (indexVar) + " = " + toOpenCL (init) + "; " +
          toOpenCL (indexVar) + " < " + toOpenCL (cond) + "; " +
          toOpenCL (indexVar) + " += " + toOpenCL (update) + ") ")
        openCB ()
        printBody ()
        closeCB ()
    }
  }

}<|MERGE_RESOLUTION|>--- conflicted
+++ resolved
@@ -61,14 +61,11 @@
     println(toOpenCL(t)+" "+toOpenCL(v)+ ";")
   }
 
-<<<<<<< HEAD
   def printVarDecl(mem: TypedOpenCLMemory): Unit = {
     val baseType = Type.getBaseType(mem.t)
     println(mem.mem.addressSpace + " " + toOpenCL(baseType) + " " +
       toOpenCL(mem.mem.variable) + "[" + toOpenCL(mem.mem.size / Type.getSize(baseType)) + "];")
   }
-=======
->>>>>>> 2ca48ffc
 /*
   def printAsParameterDecl(input: Input) {
     val t = input.expectedOutT
