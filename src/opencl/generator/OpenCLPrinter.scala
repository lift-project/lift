--- conflicted
+++ resolved
@@ -249,7 +249,6 @@
   }
 
 
-<<<<<<< HEAD
   //hacky iterator call to experiment with dropWhile primitive
 //  def generateIterate(conditionalBody: (() => Unit),printBody: (() => Unit)): Unit = {
 //    print("while(")
@@ -272,12 +271,8 @@
     closeCB()
   }
 
-  def generateLoop(indexVar: Var, range: RangeAdd, printBody: (() => Unit)) {
-    indexVar.range = range
-=======
   def generateLoop(indexVar: Var, printBody: () => Unit, iterationCount: ArithExpr = ?) {
     val range = indexVar.range.asInstanceOf[RangeAdd]
->>>>>>> fa882cac
 
     val init = ExprSimplifier.simplify(range.start)
     val cond = ExprSimplifier.simplify(range.stop)
