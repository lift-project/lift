package opencl.executor

import ir._
import opencl.generator.{Verbose, OpenCLGenerator}
import opencl.ir._

import scala.collection.immutable
import scala.reflect.ClassTag

object Compile {
<<<<<<< HEAD
  def apply(f: Lambda):String = {
=======
  def apply(f: Lambda): String = apply(f, -1)

  def apply(f: Lambda, localSize0: Int): String = {
>>>>>>> b8b58801
    Type.check(f.body)

    val kernelCode = OpenCLGenerator.generate(f, localSize0)
    if (Verbose()) {
      println("Kernel code:")
      println(kernelCode)
    }

    kernelCode
  }
}

object Execute {
  def apply(globalSize: Int): Execute = {
    apply(128, globalSize)
  }

  def apply(localSize: Int, globalSize: Int, injectLocalSize: Boolean = false): Execute = {
    new Execute(localSize, globalSize, injectLocalSize)
  }

  def createValueMap(f: Lambda, values: Any*): immutable.Map[ArithExpr, ArithExpr] = {
    val vars = f.params.map((p) => Type.getLengths(p.t).filter(_.isInstanceOf[Var])).flatten // just take the variable

    val tupleSizes = f.params.map(_.t match {
      case ArrayType(ArrayType(ArrayType(tt: TupleType, _), _), _) => tt.elemsT.length
      case ArrayType(ArrayType(tt: TupleType, _), _) => tt.elemsT.length
      case ArrayType(tt: TupleType, _) => tt.elemsT.length
      case tt: TupleType => tt.elemsT.length
      case ArrayType(ArrayType(ArrayType(vt: VectorType, _), _), _) => vt.len.eval()
      case ArrayType(ArrayType(vt: VectorType, _), _) => vt.len.eval()
      case ArrayType(vt: VectorType, _) => vt.len.eval()
      case vt: VectorType => vt.len.eval()
      case _ => 1
    })

    val sizes = (values, tupleSizes).zipped.map((value, tupleSize) => value match {
      case aaaa: Array[Array[Array[Array[_]]]] => Seq(Cst(aaaa.size), Cst(aaaa(0).size), Cst(aaaa(0)(0).size), Cst(aaaa(0)(0)(0).size / tupleSize))
      case aaa: Array[Array[Array[_]]] => Seq(Cst(aaa.size), Cst(aaa(0).size), Cst(aaa(0)(0).size / tupleSize))
      case aa: Array[Array[_]] => Seq(Cst(aa.size), Cst(aa(0).size / tupleSize))
      case a: Array[_] => Seq(Cst(a.size / tupleSize))
      case any: Any => Seq(Cst(1))
    }).flatten[ArithExpr]

    (vars zip sizes).toMap[ArithExpr, ArithExpr]
  }
}

class Execute(val localSize: Int, val globalSize: Int, injectLocalSize: Boolean) {
  def apply(f: Lambda, values: Any*) : (Array[Float], Double) = {
    assert( f.params.forall( _.t != UndefType ), "Types of the params have to be set!" )
    val code = if (injectLocalSize) Compile(f, localSize) else Compile(f)
    apply(code, f, values:_*)
  }

  def apply(code: String, f: Lambda, values: Any*) : (Array[Float], Double) = {

    val valueMap: immutable.Map[ArithExpr, ArithExpr] = Execute.createValueMap(f, values:_*)

    val outputSize = ArithExpr.substitute(Type.getSize(f.body.t), valueMap).eval()

    val inputs = values.map({
      case f: Float => value(f)
      case af: Array[Float] => global.input(af)
      case aaf: Array[Array[Float]] => global.input(aaf.flatten)
      case aaaf: Array[Array[Array[Float]]] => global.input(aaaf.flatten.flatten)
      case aaaf: Array[Array[Array[Array[Float]]]] => global.input(aaaf.flatten.flatten.flatten)


//      case ifa: Array[(Int,Float)] => global.input(ifa)

      case i: Int => value(i)
      case ai: Array[Int] => global.input(ai)
      case aai: Array[Array[Int]] => global.input(aai.flatten)

    })
    val outputData = global(outputSize)

    val memArgs = OpenCLGenerator.Kernel.memory.map( mem => {
      val m = mem.mem
      val i = f.params.indexWhere( m == _.mem )
      if (i != -1) inputs(i)
      else if (m == f.body.mem) outputData
      else m.addressSpace match {
        case LocalMemory => local(ArithExpr.substitute(m.size, valueMap).eval())
        case GlobalMemory => global(ArithExpr.substitute(m.size, valueMap).eval())
      }
    })

    val args: Array[KernelArg] = (memArgs ++ inputs).distinct.toArray

    if (Verbose())
      println("args.length " + args.length)

    val runtime = Executor.execute(code, localSize, globalSize, args)

    val output = outputData.asFloatArray()

    args.foreach(_.dispose)

    (output, runtime)
  }

}


object global {
  object input {
    def apply(array: Array[Float]) = GlobalArg.createInput(array)
    def apply(array: Array[Int]) = GlobalArg.createInput(array)
//    def apply(array: Array[(Int,Float)]) = GlobalArg.createInput(array)
  }

  object output {
    def apply[T : ClassTag](length: Int) = {
      implicitly[ClassTag[T]] match {
        case ClassTag.Float => GlobalArg.createOutput(length * 4) // in bytes
        case ClassTag.Int => GlobalArg.createOutput(length * 4) // in bytes
        case _ => throw new IllegalArgumentException
      }
    }
  }

  def apply(size: Int) = GlobalArg.createOutput(size)
}

object local {
  def apply(size: Int) = LocalArg.create(size)
}

object value {
  def apply(value: Float) = ValueArg.create(value)
  def apply(value: Int) = ValueArg.create(value)
}<|MERGE_RESOLUTION|>--- conflicted
+++ resolved
@@ -8,13 +8,9 @@
 import scala.reflect.ClassTag
 
 object Compile {
-<<<<<<< HEAD
-  def apply(f: Lambda):String = {
-=======
   def apply(f: Lambda): String = apply(f, -1)
 
   def apply(f: Lambda, localSize0: Int): String = {
->>>>>>> b8b58801
     Type.check(f.body)
 
     val kernelCode = OpenCLGenerator.generate(f, localSize0)
