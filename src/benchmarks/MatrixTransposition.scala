package benchmarks

import ir.UserFunDef._
import ir._
import opencl.ir._

class MatrixTransposition (override val f: Seq[(String, Seq[Lambda])])
  extends Benchmark("Matrix Transposition)", Seq(1024, 1024), f, 0.0f, Array(16, 16, 1)) {

  override def runScala(inputs: Any*): Array[Float] = {
    val matrix = inputs(0).asInstanceOf[Array[Array[Float]]]

    matrix.transpose.flatten
  }

  override def generateInputs(): Seq[Any] = {
    val inputSizeN = inputSizes()(0)
    val inputSizeM = inputSizes()(1)

    val matrix = Array.tabulate(inputSizeN, inputSizeM)((r, c) => (((r * 3 + c * 2) % 10) + 1) * 0.1f)

    Seq(matrix)
  }

  override def globalSize: Array[Int] = {
    val globalSizes = Array(inputSizes()(0), inputSizes()(1), 1)
    globalSizeOpt.value.copyToArray(globalSizes)
    globalSizes
  }
}

object MatrixTransposition {
  val N = Var("N")
  val M = Var("M")

  val naive = fun(
    ArrayType(ArrayType(Float, M), N),
    (matrix) => {
      MapGlb(0)(MapGlb(1)(id)) o Transpose() $ matrix
    })

  val coalesced = fun(
    ArrayType(ArrayType(Float, M), N),
    (matrix) => {
      // Merge the tiles
<<<<<<< HEAD
      Join() o MapWrg(0)(Join() o TransposeW() o MapWrg(1)(toGlobal(MapLcl(1)(MapLcl(0)(id))) o
=======
      Join() o MapWrg(0)(TransposeW() o MapWrg(1)(Join() o Barrier() o toGlobal(MapLcl(1)(MapLcl(0)(id))) o
>>>>>>> 3f55c4ea
        // Transpose the tiles and then the insides of tiles
        TransposeW() o Barrier() o toLocal(MapLcl(1)(MapLcl(0)(id)))
      )) o Transpose() o
        // Tile the matrix
        Map(Map(Transpose()) o Split(4) o Transpose()) o Split(4) $ matrix
    })

  // TODO: Specifying the tile size
  def apply() = new MatrixTransposition(
    Seq(("naive", Seq(naive)),
      ("coalesced", Seq(coalesced))
    ))

  def main(args: Array[String]): Unit = {
    MatrixTransposition().run(args)
  }
}<|MERGE_RESOLUTION|>--- conflicted
+++ resolved
@@ -43,11 +43,7 @@
     ArrayType(ArrayType(Float, M), N),
     (matrix) => {
       // Merge the tiles
-<<<<<<< HEAD
-      Join() o MapWrg(0)(Join() o TransposeW() o MapWrg(1)(toGlobal(MapLcl(1)(MapLcl(0)(id))) o
-=======
-      Join() o MapWrg(0)(TransposeW() o MapWrg(1)(Join() o Barrier() o toGlobal(MapLcl(1)(MapLcl(0)(id))) o
->>>>>>> 3f55c4ea
+      Join() o MapWrg(0)(Join() o TransposeW() o MapWrg(1)(Barrier() o toGlobal(MapLcl(1)(MapLcl(0)(id))) o
         // Transpose the tiles and then the insides of tiles
         TransposeW() o Barrier() o toLocal(MapLcl(1)(MapLcl(0)(id)))
       )) o Transpose() o
