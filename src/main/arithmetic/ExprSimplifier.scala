--- conflicted
+++ resolved
@@ -7,7 +7,7 @@
       case 0 => i :: primeFactors(n / i, i)
       case _ => primeFactors(n, i + 1)
     }
-
+  
 
   private def simplifyPow(pow: Pow): ArithExpr = {
     pow match {
@@ -62,7 +62,7 @@
 
       // x^log(x,b) => b
       case Pow(x1,Log(x2,b)) if x1 == x2 => b
-
+        
       case _ => pow
     }
   }
@@ -92,7 +92,6 @@
 
     m match {
       case Mod(Cst(_), Cst(_)) => m.eval()
-      /* TODO(tlutz): This is not true for negative integers */
       case Mod(Sum(terms), d) =>
         // (A + B) mod C = (A mod C + B mod C) mod C
         val newDividend = simplify(Sum(terms.map(Mod(_, d))))
@@ -315,6 +314,7 @@
               case None =>
             }
 
+          }
         }
       }
       None
@@ -367,7 +367,6 @@
    * @return a simplified expression.
    */
   private def cstFolding(l : List[ArithExpr], op : ((Double,Double) => Double), neutral: Int) : List[ArithExpr] = {
-<<<<<<< HEAD
     // extract everything which is not a constant
     var newResult = l.filter(!_.isInstanceOf[Cst])
 
@@ -377,44 +376,15 @@
       val out = op(e.evalDbl(), cstVal)
       if (out.isValidInt)
         cstVal = op(e.evalDbl(), cstVal).toInt
-=======
-
-    // fixed point iteration until everything has been folded
-    var change = true
-    var curLen = l.length
-    var curResult = l
-    while (change) {
-
-      var cstVal : Int = neutral
-      var newResult = List[ArithExpr]()
-
-      curResult.foreach(e =>
-        try {
-          val cstValDbl : Double = op(e.evalDbl(),cstVal)
-          if (cstValDbl.isValidInt)
-            cstVal = cstValDbl.toInt
-          else
-            newResult = e :: newResult
-        } catch {
-          case nee : NotEvaluableException => newResult = e :: newResult
-        })
-
-      newResult = if (cstVal != neutral || (cstVal == neutral && newResult.isEmpty))
-        cstVal :: newResult
->>>>>>> d2036816
       else
         newResult = e :: newResult
     })
 
-<<<<<<< HEAD
     // concatenate the new constant, if any
     if(cstVal != neutral || newResult.length == 0)
       newResult = cstVal :: newResult
 
     newResult
-=======
-    curResult
->>>>>>> d2036816
   }
 
 
@@ -567,23 +537,9 @@
         case _ => result
       }
 
-<<<<<<< HEAD
       result.simplified = true
       result
-=======
-    result = result match {
-      case p: Pow => simplifyPow(p)
-      case p: Prod => simplifyProd(p)
-      case s: Sum => simplifySum(s)
-      case m: Mod => simplifyMod(m)
-      case f: IntDiv => simplifyIntDiv(f)
-      case _ => result
->>>>>>> d2036816
-    }
-  }
-
-  def apply(expr: ArithExpr): ArithExpr = {
-    simplify(expr)
+    }
   }
 
 }