package arithmetic.interop

<<<<<<< HEAD
import apart.arithmetic.{Var, Cst}
=======
import apart.arithmetic.{Cst, Var, Range}
>>>>>>> 0f1416ba

object jCst { def create(c: Int) = Cst(c) }

object jVar {
<<<<<<< HEAD
  def create(name: String, range: apart.arithmetic.Range) = Var(name, range)
=======
  def create(name: String, range: Range) = Var(name, range)
>>>>>>> 0f1416ba
  def create(name: String) = Var(name)
}<|MERGE_RESOLUTION|>--- conflicted
+++ resolved
@@ -1,18 +1,10 @@
 package arithmetic.interop
 
-<<<<<<< HEAD
-import apart.arithmetic.{Var, Cst}
-=======
 import apart.arithmetic.{Cst, Var, Range}
->>>>>>> 0f1416ba
 
 object jCst { def create(c: Int) = Cst(c) }
 
 object jVar {
-<<<<<<< HEAD
-  def create(name: String, range: apart.arithmetic.Range) = Var(name, range)
-=======
   def create(name: String, range: Range) = Var(name, range)
->>>>>>> 0f1416ba
   def create(name: String) = Var(name)
 }