package exploration

import analysis.MemoryAmounts
import com.typesafe.scalalogging.Logger
import ir.ast._
import lift.arithmetic.{ArithExpr, Cst}
import opencl.generator.OpenCLGenerator.NDRange

object ExpressionFilter {

  private val logger = Logger(this.getClass)

  object Status extends Enumeration {
    type Status = Value
    val Success,
    TooMuchGlobalMemory,
    TooMuchPrivateMemory,
    TooMuchLocalMemory,
    NotEnoughWorkItems,
    TooManyWorkItems,
    NotEnoughWorkGroups,
    TooManyWorkGroups,
    NotEnoughParallelism,
    InternalException = Value
  }

  import exploration.ExpressionFilter.Status._

<<<<<<< HEAD
  def apply(
    lambda: Lambda,
    searchParameters: SearchParameters = SearchParameters.createDefault
  ): Status = {

    try {

      // Compute NDRange based on the parameters
      val (local, global) = InferNDRange(lambda)
      val memoryAmounts = MemoryAmounts(lambda, local, global)

      val privateMemories = memoryAmounts.getPrivateMemories
      val localMemories = memoryAmounts.getLocalMemories
      val globalMemories = memoryAmounts.getGlobalMemories

      // Check private memory usage and overflow
      val privateAllocSize = privateMemories.map(_.mem.size).fold(Cst(0))(_ + _).eval
      if (privateAllocSize > searchParameters.maxPrivateMemory ||
        privateMemories.exists(_.mem.size.eval <= 0)) {
        return TooMuchPrivateMemory
      }

      // Check local memory usage and overflow
      val localAllocSize = localMemories.map(_.mem.size).fold(Cst(0))(_ + _).eval

      if (localAllocSize > 50000 || localMemories.exists(_.mem.size.eval <= 0))
        return TooMuchLocalMemory

      // Check global memory overflow
      if (globalMemories.exists(_.mem.size.eval <= 0))
        return TooMuchGlobalMemory

      // Rule out obviously poor choices based on the grid size
      // - minimum size of the entire compute grid
      if (global.map(_.eval).product < searchParameters.minGridSize)
        return NotEnoughWorkItems

      if (local.forall(_.isEvaluable)) {

        // - minimum of work-items in a workgroup
        if (local.map(_.eval).product < searchParameters.minWorkItems)
          return NotEnoughWorkItems

        // - maximum of work-items in a workgroup
        if (local.map(_.eval).product > 1024)
          return TooManyWorkItems

        val numWorkgroups =
          (global.map(_.eval) zip local.map(_.eval)).map(x => x._1 / x._2).product

        // - minimum number of workgroups
        if (numWorkgroups < searchParameters.minWorkgroups)
          return NotEnoughWorkGroups

        // - maximum number of workgroups
        if (numWorkgroups > searchParameters.maxWorkgroups)
          return TooManyWorkGroups
=======
  def apply(local: ArithExpr, global: ArithExpr): Status = {
    filterNDRanges((Array(local, 1, 1): NDRange, Array(global, 1, 1): NDRange))
  }

  def apply(local1: ArithExpr, local2: ArithExpr,
            global1: ArithExpr, global2: ArithExpr): Status = {
    filterNDRanges((Array(local1, local2, 1): NDRange, Array(global1, global2, 1): NDRange))
  }
>>>>>>> b6bd6738

  def apply(local1: ArithExpr, local2: ArithExpr, local3: ArithExpr,
            global1: ArithExpr, global2: ArithExpr, global3: ArithExpr): Status = {
    filterNDRanges((Array(local1, local2, local3): NDRange, Array(global1, global2, global3): NDRange))
  }
  def filterNDRanges(ranges: (NDRange, NDRange)): Status = {
    ranges match {
      case (local, global) =>
        try {
          // Rule out obviously poor choices based on the grid size
          // - minimum size of the entire compute grid
          if (global.map(_.eval).product < SearchParameters.min_grid_size) {
            logger.debug("not enough work-items")
            return NotEnoughWorkItems
          }

          if (local.forall(_.isEvaluable)) {

            // - minimum of work-items in a workgroup
            if (local.map(_.eval).product < SearchParameters.min_work_items) {
              logger.debug("not enough work-items (2)")
              return NotEnoughWorkItems
            }

            // - maximum of work-items in a workgroup
            if (local.map(_.eval).product > 1024) {
              logger.debug("too many work-items")
              return TooManyWorkItems
            }

            val numWorkgroups =
              (global.map(_.eval) zip local.map(_.eval)).map(x => x._1 / x._2).product

            // - minimum number of workgroups
            if (numWorkgroups < SearchParameters.min_num_workgroups) {
              logger.debug("not enough work-groups")
              return NotEnoughWorkGroups
            }

            // - maximum number of workgroups
            if (numWorkgroups > SearchParameters.max_num_workgroups) {
              logger.debug("too many work-groups")
              return TooManyWorkGroups
            }
          }
          // All good...
          Success
        } catch {
          case t: Throwable =>
            logger.warn("Failed filtering", t)
            InternalException
          // TODO: Internal exceptions sound suspicious. Log to file...
        }
    }
  }

  def apply(lambda: Lambda, ranges: (NDRange, NDRange)): Status = {
    ranges match {
      case (local, global) =>
        try {

          val memoryAmounts = MemoryAmounts(lambda, local, global)

          val privateMemories = memoryAmounts.getPrivateMemories
          val localMemories = memoryAmounts.getLocalMemories
          val globalMemories = memoryAmounts.getGlobalMemories

          // Check private memory usage and overflow
          val privateAllocSize = privateMemories.map(_.mem.size).fold(Cst(0))(_ + _).eval
          if (privateAllocSize > SearchParameters.max_amount_private_memory ||
            privateMemories.exists(_.mem.size.eval <= 0)) {
            logger.debug("too much private memory")
            return TooMuchPrivateMemory
          }

          // Check local memory usage and overflow
          val localAllocSize = localMemories.map(_.mem.size).fold(Cst(0))(_ + _).eval

          if (localAllocSize > 50000 || localMemories.exists(_.mem.size.eval <= 0)) {
            logger.debug("too much local memory")
            return TooMuchLocalMemory
          }

          // Check global memory overflow
          if (globalMemories.exists(_.mem.size.eval <= 0)) {
            logger.debug("too much global memory")
            return TooMuchGlobalMemory
          }

          // in case of global-local size exploration, we already checked these before
          if (!ParameterRewrite.exploreNDRange.value.isDefined)
            filterNDRanges(ranges)
          else
            Success

        } catch {
          case t: Throwable =>
            logger.warn("Failed filtering", t)
            InternalException
          // TODO: Internal exceptions sound suspicious. Log to file...
        }
    }
  }
}
<|MERGE_RESOLUTION|>--- conflicted
+++ resolved
@@ -26,16 +26,101 @@
 
   import exploration.ExpressionFilter.Status._
 
-<<<<<<< HEAD
   def apply(
-    lambda: Lambda,
+    local: ArithExpr,
+    global: ArithExpr,
+    searchParameters: SearchParameters
+  ): Status =
+    filterNDRanges(
+      (Array(local, 1, 1), Array(global, 1, 1)),
+      searchParameters
+    )
+
+  def apply(
+    local1: ArithExpr, local2: ArithExpr,
+    global1: ArithExpr, global2: ArithExpr,
+    searchParameters: SearchParameters
+  ): Status =
+    filterNDRanges(
+      (Array(local1, local2, 1), Array(global1, global2, 1)),
+      searchParameters
+    )
+
+  def apply(
+    local1: ArithExpr, local2: ArithExpr, local3: ArithExpr,
+    global1: ArithExpr, global2: ArithExpr, global3: ArithExpr,
+    searchParameters: SearchParameters
+  ): Status =
+    filterNDRanges(
+      (Array(local1, local2, local3), Array(global1, global2, global3)),
+      searchParameters
+    )
+
+  def filterNDRanges(
+    ranges: (NDRange, NDRange),
+    searchParameters: SearchParameters
+  ): Status = {
+    val local = ranges._1
+    val global = ranges._2
+
+    try {
+      // Rule out obviously poor choices based on the grid size
+      // - minimum size of the entire compute grid
+      if (global.map(_.eval).product < searchParameters.minGridSize) {
+        logger.debug("Not enough work-items in the grid")
+        return NotEnoughWorkItems
+      }
+
+      if (local.forall(_.isEvaluable)) {
+
+        // - minimum of work-items in a workgroup
+        if (local.map(_.eval).product < searchParameters.minWorkItems) {
+          logger.debug("Not enough work-items in a group")
+          return NotEnoughWorkItems
+        }
+
+        // - maximum of work-items in a workgroup
+        if (local.map(_.eval).product > searchParameters.maxWorkItems) {
+          logger.debug("Too many work-items in a group")
+          return TooManyWorkItems
+        }
+
+        val numWorkgroups =
+          (global.map(_.eval) zip local.map(_.eval)).map(x => x._1 / x._2).product
+
+        // - minimum number of workgroups
+        if (numWorkgroups < searchParameters.minWorkgroups) {
+          logger.debug("Not enough work-groups")
+          return NotEnoughWorkGroups
+        }
+
+        // - maximum number of workgroups
+        if (numWorkgroups > searchParameters.maxWorkgroups){
+          logger.debug("Too many work-groups")
+          return TooManyWorkGroups
+        }
+
+      }
+      // All good...
+      Success
+
+    } catch {
+      case t: Throwable =>
+        logger.warn("Failed filtering", t)
+        InternalException
+      // TODO: Internal exceptions sound suspicious. Log to file...
+    }
+  }
+
+  def apply(
+    lambda: Lambda, ranges: (NDRange, NDRange),
     searchParameters: SearchParameters = SearchParameters.createDefault
   ): Status = {
+    val local = ranges._1
+    val global = ranges._2
 
     try {
 
-      // Compute NDRange based on the parameters
-      val (local, global) = InferNDRange(lambda)
       val memoryAmounts = MemoryAmounts(lambda, local, global)
 
       val privateMemories = memoryAmounts.getPrivateMemories
@@ -44,157 +129,39 @@
 
       // Check private memory usage and overflow
       val privateAllocSize = privateMemories.map(_.mem.size).fold(Cst(0))(_ + _).eval
+
       if (privateAllocSize > searchParameters.maxPrivateMemory ||
         privateMemories.exists(_.mem.size.eval <= 0)) {
+        logger.debug("Too much private memory")
         return TooMuchPrivateMemory
       }
 
       // Check local memory usage and overflow
       val localAllocSize = localMemories.map(_.mem.size).fold(Cst(0))(_ + _).eval
 
-      if (localAllocSize > 50000 || localMemories.exists(_.mem.size.eval <= 0))
+      if (localAllocSize > searchParameters.maxLocalMemory ||
+        localMemories.exists(_.mem.size.eval <= 0)) {
+        logger.debug("Too much local memory")
         return TooMuchLocalMemory
+      }
 
       // Check global memory overflow
-      if (globalMemories.exists(_.mem.size.eval <= 0))
+      if (globalMemories.exists(_.mem.size.eval <= 0)) {
+        logger.debug("Too much global memory")
         return TooMuchGlobalMemory
+      }
 
-      // Rule out obviously poor choices based on the grid size
-      // - minimum size of the entire compute grid
-      if (global.map(_.eval).product < searchParameters.minGridSize)
-        return NotEnoughWorkItems
+      // in case of global-local size exploration, we already checked these before
+      if (ParameterRewrite.exploreNDRange.value.isEmpty)
+        filterNDRanges(ranges, searchParameters)
+      else
+        Success
 
-      if (local.forall(_.isEvaluable)) {
-
-        // - minimum of work-items in a workgroup
-        if (local.map(_.eval).product < searchParameters.minWorkItems)
-          return NotEnoughWorkItems
-
-        // - maximum of work-items in a workgroup
-        if (local.map(_.eval).product > 1024)
-          return TooManyWorkItems
-
-        val numWorkgroups =
-          (global.map(_.eval) zip local.map(_.eval)).map(x => x._1 / x._2).product
-
-        // - minimum number of workgroups
-        if (numWorkgroups < searchParameters.minWorkgroups)
-          return NotEnoughWorkGroups
-
-        // - maximum number of workgroups
-        if (numWorkgroups > searchParameters.maxWorkgroups)
-          return TooManyWorkGroups
-=======
-  def apply(local: ArithExpr, global: ArithExpr): Status = {
-    filterNDRanges((Array(local, 1, 1): NDRange, Array(global, 1, 1): NDRange))
-  }
-
-  def apply(local1: ArithExpr, local2: ArithExpr,
-            global1: ArithExpr, global2: ArithExpr): Status = {
-    filterNDRanges((Array(local1, local2, 1): NDRange, Array(global1, global2, 1): NDRange))
-  }
->>>>>>> b6bd6738
-
-  def apply(local1: ArithExpr, local2: ArithExpr, local3: ArithExpr,
-            global1: ArithExpr, global2: ArithExpr, global3: ArithExpr): Status = {
-    filterNDRanges((Array(local1, local2, local3): NDRange, Array(global1, global2, global3): NDRange))
-  }
-  def filterNDRanges(ranges: (NDRange, NDRange)): Status = {
-    ranges match {
-      case (local, global) =>
-        try {
-          // Rule out obviously poor choices based on the grid size
-          // - minimum size of the entire compute grid
-          if (global.map(_.eval).product < SearchParameters.min_grid_size) {
-            logger.debug("not enough work-items")
-            return NotEnoughWorkItems
-          }
-
-          if (local.forall(_.isEvaluable)) {
-
-            // - minimum of work-items in a workgroup
-            if (local.map(_.eval).product < SearchParameters.min_work_items) {
-              logger.debug("not enough work-items (2)")
-              return NotEnoughWorkItems
-            }
-
-            // - maximum of work-items in a workgroup
-            if (local.map(_.eval).product > 1024) {
-              logger.debug("too many work-items")
-              return TooManyWorkItems
-            }
-
-            val numWorkgroups =
-              (global.map(_.eval) zip local.map(_.eval)).map(x => x._1 / x._2).product
-
-            // - minimum number of workgroups
-            if (numWorkgroups < SearchParameters.min_num_workgroups) {
-              logger.debug("not enough work-groups")
-              return NotEnoughWorkGroups
-            }
-
-            // - maximum number of workgroups
-            if (numWorkgroups > SearchParameters.max_num_workgroups) {
-              logger.debug("too many work-groups")
-              return TooManyWorkGroups
-            }
-          }
-          // All good...
-          Success
-        } catch {
-          case t: Throwable =>
-            logger.warn("Failed filtering", t)
-            InternalException
-          // TODO: Internal exceptions sound suspicious. Log to file...
-        }
-    }
-  }
-
-  def apply(lambda: Lambda, ranges: (NDRange, NDRange)): Status = {
-    ranges match {
-      case (local, global) =>
-        try {
-
-          val memoryAmounts = MemoryAmounts(lambda, local, global)
-
-          val privateMemories = memoryAmounts.getPrivateMemories
-          val localMemories = memoryAmounts.getLocalMemories
-          val globalMemories = memoryAmounts.getGlobalMemories
-
-          // Check private memory usage and overflow
-          val privateAllocSize = privateMemories.map(_.mem.size).fold(Cst(0))(_ + _).eval
-          if (privateAllocSize > SearchParameters.max_amount_private_memory ||
-            privateMemories.exists(_.mem.size.eval <= 0)) {
-            logger.debug("too much private memory")
-            return TooMuchPrivateMemory
-          }
-
-          // Check local memory usage and overflow
-          val localAllocSize = localMemories.map(_.mem.size).fold(Cst(0))(_ + _).eval
-
-          if (localAllocSize > 50000 || localMemories.exists(_.mem.size.eval <= 0)) {
-            logger.debug("too much local memory")
-            return TooMuchLocalMemory
-          }
-
-          // Check global memory overflow
-          if (globalMemories.exists(_.mem.size.eval <= 0)) {
-            logger.debug("too much global memory")
-            return TooMuchGlobalMemory
-          }
-
-          // in case of global-local size exploration, we already checked these before
-          if (!ParameterRewrite.exploreNDRange.value.isDefined)
-            filterNDRanges(ranges)
-          else
-            Success
-
-        } catch {
-          case t: Throwable =>
-            logger.warn("Failed filtering", t)
-            InternalException
-          // TODO: Internal exceptions sound suspicious. Log to file...
-        }
+    } catch {
+      case t: Throwable =>
+        logger.warn("Failed filtering", t)
+        InternalException
+      // TODO: Internal exceptions sound suspicious. Log to file...
     }
   }
 }
