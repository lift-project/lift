package exploration

import java.io.FileWriter

import analysis._
import lift.arithmetic._
import com.typesafe.scalalogging.Logger
import ir.ast.Lambda
import opencl.executor.Compile
import opencl.generator.NDRange
import opencl.generator.{IllegalKernel, OpenCLGenerator}
import opencl.ir._
import opencl.ir.ast._
import rewriting.InferNDRange
import rewriting.utils.Utils

import scala.sys.process._

object SaveOpenCL {
  def apply(topFolder: String, lowLevelHash: String,
            highLevelHash: String, settings: Settings,
            expressions: Seq[(Lambda, Seq[ArithExpr], (NDRange, NDRange))]) =
    (new SaveOpenCL(topFolder, lowLevelHash, highLevelHash, settings))(expressions)
}

class SaveOpenCL(
  topFolder: String,
  lowLevelHash: String,
  highLevelHash: String,
  settings: Settings) {

  private val logger = Logger(this.getClass)

  var local: NDRange = NDRange(?, ?, ?)
  var global: NDRange = NDRange(?, ?, ?)
  private var sizeArgs: Seq[Var] = Seq()
  private var numSizes = 0

  val inputSizes = Seq(512, 1024, 2048)
  private var inputCombinations: Seq[Seq[ArithExpr]] = Seq()

  def apply(expressions: Seq[(Lambda, Seq[ArithExpr], (NDRange, NDRange))]): Seq[Option[String]] = {

    prepare(expressions)

    s"mkdir -p ${topFolder}Cl/".!

    val fileWriter =
      new FileWriter(topFolder + "Cl/stats_header.csv")
    fileWriter.write(statsHeader)
    fileWriter.close()

    expressions.map(processLambda)
  }

  def prepare(expressions: Seq[(Lambda, Seq[ArithExpr], (NDRange, NDRange))]): Unit = {
    if (expressions.nonEmpty) {
      val lambda = expressions.head._1
      sizeArgs = lambda.getVarsInParams()
      numSizes = sizeArgs.length

      val combinations = settings.inputCombinations

      if (combinations.isDefined && combinations.get.head.length == numSizes)
        inputCombinations = combinations.get
      else
        inputCombinations = inputSizes.map(Seq.fill[ArithExpr](numSizes)(_))
    }
  }

  private def processLambda(tuple: (Lambda, Seq[ArithExpr], (NDRange, NDRange))) = {
    try {
      val kernel = generateKernel(tuple)
      dumpOpenCLToFiles(tuple, kernel)
    } catch {
      case _: IllegalKernel =>
        None
      case t: Throwable =>
        logger.warn(s"Failed compilation $highLevelHash/$lowLevelHash (${tuple._2.mkString(",")})", t)
        None
    }
  }

  private def generateKernel(tuple: (Lambda, Seq[ArithExpr], (NDRange, NDRange))) = {
    val lambda = tuple._1
    val substitutionMap = tuple._2
    val ranges = tuple._3

    if(ParameterRewrite.exploreNDRange.value.isDefined)
      ranges match { case (l, g) => local = l; global = g }
    else
      InferNDRange(lambda) match { case (l, g) => local = l; global = g }

    val code = if(ParameterRewrite.disableNDRangeInjection.value.isDefined)
      Compile(lambda)
    else
      Compile(lambda, local, global)

    val kernel =
      s"""
         |// Substitutions: $substitutionMap
         |// Local sizes: ${local.evaluated.toString}
         |// Global sizes: ${global.toString}
         |// High-level hash: $highLevelHash
         |// Low-level hash: $lowLevelHash
         |
         |$code
         |""".stripMargin

    Utils.findAndReplaceVariableNames(kernel)
  }

  private def dumpOpenCLToFiles(tuple: (Lambda, Seq[ArithExpr], (NDRange, NDRange)), kernel: String): Option[String] = {

    val lambda = tuple._1
    val rangeStrings = tuple._3 match {
      case (localSize, globalSize) =>
        (localSize.toString.replace(",","_"), globalSize.toString.replace(",", "_"))
    }
    val hash = lowLevelHash + "_" + tuple._2.mkString("_") + "_" + rangeStrings._1 + "_" + rangeStrings._2
    val filename = hash + ".cl"

    val path = s"${topFolder}Cl/$lowLevelHash"

    val (_, buffers) = OpenCLGenerator.getMemories(lambda)
    val (localBuffers, globalBuffers) = buffers.partition(_.mem.addressSpace == LocalMemory)

    val dumped = Utils.dumpToFile(kernel, filename, path)
    if (dumped) {
      createCsv(hash, path, lambda.params.length, globalBuffers, localBuffers)

      try {
        dumpStats(lambda, hash, path)
      } catch {
        case t: Throwable =>
          logger.warn(s"Failed to get stats: $highLevelHash/$lowLevelHash (${tuple._2.mkString(",")})", t)
      }
    }

    if (dumped) Some(hash) else None
  }

  private def createCsv(hash: String, path: String, numParams: Int,
                        globalBuffers: Array[TypedOpenCLMemory],
                        localBuffers: Array[TypedOpenCLMemory]): Unit = {

    inputCombinations.foreach(sizes => {

      val inputVarMapping: Map[ArithExpr, ArithExpr] = (sizeArgs, sizes).zipped.toMap

      val size = sizes.head

      // Add to the CSV if there are no overflow
      val allBufferSizes =
        globalBuffers.map(mem => ArithExpr.substitute(mem.mem.size, inputVarMapping).eval)
      val globalTempAlloc = allBufferSizes.drop(numParams + 1)
      val localTempAlloc =
        localBuffers.map(mem => ArithExpr.substitute(mem.mem.size, inputVarMapping).eval)

      if (allBufferSizes.forall(_ > 0)) {

        val sizeId = getSizeId(sizes)

        val fileWriter = new FileWriter(s"$path/exec_$sizeId.csv", true)

        fileWriter.write(size + "," +
          global.map(ArithExpr.substitute(_, inputVarMapping)).toString + "," +
          local.map(ArithExpr.substitute(_, inputVarMapping)).toString +
          s",$hash," + globalTempAlloc.length + "," +
          globalTempAlloc.mkString(",") +
          (if (globalTempAlloc.length == 0) "" else ",") +
          localTempAlloc.length +
          (if (localTempAlloc.length == 0) "" else ",") +
          localTempAlloc.mkString(",")+ "\n")

        fileWriter.close()
      }
    })
  }

  def statsHeader =
    "hash," +
    "globalSize0,globalSize1,globalSize2,localSize0,localSize1,localSize2," +
    "globalMemory,localMemory,privateMemory," +
    "globalStores,globalLoads," +
    "localStores,localLoads," +
    "privateStores,privateLoads," +
    "scalarCoalescedGlobalStores,scalarCoalescedGlobalLoads," +
    "vectorCoalescedGlobalStores,vectorCoalescedGlobalLoads," +
    "scalarGlobalStores,scalarGlobalLoads," +
    "vectorGlobalStores,vectorGlobalLoads," +
    "scalarCoalescedLocalStores,scalarCoalescedLocalLoads," +
    "vectorCoalescedLocalStores,vectorCoalescedLocalLoads," +
    "scalarLocalStores,scalarLocalLoads," +
    "vectorLocalStores,vectorLocalLoads," +
    "scalarPrivateStores,scalarPrivateLoads," +
    "vectorPrivateStores,vectorPrivateLoads," +
    "ifStatements,forStatements,forBranches,barriers," +
    "add,mult,addVec,multVec,addMult,addMultVec,dot,opCount\n"

  private def dumpStats(lambda: Lambda, hash: String, path: String): Unit = {

    inputCombinations.foreach(sizes => {

      val string = getStatsString(lambda, hash, sizes)
      val sizeId = getSizeId(sizes)

      val fileWriter = new FileWriter(s"$path/stats_$sizeId.csv", true)
      fileWriter.write(string)
      fileWriter.close()
    })
  }

  private def getSizeId(sizes: Seq[ArithExpr]): String = {
    val sizeId =
      if (sizes.distinct.length == 1)
        sizes.head.toString
      else
        sizes.mkString("_")
    sizeId
  }

  def getStatsString(lambda: Lambda, hash: String, sizes: Seq[ArithExpr]): String = {

    val exact = true
    val inputVarMapping: Map[ArithExpr, ArithExpr] = (sizeArgs, sizes).zipped.toMap

    val globalSizes = global.map(ArithExpr.substitute(_, inputVarMapping))
    val localSizes = local.map(ArithExpr.substitute(_, inputVarMapping))

    val memoryAmounts = MemoryAmounts(lambda, localSizes, globalSizes, inputVarMapping)
    val accessCounts = AccessCounts(lambda, localSizes, globalSizes, inputVarMapping)
    val barrierCounts = BarrierCounts(lambda, localSizes, globalSizes, inputVarMapping)
    val controlFlow = ControlFlow(lambda, localSizes, globalSizes, inputVarMapping)
    val functionCounts = FunctionCounts(lambda, localSizes, globalSizes, inputVarMapping)

    val globalMemory = memoryAmounts.getGlobalMemoryUsed(exact).evalDouble
    val localMemory = memoryAmounts.getLocalMemoryUsed(exact).evalDouble
    val privateMemory = memoryAmounts.getPrivateMemoryUsed(exact).evalDouble

<<<<<<< HEAD
    val scalarGlobalStores =
      accessCounts.scalarStores(GlobalMemory, UnknownPattern, exact).evalDbl
    val scalarGlobalLoads =
      accessCounts.scalarLoads(GlobalMemory, UnknownPattern, exact).evalDbl
    val scalarLocalStores =
      accessCounts.scalarStores(LocalMemory, UnknownPattern, exact).evalDbl
    val scalarLocalLoads =
      accessCounts.scalarLoads(LocalMemory, UnknownPattern, exact).evalDbl

    val privateScalarStores =
      accessCounts.scalarStores(PrivateMemory, UnknownPattern, exact).evalDbl
    val privateScalarLoads =
      accessCounts.scalarLoads(PrivateMemory, UnknownPattern, exact).evalDbl
=======
    val globalStores = accessCounts.getStores(GlobalMemory, exact).evalDouble
    val globalLoads = accessCounts.getLoads(GlobalMemory, exact).evalDouble
    val localStores = accessCounts.getStores(LocalMemory, exact).evalDouble
    val localLoads = accessCounts.getLoads(LocalMemory, exact).evalDouble
    val privateStores = accessCounts.getStores(PrivateMemory, exact).evalDouble
    val privateLoads = accessCounts.getLoads(PrivateMemory, exact).evalDouble
>>>>>>> b2d85a1e

    val barriers = barrierCounts.getTotalCount(exact).evalDouble

<<<<<<< HEAD
    val scalarCoalescedGlobalStores =
      accessCounts.getStores(GlobalMemory, CoalescedPattern, exact).evalDbl
    val scalarCoalescedGlobalLoads =
      accessCounts.getLoads(GlobalMemory, CoalescedPattern, exact).evalDbl
=======
    val coalescedGlobalStores =
      accessCounts.getStores(GlobalMemory, CoalescedPattern, exact).evalDouble
    val coalescedGlobalLoads =
      accessCounts.getLoads(GlobalMemory, CoalescedPattern, exact).evalDouble
>>>>>>> b2d85a1e

    val scalarCoalescedLocalStores =
      accessCounts.scalarStores(LocalMemory, CoalescedPattern, exact).evalDbl
    val scalarCoalescedLocalLoads =
      accessCounts.scalarLoads(LocalMemory, CoalescedPattern, exact).evalDbl

    val vectorCoalescedGlobalStores =
      accessCounts.vectorStores(GlobalMemory, CoalescedPattern, exact).evalDbl
    val vectorCoalescedGlobalLoads =
      accessCounts.vectorLoads(GlobalMemory, CoalescedPattern, exact).evalDbl

    val vectorCoalescedLocalStores =
      accessCounts.vectorStores(LocalMemory, CoalescedPattern, exact).evalDbl
    val vectorCoalescedLocalLoads =
      accessCounts.vectorLoads(LocalMemory, CoalescedPattern, exact).evalDbl

    val vectorGlobalStores =
      accessCounts.vectorStores(GlobalMemory, UnknownPattern, exact).evalDouble
    val vectorGlobalLoads =
      accessCounts.vectorLoads(GlobalMemory, UnknownPattern, exact).evalDouble

<<<<<<< HEAD
    val vectorLocalStores =
      accessCounts.vectorStores(LocalMemory, UnknownPattern, exact).evalDbl
    val vectorLocalLoads =
      accessCounts.vectorLoads(LocalMemory, UnknownPattern, exact).evalDbl

    val vectorPrivateStores =
      accessCounts.vectorStores(PrivateMemory, UnknownPattern, exact).evalDbl
    val vectorPrivateLoads =
      accessCounts.vectorLoads(PrivateMemory, UnknownPattern, exact).evalDbl

    val globalStores =
      vectorGlobalStores + scalarGlobalStores +
      vectorCoalescedGlobalStores + scalarCoalescedGlobalStores
    val globalLoads =
      vectorGlobalLoads + scalarGlobalLoads +
      vectorCoalescedGlobalLoads + scalarCoalescedGlobalLoads

    val localStores =
      vectorLocalStores + scalarLocalStores +
      vectorCoalescedLocalStores + scalarCoalescedLocalStores
    val localLoads =
      vectorLocalLoads + scalarLocalLoads +
      vectorCoalescedLocalLoads + scalarCoalescedLocalLoads

    val privateStores = vectorPrivateStores + privateScalarStores
    val privateLoads = vectorPrivateLoads + privateScalarLoads

    val ifStatements = controlFlow.getIfStatements(exact).evalDbl
    val forStatements = controlFlow.getForStatements(exact).evalDbl
    val forBranches = controlFlow.getForBranches(exact).evalDbl

    val addScalarCount = functionCounts.getFunctionCount(add, exact).evalDbl
    val multScalarCount = functionCounts.getFunctionCount(mult, exact).evalDbl

    val addVecCount = functionCounts.getVectorisedCount(add, exact).evalDbl
    val multVecCount = functionCounts.getVectorisedCount(mult, exact).evalDbl

    val addMult = functionCounts.getAddMultCount(exact).evalDbl
    val vecAddMult = functionCounts.getVectorisedAddMultCount(exact).evalDbl
    val dotCount = functionCounts.getFunctionCount(dot, exact).evalDbl
=======
    val ifStatements = controlFlow.getIfStatements(exact).evalDouble
    val forStatements = controlFlow.getForStatements(exact).evalDouble

    val addCount = functionCounts.getFunctionCount(add, exact).evalDouble
    val multCount = functionCounts.getFunctionCount(mult, exact).evalDouble
    val addMult = functionCounts.getAddMultCount(exact).evalDouble
    val vecAddMult = functionCounts.getVectorisedAddMultCount(exact).evalDouble
    val dotCount = functionCounts.getFunctionCount(dot, exact).evalDouble
>>>>>>> b2d85a1e

    val opCount =
      addScalarCount + multScalarCount + addVecCount + multVecCount + dotCount

    val string =
<<<<<<< HEAD
      s"$hash,${globalSizes.mkString(",")},${localSizes.mkString(",")}," +
        s"$globalMemory,$localMemory,$privateMemory," +
        s"$globalStores,$globalLoads," +
        s"$localStores,$localLoads," +
        s"$privateStores,$privateLoads," +
        s"$scalarCoalescedGlobalStores,$scalarCoalescedGlobalLoads," +
        s"$vectorCoalescedGlobalStores,$vectorCoalescedGlobalLoads," +
        s"$scalarGlobalStores,$scalarGlobalLoads," +
        s"$vectorGlobalStores,$vectorGlobalLoads," +
        s"$scalarCoalescedLocalStores,$scalarCoalescedLocalLoads," +
        s"$vectorCoalescedLocalStores,$vectorCoalescedLocalLoads," +
        s"$scalarLocalStores,$scalarLocalLoads," +
        s"$vectorLocalStores,$vectorLocalLoads," +
        s"$privateScalarStores,$privateScalarLoads," +
        s"$vectorPrivateStores,$vectorPrivateLoads," +
        s"$ifStatements,$forStatements,$forBranches,$barriers," +
        s"$addScalarCount,$multScalarCount," +
        s"$addVecCount,$multVecCount,$addMult,$vecAddMult,$dotCount,$opCount\n"
=======
      s"$hash,${globalSizes.toString},${localSizes.toString}," +
        s"$globalMemory,$localMemory,$privateMemory,$globalStores,$globalLoads," +
        s"$localStores,$localLoads,$privateStores,$privateLoads,$barriers," +
        s"$coalescedGlobalStores,$coalescedGlobalLoads,$vectorGlobalStores," +
        s"$vectorGlobalLoads,$ifStatements,$forStatements,$addCount,$multCount," +
        s"$addMult,$vecAddMult,$dotCount\n"
>>>>>>> b2d85a1e

    string
  }

}<|MERGE_RESOLUTION|>--- conflicted
+++ resolved
@@ -238,42 +238,26 @@
     val localMemory = memoryAmounts.getLocalMemoryUsed(exact).evalDouble
     val privateMemory = memoryAmounts.getPrivateMemoryUsed(exact).evalDouble
 
-<<<<<<< HEAD
     val scalarGlobalStores =
-      accessCounts.scalarStores(GlobalMemory, UnknownPattern, exact).evalDbl
+      accessCounts.scalarStores(GlobalMemory, UnknownPattern, exact).evalDouble
     val scalarGlobalLoads =
-      accessCounts.scalarLoads(GlobalMemory, UnknownPattern, exact).evalDbl
+      accessCounts.scalarLoads(GlobalMemory, UnknownPattern, exact).evalDouble
     val scalarLocalStores =
-      accessCounts.scalarStores(LocalMemory, UnknownPattern, exact).evalDbl
+      accessCounts.scalarStores(LocalMemory, UnknownPattern, exact).evalDouble
     val scalarLocalLoads =
-      accessCounts.scalarLoads(LocalMemory, UnknownPattern, exact).evalDbl
+      accessCounts.scalarLoads(LocalMemory, UnknownPattern, exact).evalDouble
 
     val privateScalarStores =
-      accessCounts.scalarStores(PrivateMemory, UnknownPattern, exact).evalDbl
+      accessCounts.scalarStores(PrivateMemory, UnknownPattern, exact).evalDouble
     val privateScalarLoads =
-      accessCounts.scalarLoads(PrivateMemory, UnknownPattern, exact).evalDbl
-=======
-    val globalStores = accessCounts.getStores(GlobalMemory, exact).evalDouble
-    val globalLoads = accessCounts.getLoads(GlobalMemory, exact).evalDouble
-    val localStores = accessCounts.getStores(LocalMemory, exact).evalDouble
-    val localLoads = accessCounts.getLoads(LocalMemory, exact).evalDouble
-    val privateStores = accessCounts.getStores(PrivateMemory, exact).evalDouble
-    val privateLoads = accessCounts.getLoads(PrivateMemory, exact).evalDouble
->>>>>>> b2d85a1e
+      accessCounts.scalarLoads(PrivateMemory, UnknownPattern, exact).evalDouble
 
     val barriers = barrierCounts.getTotalCount(exact).evalDouble
 
-<<<<<<< HEAD
     val scalarCoalescedGlobalStores =
-      accessCounts.getStores(GlobalMemory, CoalescedPattern, exact).evalDbl
+      accessCounts.getStores(GlobalMemory, CoalescedPattern, exact).evalDouble
     val scalarCoalescedGlobalLoads =
-      accessCounts.getLoads(GlobalMemory, CoalescedPattern, exact).evalDbl
-=======
-    val coalescedGlobalStores =
-      accessCounts.getStores(GlobalMemory, CoalescedPattern, exact).evalDouble
-    val coalescedGlobalLoads =
       accessCounts.getLoads(GlobalMemory, CoalescedPattern, exact).evalDouble
->>>>>>> b2d85a1e
 
     val scalarCoalescedLocalStores =
       accessCounts.scalarStores(LocalMemory, CoalescedPattern, exact).evalDbl
@@ -295,7 +279,6 @@
     val vectorGlobalLoads =
       accessCounts.vectorLoads(GlobalMemory, UnknownPattern, exact).evalDouble
 
-<<<<<<< HEAD
     val vectorLocalStores =
       accessCounts.vectorStores(LocalMemory, UnknownPattern, exact).evalDbl
     val vectorLocalLoads =
@@ -336,23 +319,12 @@
     val addMult = functionCounts.getAddMultCount(exact).evalDbl
     val vecAddMult = functionCounts.getVectorisedAddMultCount(exact).evalDbl
     val dotCount = functionCounts.getFunctionCount(dot, exact).evalDbl
-=======
-    val ifStatements = controlFlow.getIfStatements(exact).evalDouble
-    val forStatements = controlFlow.getForStatements(exact).evalDouble
-
-    val addCount = functionCounts.getFunctionCount(add, exact).evalDouble
-    val multCount = functionCounts.getFunctionCount(mult, exact).evalDouble
-    val addMult = functionCounts.getAddMultCount(exact).evalDouble
-    val vecAddMult = functionCounts.getVectorisedAddMultCount(exact).evalDouble
-    val dotCount = functionCounts.getFunctionCount(dot, exact).evalDouble
->>>>>>> b2d85a1e
 
     val opCount =
       addScalarCount + multScalarCount + addVecCount + multVecCount + dotCount
 
     val string =
-<<<<<<< HEAD
-      s"$hash,${globalSizes.mkString(",")},${localSizes.mkString(",")}," +
+      s"$hash,${globalSizes.toString},${localSizes.toString}," +
         s"$globalMemory,$localMemory,$privateMemory," +
         s"$globalStores,$globalLoads," +
         s"$localStores,$localLoads," +
@@ -370,14 +342,6 @@
         s"$ifStatements,$forStatements,$forBranches,$barriers," +
         s"$addScalarCount,$multScalarCount," +
         s"$addVecCount,$multVecCount,$addMult,$vecAddMult,$dotCount,$opCount\n"
-=======
-      s"$hash,${globalSizes.toString},${localSizes.toString}," +
-        s"$globalMemory,$localMemory,$privateMemory,$globalStores,$globalLoads," +
-        s"$localStores,$localLoads,$privateStores,$privateLoads,$barriers," +
-        s"$coalescedGlobalStores,$coalescedGlobalLoads,$vectorGlobalStores," +
-        s"$vectorGlobalLoads,$ifStatements,$forStatements,$addCount,$multCount," +
-        s"$addMult,$vecAddMult,$dotCount\n"
->>>>>>> b2d85a1e
 
     string
   }
