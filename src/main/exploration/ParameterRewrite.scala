package exploration

import java.io.{File, IOException}
import java.nio.file.{Files, Paths}
import java.util.concurrent.atomic.AtomicInteger

import com.typesafe.scalalogging.Logger
<<<<<<< HEAD
import ir.ast.Lambda
import ir.{Type, TypeChecker}
import lift.arithmetic.ArithExpr
=======
import exploration.ParameterSearch.SubstitutionMap
import ir.ast.{Expr, FunCall, Lambda}
import ir.{ArrayType, Type, TypeChecker}
import lift.arithmetic.{ArithExpr, Cst}
>>>>>>> b6bd6738
import opencl.executor.Eval
import opencl.generator.OpenCLGenerator._
import opencl.ir.pattern._
import org.clapper.argot.ArgotConverters._
import org.clapper.argot._
<<<<<<< HEAD
=======
import play.api.libs.json.Reads._
import play.api.libs.json._
import rewriting.InferNDRange
>>>>>>> b6bd6738
import rewriting.utils.Utils

import scala.collection.immutable.Map
import scala.io.Source
import scala.sys.process._
import scala.util.Random

/**
  * This main currently runs a parameter space exploration over the
  * serialized low level expressions.
  */
object ParameterRewrite {

  private val logger = Logger(this.getClass)

  private var topFolder = ""

  private val parser = new ArgotParser("ParameterRewrite")

  parser.flag[Boolean](List("h", "help"),
    "Show this message.") {
    (sValue, _) =>
      parser.usage()
      sValue
  }

  private val input = parser.parameter[String]("input",
    "Input file containing the lambda to use for rewriting",
    optional = false) {
    (s, _) =>
      val file = new File(s)
      if (!file.exists)
        parser.usage("Input file \"" + s + "\" does not exist")
      s
  }

  val exploreNDRange = parser.flag[Boolean](List("e", "exploreNDRange"),
    "Additionally explore global and local sizes")

  val sampleNDRange = parser.option[Int](List("sampleNDRange"), "n",
    "Randomly sample n combinations of global and local sizes (requires 'explore')")

  val disableNDRangeInjection = parser.flag[Boolean](List("disableNDRangeInjection"),
    "Don't inject NDRanges while compiling the OpenCL Kernel")

  private val sequential = parser.flag[Boolean](List("s", "seq", "sequential"),
    "Don't execute in parallel.")

  private val generateScala = parser.flag[Boolean](List("generate-scala"),
    "Generate lambdas in Scala as well as in OpenCL")

  private val settingsFile = parser.option[String](List("f", "file"), "name",
    "The settings file to use."
    ) {
    (s, _) =>
      val file = new File(s)
      if (!file.exists)
        parser.usage(s"Settings file $file doesn't exist.")
      s
  }

  private var settings = Settings()

  private var lambdaFilename = ""

  def main(args: Array[String]): Unit = {

    try {

      parser.parse(args)
      if(!exploreNDRange.value.isDefined && sampleNDRange.value.isDefined)
        throw new RuntimeException("'sample' is defined without enabling 'explore'")

      logger.info(s"Arguments: ${args.mkString(" ")}")
      val inputArgument = input.value.get

      topFolder = Paths.get(inputArgument).toString

      lambdaFilename = topFolder + "Scala/lambdaFile"

      if (generateScala.value.isDefined) {
        val f = new File(lambdaFilename)
        if (f.exists()) {
          f.delete()
        } else {
          s"mkdir -p ${topFolder}Scala".!
        }
      }

      settings = ParseSettings(settingsFile.value)

      logger.info(s"Arguments: ${args.mkString(" ")}")
      logger.info(s"Settings:\n$settings")

      // list all the high level expression
      val all_files = Source.fromFile(s"$topFolder/index").getLines().toList
      val highLevelCount = all_files.size

      val parentFolder = Paths.get(topFolder).toAbsolutePath.getParent

      var expr_counter = 0
      all_files.foreach(filename => {

        val fullFilename = parentFolder + "/" + filename

        if (Files.exists(Paths.get(fullFilename))) {
          val high_level_hash = filename.split("/").last
          expr_counter = expr_counter + 1
          println(s"High-level expression : $expr_counter / $highLevelCount")

          try {

            val high_level_expr_orig = readLambdaFromFile(fullFilename)

            val vars = high_level_expr_orig.getVarsInParams()

            val combinations = settings.inputCombinations

            val st =
              if (combinations.isDefined &&
                  combinations.get.head.length == vars.length)
                (vars: Seq[ArithExpr], combinations.get.head).zipped.toMap
              else
                createValueMap(high_level_expr_orig)

            val sizesForFilter = st.values.toSeq

            val high_level_expr = replaceInputTypes(high_level_expr_orig, st)

            TypeChecker(high_level_expr)

            val all_substitution_tables: Seq[SubstitutionMap] = ParameterSearch(high_level_expr)
            val substitutionCount = all_substitution_tables.size
            println(s"Found $substitutionCount valid parameter sets")

            val loweredIndex = s"${topFolder}Lower/$high_level_hash/index"
            if (Files.exists(Paths.get(loweredIndex))
              && substitutionCount < 800000) {

              val low_level_expr_list = Source.fromFile(loweredIndex).getLines().toList

              val low_level_counter = new AtomicInteger()
              val lowLevelCount = low_level_expr_list.size
              val propagation_counter = new AtomicInteger()
              val propagationCount = lowLevelCount * substitutionCount
              println(s"Found $lowLevelCount low level expressions")

              val parList = if (sequential.value.isDefined) low_level_expr_list else low_level_expr_list.par

              parList.foreach(low_level_filename => {

                try {

                  val low_level_hash = low_level_filename.split("/").last
                  val fullLowLevelFilename = parentFolder + "/" + low_level_filename
                  val low_level_str = readFromFile(fullLowLevelFilename)
                  val low_level_factory = Eval.getMethod(low_level_str)

                  println(s"Low-level expression ${low_level_counter.incrementAndGet()} / $lowLevelCount")
                  println("Propagating parameters...")
<<<<<<< HEAD
                  val potential_expressions = all_substitution_tables.map(st => {
                    val params = st.toSeq.sortBy(_._1.toString.substring(3).toInt).map(_._2)
                    try {
                      val expr = low_level_factory(sizesForFilter ++ params)
                      TypeChecker(expr)
                      if (ExpressionFilter(expr, settings.searchParameters) == ExpressionFilter.Status.Success)
                        Some((low_level_factory(vars ++ params), params))
=======
                  val potential_expressions: Seq[(Lambda, Seq[ArithExpr], (NDRange, NDRange))] =
                    all_substitution_tables.flatMap(st => {

                      println(s"\rPropagation ${propagation_counter.incrementAndGet()} / $propagationCount")
                      val params = st.toSeq.sortBy(_._1.toString.substring(3).toInt).map(_._2)
                      try {
                        val expr = low_level_factory(sizesForFilter ++ params)
                        TypeChecker(expr)

                      val rangeList = if (exploreNDRange.value.isDefined)
                        computeValidNDRanges(expr)
>>>>>>> b6bd6738
                      else
                        Seq(InferNDRange(expr))

                      logger.debug(rangeList.length + " generated NDRanges")

                      val filtered: Seq[(Lambda, Seq[ArithExpr], (NDRange, NDRange))] = rangeList.flatMap {ranges =>
                        if (ExpressionFilter(expr, ranges) == ExpressionFilter.Status.Success)
                          Some((low_level_factory(vars ++ params), params, ranges))
                        else
                          None
                      }

                      logger.debug(filtered.length + " NDRanges after filtering")
                      val sampled = if (sampleNDRange.value.isDefined && filtered.nonEmpty) {
                        Random.setSeed(0L) //always use the same seed
                        Random.shuffle(filtered).take(sampleNDRange.value.get)
                      } else
                        filtered

                      val sampleStrings: Seq[String] = sampled.map(x => low_level_hash + "_" + x._2.mkString("_") +
                        "_" + x._3._1.mkString("_") + "_" + x._3._2.mkString("_"))
                      logger.debug("\nSampled NDRanges:\n\t" + sampleStrings.mkString(" \n "))
                      Some(sampled)

                    } catch {
                      case _: ir.TypeException => None

                      //noinspection SideEffectsInMonadicTransformation
                      case x: Throwable =>
                        logger.warn("Failed parameter propagation", x)
                        logger.warn(low_level_hash)
                        logger.warn(params.mkString("; "))
                        logger.warn(low_level_str)
                        logger.warn(settings.searchParameters.defaultSize.toString)
                        None
                    }
                  }).flatten

                  println(s"Generating ${potential_expressions.size} kernels")

                  val hashes = SaveOpenCL(topFolder, low_level_hash,
                    high_level_hash, settings, potential_expressions)

                  if (generateScala.value.isDefined)
                    saveScala(potential_expressions, hashes)

                } catch {
                  case t: Throwable =>
                    // Failed reading file or similar.
                    logger.warn(t.toString)
                }
              })
            }
          } catch {
            case t: Throwable =>
              logger.warn(t.toString)
          }
        }
      })
    } catch {
      case io: IOException =>
        logger.error(io.toString)
      case e: ArgotUsageException =>
        println(e.message)
    }
  }

  def saveScala(expressions: Seq[(Lambda, Seq[ArithExpr], (NDRange, NDRange))], hashes: Seq[Option[String]]): Unit = {
    val filename = lambdaFilename
    val file = scala.tools.nsc.io.File(filename)

    (expressions, hashes).zipped.foreach((f, hash) => {

      try {
        val stringRep = "{ " + Utils.dumpLambdaToString(f._1).replace("\n", "; ") + "}"

        val sha256 = hash.get

        synchronized {
          file.appendAll("(\"" + sha256 + "\",  " + s"Array($stringRep)) ,\n")
        }
      } catch {
        case t: Throwable =>
          logger.warn(t.toString)
      }
    })
  }

  def readFromFile(filename: String) =
    Source.fromFile(filename).mkString

  def readLambdaFromFile(filename: String) =
    Eval(readFromFile(filename))

  def createValueMap(lambda: Lambda, sizes: Seq[ArithExpr] = Seq()): Map[ArithExpr, ArithExpr] = {
    val vars = lambda.getVarsInParams()

    val actualSizes: Seq[ArithExpr] =
      if (sizes.isEmpty) Seq.fill(vars.length)(settings.searchParameters.defaultSize)
      else sizes

    (vars, actualSizes).zipped.toMap
  }

  def replaceInputTypes(lambda: Lambda, st: Map[ArithExpr, ArithExpr]): Lambda = {
    val tunable_nodes = Utils.findTunableNodes(lambda).reverse
    lambda.params.foreach(p => p.t = Type.substitute(p.t, st))
    Utils.quickAndDirtySubstitution(st, tunable_nodes, lambda)
  }

  private def computeValidNDRanges(expr: Lambda): Seq[(NDRange, NDRange)] = {
    var usedDimensions: Set[Int] = Set()
    Expr.visit(expr.body,
      {
        case FunCall(MapGlb(dim, _), _) =>
          usedDimensions += dim

        case FunCall(MapLcl(dim, _), _) =>
          usedDimensions += dim

        case FunCall(MapWrg(dim, _), _) =>
          usedDimensions += dim

        case FunCall(MapAtomLcl(dim, _, _), _) =>
          usedDimensions += dim

        case FunCall(MapAtomWrg(dim, _, _), _) =>
          usedDimensions += dim

        case _ =>
      }, (_) => Unit)
    val nDRangeDim = usedDimensions.max + 1

    logger.debug(s"computing ${nDRangeDim}D NDRanges")

    // hardcoded highest power of two = 8192
    val pow2 = Seq.tabulate(14)(x => scala.math.pow(2,x).toInt)
    val localGlobalCombinations: Seq[(ArithExpr, ArithExpr)] = (for {
      local <- pow2
      global <- pow2
      if local <= global
    } yield (local, global)).map{ case (l,g) => (Cst(l), Cst(g))}

    val success = ExpressionFilter.Status.Success
    nDRangeDim match {
      case 1 => for {
        x <- localGlobalCombinations
        if ExpressionFilter(x._1, x._2) == success
      } yield (Array(x._1, 1, 1): NDRange, Array(x._2, 1, 1): NDRange)

      case 2 => for {
        x: (ArithExpr, ArithExpr) <- localGlobalCombinations
        y: (ArithExpr, ArithExpr) <- localGlobalCombinations
        if ExpressionFilter(x._1, y._1, x._2, y._2) == success
      } yield (Array(x._1, y._1, 1): NDRange, Array(x._2, y._2, 1): NDRange)

      case 3 => for {
        x <- localGlobalCombinations
        y <- localGlobalCombinations
        z <- localGlobalCombinations
        if ExpressionFilter(x._1, y._1, z._1, x._2, y._2, z._2) == success
      } yield (Array(x._1, y._1, z._1): NDRange, Array(x._2, y._2, z._2): NDRange)

      case _ => throw new RuntimeException("Could not pre-compute NDRanges for exploration")
    }
  }
}
<<<<<<< HEAD
=======

case class Settings(inputCombinations: Option[Seq[Seq[ArithExpr]]])

object ParseSettings {

  private val logger = Logger(this.getClass)

  private implicit val arithExprReads: Reads[ArithExpr] =
    JsPath.read[Long].map(Cst)

  private implicit val settingsReads: Reads[Settings] =
    (JsPath \ "input_combinations").readNullable[Seq[Seq[ArithExpr]]].map(Settings)

  def apply(optionFilename: Option[String]): Settings =
    optionFilename match {
      case Some(filename) =>

        val settingsString = ParameterRewrite.readFromFile(filename)
        val json = Json.parse(settingsString)
        val validated = json.validate[Settings]

        validated match {
          case JsSuccess(settings, _) =>
            checkSettings(settings)
            settings
          case e: JsError =>
            logger.error("Failed parsing settings " +
              e.recoverTotal(e => JsError.toFlatJson(e)))
            sys.exit(1)
        }

      case None =>
        Settings(None)
    }

  private def checkSettings(settings: Settings): Unit = {

    // Check all combinations are the same size
    if (settings.inputCombinations.isDefined) {
      val sizes = settings.inputCombinations.get

      if (sizes.map(_.length).distinct.length != 1) {
        logger.error("Sizes read from settings contain different numbers of parameters")
        sys.exit(1)
      }
    }
  }

}
>>>>>>> b6bd6738
<|MERGE_RESOLUTION|>--- conflicted
+++ resolved
@@ -5,28 +5,18 @@
 import java.util.concurrent.atomic.AtomicInteger
 
 import com.typesafe.scalalogging.Logger
-<<<<<<< HEAD
-import ir.ast.Lambda
-import ir.{Type, TypeChecker}
-import lift.arithmetic.ArithExpr
-=======
 import exploration.ParameterSearch.SubstitutionMap
 import ir.ast.{Expr, FunCall, Lambda}
-import ir.{ArrayType, Type, TypeChecker}
+import ir.{Type, TypeChecker}
 import lift.arithmetic.{ArithExpr, Cst}
->>>>>>> b6bd6738
 import opencl.executor.Eval
 import opencl.generator.OpenCLGenerator._
 import opencl.ir.pattern._
 import org.clapper.argot.ArgotConverters._
 import org.clapper.argot._
-<<<<<<< HEAD
-=======
-import play.api.libs.json.Reads._
-import play.api.libs.json._
 import rewriting.InferNDRange
->>>>>>> b6bd6738
 import rewriting.utils.Utils
+import ExpressionFilter.Status.Success
 
 import scala.collection.immutable.Map
 import scala.io.Source
@@ -96,10 +86,10 @@
     try {
 
       parser.parse(args)
-      if(!exploreNDRange.value.isDefined && sampleNDRange.value.isDefined)
+
+      if(exploreNDRange.value.isEmpty && sampleNDRange.value.isDefined)
         throw new RuntimeException("'sample' is defined without enabling 'explore'")
 
-      logger.info(s"Arguments: ${args.mkString(" ")}")
       val inputArgument = input.value.get
 
       topFolder = Paths.get(inputArgument).toString
@@ -186,15 +176,7 @@
 
                   println(s"Low-level expression ${low_level_counter.incrementAndGet()} / $lowLevelCount")
                   println("Propagating parameters...")
-<<<<<<< HEAD
-                  val potential_expressions = all_substitution_tables.map(st => {
-                    val params = st.toSeq.sortBy(_._1.toString.substring(3).toInt).map(_._2)
-                    try {
-                      val expr = low_level_factory(sizesForFilter ++ params)
-                      TypeChecker(expr)
-                      if (ExpressionFilter(expr, settings.searchParameters) == ExpressionFilter.Status.Success)
-                        Some((low_level_factory(vars ++ params), params))
-=======
+
                   val potential_expressions: Seq[(Lambda, Seq[ArithExpr], (NDRange, NDRange))] =
                     all_substitution_tables.flatMap(st => {
 
@@ -206,18 +188,18 @@
 
                       val rangeList = if (exploreNDRange.value.isDefined)
                         computeValidNDRanges(expr)
->>>>>>> b6bd6738
                       else
                         Seq(InferNDRange(expr))
 
                       logger.debug(rangeList.length + " generated NDRanges")
 
-                      val filtered: Seq[(Lambda, Seq[ArithExpr], (NDRange, NDRange))] = rangeList.flatMap {ranges =>
-                        if (ExpressionFilter(expr, ranges) == ExpressionFilter.Status.Success)
-                          Some((low_level_factory(vars ++ params), params, ranges))
-                        else
-                          None
-                      }
+                        val filtered: Seq[(Lambda, Seq[ArithExpr], (NDRange, NDRange))] =
+                          rangeList.flatMap {ranges =>
+                            if (ExpressionFilter(expr, ranges, settings.searchParameters) == Success)
+                              Some((low_level_factory(vars ++ params), params, ranges))
+                            else
+                              None
+                          }
 
                       logger.debug(filtered.length + " NDRanges after filtering")
                       val sampled = if (sampleNDRange.value.isDefined && filtered.nonEmpty) {
@@ -350,79 +332,26 @@
       if local <= global
     } yield (local, global)).map{ case (l,g) => (Cst(l), Cst(g))}
 
-    val success = ExpressionFilter.Status.Success
     nDRangeDim match {
       case 1 => for {
         x <- localGlobalCombinations
-        if ExpressionFilter(x._1, x._2) == success
+        if ExpressionFilter(x._1, x._2, settings.searchParameters) == Success
       } yield (Array(x._1, 1, 1): NDRange, Array(x._2, 1, 1): NDRange)
 
       case 2 => for {
         x: (ArithExpr, ArithExpr) <- localGlobalCombinations
         y: (ArithExpr, ArithExpr) <- localGlobalCombinations
-        if ExpressionFilter(x._1, y._1, x._2, y._2) == success
+        if ExpressionFilter(x._1, y._1, x._2, y._2, settings.searchParameters) == Success
       } yield (Array(x._1, y._1, 1): NDRange, Array(x._2, y._2, 1): NDRange)
 
       case 3 => for {
         x <- localGlobalCombinations
         y <- localGlobalCombinations
         z <- localGlobalCombinations
-        if ExpressionFilter(x._1, y._1, z._1, x._2, y._2, z._2) == success
+        if ExpressionFilter(x._1, y._1, z._1, x._2, y._2, z._2, settings.searchParameters) == Success
       } yield (Array(x._1, y._1, z._1): NDRange, Array(x._2, y._2, z._2): NDRange)
 
       case _ => throw new RuntimeException("Could not pre-compute NDRanges for exploration")
     }
   }
-}
-<<<<<<< HEAD
-=======
-
-case class Settings(inputCombinations: Option[Seq[Seq[ArithExpr]]])
-
-object ParseSettings {
-
-  private val logger = Logger(this.getClass)
-
-  private implicit val arithExprReads: Reads[ArithExpr] =
-    JsPath.read[Long].map(Cst)
-
-  private implicit val settingsReads: Reads[Settings] =
-    (JsPath \ "input_combinations").readNullable[Seq[Seq[ArithExpr]]].map(Settings)
-
-  def apply(optionFilename: Option[String]): Settings =
-    optionFilename match {
-      case Some(filename) =>
-
-        val settingsString = ParameterRewrite.readFromFile(filename)
-        val json = Json.parse(settingsString)
-        val validated = json.validate[Settings]
-
-        validated match {
-          case JsSuccess(settings, _) =>
-            checkSettings(settings)
-            settings
-          case e: JsError =>
-            logger.error("Failed parsing settings " +
-              e.recoverTotal(e => JsError.toFlatJson(e)))
-            sys.exit(1)
-        }
-
-      case None =>
-        Settings(None)
-    }
-
-  private def checkSettings(settings: Settings): Unit = {
-
-    // Check all combinations are the same size
-    if (settings.inputCombinations.isDefined) {
-      val sizes = settings.inputCombinations.get
-
-      if (sizes.map(_.length).distinct.length != 1) {
-        logger.error("Sizes read from settings contain different numbers of parameters")
-        sys.exit(1)
-      }
-    }
-  }
-
-}
->>>>>>> b6bd6738
+}