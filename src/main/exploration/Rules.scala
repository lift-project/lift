package exploration


<<<<<<< HEAD
import apart.arithmetic.{Var, Cst, RangeUnknown, RangeMul}

import scala.collection.Seq
=======
import apart.arithmetic.{Cst, RangeMul, RangeUnknown, Var}
>>>>>>> 0f1416ba
import ir._
import ir.ast._
import opencl.ir._
import opencl.ir.pattern._

import scala.collection.Seq

case class Rule(desc: String,
                rewrite: PartialFunction[Expr, Expr],
                isValid: Context => Boolean = _ => true)

object Rules {

  /* Iterate decomposition rule */

  // TODO

  /* Reorder commutativity rules */

  val gatherToScatter = Rule("Map() o Gather(f) => Scatter(f) o Map()", {
    case FunCall(Map(f), FunCall(Gather(g), arg)) =>
      Scatter(g) o Map(f) $ arg
  })

  val scatterToGather = Rule("Scatter(f) o Map() => Map() o Gather(f)", {
    case FunCall(Scatter(g), FunCall(Map(f), arg)) =>
      Map(f) o Gather(g) $ arg
  })

  /* Split-join rule */

  val splitJoin = Rule("Map(f) => Join() o Map(Map(f)) o Split(I)", {
    case FunCall(Map(f), arg) =>
      Join() o Map(Map(f)) o Split(4) $ arg
  })

  /* Reduce rules */

  val partialReduce = Rule("Reduce(f) => Reduce(f) o PartRed(f)", {
    case FunCall(Reduce(f), init, arg) =>
      Reduce(f, init) o PartRed(f, init) $ arg
  })

  val partialReduceToReduce = Rule("PartRed(f) => Reduce(f)", {
    case FunCall(PartRed(f), init, arg) =>
      Reduce(f, init) $ arg
  })

  val partialReduceReorder = Rule("PartRed(f) => PartRed(f) o Reorder", {
    case FunCall(PartRed(f), init, arg) =>
      PartRed(f, init) o Gather(reorderStride(4)) $ arg
  })

  // TODO: iterate

  val partialReduceSplitJoin = Rule("PartRed(f) => Join() o Map(PartRed(f)) o Split()", {
    case FunCall(PartRed(f), init, arg) =>
      Join() o Map(PartRed(f, init)) o Split(4) $ arg
  })

  /* Cancellation rules */

  val asScalarAsVectorId = Rule("joinVec o splitVec => id", {
    case FunCall(asScalar(), FunCall(asVector(_), arg)) => arg
  })

  val asVectorAsScalarId = Rule("splitVec(_) o joinVec() => id", {
    case FunCall(asVector(n), FunCall(asScalar(), arg))
      if (arg.t match {
        case ArrayType(VectorType(_, m), _) => n == m
        case _ => false
      }) => arg
  })

  val transposeTransposeId = Rule("Transpose() o Transpose() => id", {
    case FunCall(Transpose(), FunCall(Transpose(), arg)) => arg
    case FunCall(TransposeW(), FunCall(Transpose(), arg)) => arg
    case FunCall(Transpose(), FunCall(TransposeW(), arg)) => arg
    case FunCall(TransposeW(), FunCall(TransposeW(), arg)) => arg
  })

  val joinSplitId = Rule("Join() o Split(_) => id", {
    case FunCall(Join(), FunCall(Split(_), arg)) => arg
  })

  val splitJoinId = Rule("Split(_) o Join() => id", {
    case FunCall(Split(n), FunCall(Join(), arg))
      if (arg.t match {
        case ArrayType(ArrayType(_, m), _) => n == m
        case _ => false
      }) => arg
  })

  /* Fusion Rules */

  val mapReduceFusion = Rule("ReduceSeq o MapSeq => ReduceSeq(fused)", {
    case FunCall(ReduceSeq(f), init, FunCall(MapSeq(g), arg))
      if g.isGenerable
    =>
      ReduceSeq(fun((acc, x) => f(acc, g(x))), init) $ arg
  })

  val mapFusion = Rule("Map(f) o Map(g) => Map(f o g)", {
    case FunCall(Map(f), FunCall(Map(g), arg)) =>
      Map(f o g) $ arg
  })

  /* Map rules */

  val mapSeq = Rule("Map(f) => MapSeq(f)", {
    case FunCall(Map(f), arg) => MapSeq(f)(arg)
  })

  val mapGlb = Rule("Map(f) => MapGlb(f)", {
    case FunCall(Map(f), arg)
      // check that none of these are nested inside
      if !f.body.contains({
        case FunCall(_: MapGlb, _) =>
        case FunCall(_: MapWrg, _) =>
        case FunCall(_: MapLcl, _) =>
        case FunCall(_: MapWarp, _) =>
        case FunCall(_: MapLane, _) =>
      })
    => MapGlb(f)(arg)

  }, c => !(c.inMapGlb || c.inMapWrg || c.inMapWarp))

  val mapWrg = Rule("Map(f) => MapWrg(f)", {
    case FunCall(Map(f), arg)
      // check that there is a nested map inside ...
      if f.body.contains({
        case FunCall(_: Map, _) =>
      }) &&
        // and that none of these are nested inside
        !f.body.contains({
          case FunCall(_: MapGlb, _) =>
          case FunCall(_: MapWrg, _) =>
        })
    => MapWrg(f)(arg)

  }, c => !(c.inMapGlb || c.inMapWrg || c.inMapWarp))

  val mapLcl = Rule("Map(f) => MapLcl(f)", {
    case FunCall(Map(f), arg)
      // check that none of these are nested inside
      if !f.body.contains({
        case FunCall(_: MapLcl, _) =>
        case FunCall(_: MapWarp, _) =>
        case FunCall(_: MapLane, _) =>
      })
    => MapLcl(f)(arg)
  }, c => c.inMapWrg && !c.inMapLcl)

  val mapWarp = Rule("Map(f) => MapWarp(f)", {
    case FunCall(Map(f), arg)
      // check if there is a nested map inside
      if f.body.contains({
        case FunCall(_: Map, _) =>
      }) &&
        // and that none of these are nested inside
        !f.body.contains({
          case FunCall(_: MapGlb, _) =>
          case FunCall(_: MapWrg, _) =>
          case FunCall(_: MapLcl, _) =>
          case FunCall(_: MapWarp, _) =>
          case FunCall(_: MapLane, _) =>
        })
    => MapWarp(f)(arg)
  }, c => !(c.inMapGlb || c.inMapWrg || c.inMapWarp))

  val mapLane = Rule("Map(f) => MapLane(f)", {
    case FunCall(Map(f), arg)
      // check that none of these are nested inside
      if !f.body.contains({
        case FunCall(_: MapLane) =>
      })
    => MapLane(f)(arg)
  }, c => c.inMapWarp && !c.inMapLane)

  /* Reduce Rule */

  val reduceSeq = Rule("Reduce(f) => ReduceSeq(f)", {
    case FunCall(Reduce(f), init, arg) =>

      // Construct id functions using the type of init
      var idFunction: FunDecl = id
      var idFunction2: FunDecl = id
      Type.visit(init.t, t => if (t.isInstanceOf[ArrayType]) {
        idFunction = Map(idFunction)
        idFunction2 = Map(idFunction2)
      }, t => Unit)

      val newInit = if (init.isInstanceOf[Value]) idFunction $ init else init

      toGlobal(MapSeq(idFunction2)) o ReduceSeq(f, newInit) $ arg
  })

  /* Vectorization rule */

  val vectorize = Rule("Map(uf) => asScalar() o MapGlb(Vectorize(4)(uf)) o asVector(4)", {
    case FunCall(Map(Lambda(_, FunCall(uf: UserFun, _))), arg) =>
      asScalar() o Map(Vectorize(4)(uf)) o asVector(4) $ arg
  })

  /* Other */

  val mapFission = Rule("Map(f o g) => Map(f) o Map(g)", {
    case FunCall(Map(Lambda(p1, FunCall(fun1, FunCall(fun2, p2)))), arg)
      if p2.contains({ case a => a eq p1.head })
    =>
      Map(fun1) o Map(Lambda(p1, fun2(p2))) $ arg

    case FunCall(Map(Lambda(p1, FunCall(Reduce(fun1), init, FunCall(fun2, p2)))), arg)
      if p2.contains({ case a => a eq p1.head })
    =>
      Map(Reduce(fun1, init)) o Map(Lambda(p1, fun2(p2))) $ arg
  })

  val mapMapInterchange = Rule("Map(fun(a => Map(fun( b => ... ) $ B) $ A => " +
    "Transpose() o Map(fun(b => Map(fun( a => ... ) $ A) $ B", {
    case FunCall(Map(Lambda(a, FunCall(Map(Lambda(b, expr)), bArg))), aArg)
      if !(a.head eq bArg)
    =>
      TransposeW() o Map(Lambda(b, FunCall(Map(Lambda(a, expr)), aArg))) $ bArg
  })

  val mapReduceInterchange = Rule("Map(Reduce(f)) => Reduce(Map(f)) o Transpose()", {
    case FunCall(Map(Lambda(lambdaParams, FunCall(Reduce(Lambda(innerParams, expr)), init: Value, arg))), mapArg)
      if lambdaParams.head eq arg
    =>
      val newInit = Value(init.value, ArrayType(init.t, Type.getLength(mapArg.t)))

      val newMapParam = Param()
      val newExpr = innerParams.zipWithIndex.foldLeft(expr)((e, pair) =>
                        Expr.replace(e, pair._1, Get(pair._2)(newMapParam)))

      Reduce(fun((acc, c) => Map(Lambda(Array(newMapParam), newExpr)) $ Zip(acc, c)),
        newInit) o Transpose() $ mapArg
  })

  val reorderBothSides = Rule("Map(f) => Reorder(g^{-1}) o Map(f) o Reorder(g)", {
    case FunCall(map@Map(_), arg) =>
      Scatter(reorderStride(4)) o map o Gather(reorderStride(4)) $ arg
  })

  val transposeBothSides = Rule("Map(fun(a => ... $ a)) $ A => " +
    "Transpose() o Map(fun(a =>... $ a)) o Transpose() $ A  ", {
    case outerCall@FunCall(Map(Lambda(lambdaArg, innerCall@FunCall(f, funCallArg))), arg)
      if (lambdaArg.head eq funCallArg) // TODO: Too strict, the final arg at this level should be the same
        && (outerCall.t match {
        case ArrayType(ArrayType(_, _), _) => true
        case _ => false
      })
        && (arg.t match {
        case ArrayType(ArrayType(_, _), _) => true
        case _ => false
      })
        && !innerCall.contains({
        case FunCall(Split(_), _) =>
        case FunCall(Join(), _) => // TODO: ok, if to get rid of length 1 array from reduce?
        // TODO: Map( Join() o Map(Reduce()))
      })
    =>
      TransposeW() o Map(f) o Transpose() $ arg
  })

  val mapMapTransposeZipInside = Rule("Map(fun(a => Map() $ Zip(..., a, ...)) $ A => " +
    "Transpose() o Map(Map(fun(a => ))) $ Zip(..., Transpose() $ A, ...) ", {
    case FunCall(Map(
    Lambda(outerLambdaParam, FunCall(Map(
    Lambda(innerLambdaParam, expr
    )), FunCall(Zip(_), zipArgs@_*))
    )), arg)
      if zipArgs.contains(outerLambdaParam.head)
    =>
      // Find all Get patterns that refer to the an element from the zipped array
      // and have to be replaced in expr
      val gets = findGets(expr, innerLambdaParam.head)

      // Find which Get pattern corresponds to the component containing an element of 'a'
      val zipToReplace = zipArgs.zipWithIndex.find(e => e._1 eq outerLambdaParam.head).get

      // Create the new Get patterns with a new parameter
      val newParam = Param()
      val getPairs = gets zip gets.map(get => Get(newParam, get.f.asInstanceOf[Get].n))

      // Separate the Get pattern containing an element of 'a', as it will now refer
      // to the component containing an element of 'A'
      val (one, two) = getPairs.partition(_._1.f.asInstanceOf[Get].n == zipToReplace._2)

      // Replace most of the old Get patterns with new ones
      val newExpr = two.foldRight(expr)((get, e) => Expr.replace(e, get._1, get._2))

      // Create a new parameter for an element of 'a' and replace for the Get referring
      // an element of 'a'
      val secondNewParam = Param()
      val finalNewExpr = Expr.replace(newExpr, one.head._1, secondNewParam)

      // Create the arguments for the zip, replacing 'a' with 'Transpose() $ A'
      val newZipArgs = zipArgs.updated(zipToReplace._2, Transpose() $ arg)

      // Construct the final expression
      val lambda = Lambda(Array(secondNewParam), finalNewExpr)
      Transpose() o Map(Lambda(Array(newParam), Map(lambda) $ one.head._2)) $ Zip(newZipArgs: _*)
  })

  val mapMapTransposeZipOutside = Rule("Map(fun(x => Map(fun(a => )) $ Get(n, ) $ Zip(..., A, ...)  => " +
    "Transpose() o Map(fun(a => Map() $ Zip(..., a, ...)) o Transpose() $ A", {
    case c@FunCall(Map(Lambda(outerLambdaParam,
    FunCall(Map(Lambda(innerLambdaParam,
    expr
    )), getCall@FunCall(Get(n), getParam))
    )), FunCall(Zip(_), zipArgs@_*))

      if getParam eq outerLambdaParam.head
    =>
      // Find all Get patterns that refer to the an element from the zipped array
      // and have to be replaced in expr
      val gets = findGets(expr, outerLambdaParam.head)

      // Find 'A'
      val newArg = zipArgs(n)

      // Construct new Get patterns and replace them for the old ones
      val newParam = Param()
      val newGets = gets zip gets.map(get => Get(newParam, get.f.asInstanceOf[Get].n))
      val newExpr = newGets.foldRight(expr)((get, e) => Expr.replace(e, get._1, get._2))

      // Create a get pattern for an element 'a'
      val finalNewExpr = Expr.replace(newExpr, innerLambdaParam.head, Get(n)(newParam))

      // Replace 'a' with a new parameter to create the new arguments for zip
      val secondNewParam = Param()
      val newZipArgs = zipArgs.updated(n, secondNewParam)

      Transpose() o Map(Lambda(Array(secondNewParam),
        Map(Lambda(Array(newParam), finalNewExpr)) $ Zip(newZipArgs: _*)
      )) o Transpose() $ newArg
  })

  val iterate1 = Rule("Iterate(1, x) => x", {
    case FunCall(Iterate(n, f), arg) if n.eval == 1 => f(arg)
  })

  val iterateId = Rule("Iterate(0, _) => Epsilon", {
    case FunCall(Iterate(n, _), arg) if n.eval == 0 => arg
  })

  val epsilonComposition = Rule("Epsilon() o x => x", {
    case FunCall(Epsilon(), arg) => arg
  })

  val epsilonComposition2 = Rule("x o Epsilon() => x", {
    case FunCall(f, FunCall(Epsilon(), arg)) => f(arg)
  })

  val mapEpsilon = Rule("Map(Epsilon()) => Epsilon()", {
    case FunCall(Map(Lambda(_, FunCall(Epsilon(), _))), arg) => arg
  })

  private def findGets(expr: Expr, tupleParam: Expr): List[FunCall] = {
    Expr.visitWithState(List[FunCall]())(expr, (e, s) => {
      e match {
        case get@FunCall(Get(_), getParam) if getParam eq tupleParam => get :: s
        case _ => s
      }
    })
  }

  private def validOSplitRange(t: Type) = {
    t match {
      case ArrayType(_, len) => RangeMul(Cst(1), len, Cst(2))
      case _ => RangeUnknown // Error
    }
  }

  def derivePatFunCall(call: FunCall, c: Constraints): Seq[FunCall] = {

    val newCalleeList = call.f match {

      case Map(inF) =>
        var result = List[FunDecl]()

        // sequential
//        if (!call.context.inMapSeq && (call.context.inMapGlb || call.context.inMapLcl))
          result = result :+ MapSeq(inF)

        // global, workgroup
        if (call.context.mapDepth == 0 && !call.context.inMapGlb && !call.context.inMapWrg) {
          result = result :+ MapGlb(inF)
          result = result :+ MapWrg(inF)
        }

        // local
        if (call.context.mapDepth == 1 && call.context.inMapWrg && !call.context.inMapGlb && !call.context.inMapLcl) {
          result = result :+ MapLcl(inF)
        }

        // warp
        if (call.context.mapDepth == 1 && call.context.inMapLcl && !call.context.inMapWarp  && !call.context.inMapLane) {
          result = result :+ MapWarp(inF)
        }

        // lane
        if (call.context.mapDepth == 1 && (call.context.inMapLcl || call.context.inMapWarp) && !call.context.inMapLane) {
          result = result :+ MapLane(inF)
        }

        // split-join
        if (call.context.mapDepth+1 < c.maxMapDepth && !c.converge)
          result = result :+ (Join() o Map(Map(inF)) o Split(Var(validOSplitRange(call.argsType))))

        result

      case Reduce(inF) =>
        var result = List[FunDecl]()
        if (!c.converge)
          result = result :+ (Reduce(inF) o PartRed(inF))

          result = result :+ ReduceSeq(inF)

        result

      case PartRed(inF) =>
        var result = List[FunDecl]()
        result = result :+ Reduce(inF)
        if (call.context.mapDepth < c.maxMapDepth && !c.converge)
          result = result :+ (Join() o Map(PartRed(inF)) o Split(Var(validOSplitRange(call.argsType))))
        result

      case _ => List[FunDecl]() // all the terminals end up here

    }

    newCalleeList.map(fd => new FunCall(fd,call.args:_*))
  }
}<|MERGE_RESOLUTION|>--- conflicted
+++ resolved
@@ -1,13 +1,9 @@
 package exploration
 
 
-<<<<<<< HEAD
 import apart.arithmetic.{Var, Cst, RangeUnknown, RangeMul}
 
 import scala.collection.Seq
-=======
-import apart.arithmetic.{Cst, RangeMul, RangeUnknown, Var}
->>>>>>> 0f1416ba
 import ir._
 import ir.ast._
 import opencl.ir._
