package c.generator

import lift.arithmetic._
import arithmetic.TypeVar
import generator.Generator
import ir._
import ir.ast._
import ir.view._
import c.generator.CAst._
import opencl.ir._
import opencl.ir.pattern._
import opencl.generator._

import scala.collection.immutable

object CGenerator extends Generator {

  def generate(f: Lambda): String = {
    generate(f, NDRange(?, ?, ?))
  }

  def generate(f: Lambda, localSizes: NDRange): String = {
    generate(f, localSizes, NDRange(?, ?, ?), immutable.Map())
  }

  // Compile a type-checked function into an OpenCL kernel
  def generate(f: Lambda, localSize: NDRange, globalSize: NDRange,
               valueMap: immutable.Map[ArithExpr, ArithExpr]): String = {
    (new CGenerator).generate(f, localSize, globalSize, valueMap)
  }

  def printTypes(expr: Expr): Unit = {
    Expr.visit(expr, {
      case e@(call: FunCall) => println(e + "\n    " +
        e.t + " <- " + call.argsType + "\n")
      case e => println(e + "\n    " + e.t + "\n")
    }, (e: Expr) => {})
  }

  def printTypes(lambda: Lambda): Unit = printTypes(lambda.body)

  /**
    * Get memory objects allocated for given Lambda
    * @param f The lambda for which to get the memory objects
    * @return A tuple with the first component the statically allocated local memory objects and the second
    *         component all remaining memory objects (i.e. dynamically allocated local and global memory objects)
    */
  def getMemories(f: Lambda): (Seq[TypedOpenCLMemory], Seq[TypedOpenCLMemory]) = {
    val (inputs, outputs, globalIntermediates, localIntermediates) = CollectTypedOpenCLMemory(f)

    if (AllocateLocalMemoryStatically()) {
      val (staticLocalIntermediates, dynamicLocalIntermediates) = localIntermediates.partition(isFixedSizeLocalMemory)
      (staticLocalIntermediates, inputs ++ outputs ++ globalIntermediates ++ dynamicLocalIntermediates)
    } else
      (Seq.empty[TypedOpenCLMemory], inputs ++ outputs ++ globalIntermediates ++ localIntermediates)
  }

  def getDifferentMemories(lambda: Lambda): (Seq[TypedOpenCLMemory], Seq[TypedOpenCLMemory], Predef.Map[Var, Type]) = {

    val valMems = Expr.visitWithState(Set[Memory]())(lambda.body, (expr, set) =>
      expr match {
        case value: Value => set + value.mem
        case _ => set
      })

    val typedMems = CollectTypedOpenCLMemory.asFlatSequence(lambda, includePrivate = true)

    val memory = CollectTypedOpenCLMemory.asFlatSequence(lambda)

    val (typedValueMems, privateMems) =
      typedMems.diff(memory).partition(m => valMems.contains(m.mem))

    // the base type is used for allocation of all variables ...
    var varDecls =
      typedMems.map(tm => {
        if (tm.mem.addressSpace == PrivateMemory) {
          // do not de-vectorise for private memory
          (tm.mem.variable, tm.t)
        } else {
          (tm.mem.variable, Type.devectorize(tm.t))
        }
      }).toMap

    // ... besides the these variables which use the value types
    // (i.e., possibly a vector type)
    varDecls = varDecls ++
      typedValueMems.map(tm => (tm.mem.variable, tm.t)).toMap

    (typedValueMems, privateMems, varDecls)
  }

  def getOriginalType(mem: OpenCLMemory,
    varDecls: immutable.Map[Var, Type]): Type = {

    try {
      varDecls(mem.variable)
    } catch {
      case _: NoSuchElementException =>
        throw new VariableNotDeclaredError(s"Trying to generate access to variable " +
          s"${mem.variable} which was not previously declared.")
    }

  }

  private[generator] def isFixedSizeLocalMemory: (TypedOpenCLMemory) => Boolean = {
    mem => try {
      mem.mem.size.eval
      mem.mem.addressSpace == LocalMemory
    } catch {
      case NotEvaluableException() => false
    }
  }
}

class CGenerator extends Generator {

  type ValueTable = immutable.Map[ArithExpr, ArithExpr]
  type SymbolTable = immutable.Map[Var, Type]

  protected val openCLCodeGen = new CPrinter

  protected var replacements: ValueTable = immutable.Map.empty
  protected var replacementsWithFuns: ValueTable = immutable.Map.empty
  protected var privateMems: Seq[TypedOpenCLMemory] = Seq[TypedOpenCLMemory]()
  protected var privateDecls: Predef.Map[Var, VarDecl] = immutable.Map[Var, CAst.VarDecl]()

  protected var varDecls: SymbolTable = immutable.Map.empty

  private def printMemories(expr: Expr): Unit = {
    Expr.visit(expr, {
      case e@(call: FunCall) =>
        println(e + "\n    " +
          e.mem.toString + " <- " +
          call.argsMemory.toString + "\n")
      case e => println(e + "\n    " + e.mem.toString + "\n")
    }, (f: Expr) => {})
  }

  def generate(f: Lambda): String  = {
    generate(f, NDRange(?, ?, ?))
  }

  def generate(f: Lambda, localSizes: NDRange): String = {
    generate(f, localSizes, NDRange(?, ?, ?), immutable.Map())
  }

  def generate(f: Lambda, localSize: NDRange, globalSize: NDRange,
                valueMap: collection.Map[ArithExpr, ArithExpr]): String = {

    if (f.body.t == UndefType)
      throw new OpenCLGeneratorException("Lambda has to be type-checked to generate code")

    InferOpenCLAddressSpace(f)
    // Allocate the params and set the corresponding type
    f.params.foreach((p) => {
      p.mem = OpenCLMemory.allocMemory(Type.getAllocatedSize(p.t), p.addressSpace)
    })

    RangesAndCounts(f, localSize, globalSize, valueMap)
    allocateMemory(f)

    ShouldUnroll(f)

    if (PerformBarrierElimination())
      BarrierElimination(f)

    checkLambdaIsLegal(f)

    if (Verbose()) {

      println("Types:")
      CGenerator.printTypes(f.body)

      println("Memory:")
      printMemories(f.body)

      println("Allocated Memory:")
      val (inputs, outputs, globalTmps, localTmps) = CollectTypedOpenCLMemory(f, includePrivate = true)
      println(" inputs:")
      inputs.foreach(println(_))
      println(" outputs:")
      outputs.foreach(println(_))
      println(" global tmps:")
      globalTmps.foreach(println(_))
      println(" local tmps:")
      localTmps.foreach(println(_))
      println()
    }

    View(f)

    val globalBlock = CAst.Block(Vector.empty, global = true)

    val containsDouble = Expr.visitWithState(false)(f.body, {
      case (expr, _) if expr.t == Double => true
      case (_, state) => state
    })

    if (containsDouble) {
      globalBlock += OpenCLExtension("cl_khr_fp64")
    }

    val tupleTypes = Expr.visitWithState(Set[TupleType]())(f.body, (expr, typeList) => {
      expr match {
        case FunCall(uf: UserFun, _*) => typeList ++ uf.tupleTypes
        case FunCall(vec: VectorizeUserFun, _*) => typeList ++ vec.vectorizedFunction.tupleTypes
        case _ =>
          expr.t match {
            case t: TupleType if t.elemsT.forall(!_.isInstanceOf[ArrayType]) => typeList + t
            case _ => typeList
          }
      }
    })

    tupleTypes.foreach(globalBlock += CAst.TypeDef(_))

    // pass 2: find and generate user and group functions
    generateUserFunctions(f.body).foreach(globalBlock += _)

    // pass 3: generate the
    globalBlock += generateKernel(f)

    // return the code generated
    openCLCodeGen(globalBlock)
  }

  // TODO: Gather(_)/Transpose() without read and Scatter(_)/TransposeW() without write
  private def checkLambdaIsLegal(lambda: Lambda): Unit = {
    CheckBarriersAndLoops(lambda)

    Context.updateContext(lambda.body)

    Expr.visit(lambda.body, _ => Unit, {
      case call@FunCall(MapGlb(dim, _), _*) if call.context.inMapGlb(dim) =>
        throw new IllegalKernel(s"Illegal nesting of $call inside MapGlb($dim)")
      case call@FunCall(MapWrg(dim, _), _*) if call.context.inMapWrg(dim) =>
        throw new IllegalKernel(s"Illegal nesting of $call inside MapWrg($dim)")
      case call@FunCall(MapLcl(dim, _), _*) if call.context.inMapLcl(dim) =>
        throw new IllegalKernel(s"Illegal nesting of $call inside MapLcl($dim)")
      case call@FunCall(MapLcl(dim, _), _*) if !call.context.inMapWrg(dim) =>
        throw new IllegalKernel(s"Illegal use of $call without MapWrg($dim)")
      case call@FunCall(toLocal(_), _) if !call.context.inMapWrg.reduce(_ || _) =>
        throw new IllegalKernel(s"Illegal use of local memory, without using MapWrg $call")
      case call@FunCall(Map(nestedLambda), _*) if nestedLambda.body.isConcrete =>
        throw new IllegalKernel(s"Illegal use of UserFun where it won't generate code in $call")
      case _ =>
    })

    lambda.body.mem match {
      case m: OpenCLMemory if m.addressSpace != GlobalMemory =>
        throw new IllegalKernel("Final result must be stored in global memory")
      case _ =>
    }
  }

  /** Traversals f and print all user functions using oclPrinter */
  private def generateUserFunctions(expr: Expr): Seq[Declaration] = {
    var fs = Seq[Declaration]()

    val userFuns = Expr.visitWithState(Set[UserFun]())(expr, (expr, set) =>
      expr match {
        case call: FunCall => call.f match {
          case uf: UserFun => set + uf
          case _ => set
        }
        case _ => set
      })

    userFuns.foreach(uf => {

      val block = CAst.Block()
      if (uf.tupleTypes.length == 1)
        block += CAst.TupleAlias(uf.tupleTypes.head, "Tuple")
      else uf.tupleTypes.zipWithIndex.foreach({ case (x, i) =>
        // TODO: think about this one ...
        block += CAst.TupleAlias(x, s"Tuple$i")
      })
      block += CAst.OpenCLCode(uf.body)

      fs = fs :+ CAst.Function(
        name = uf.name,
        ret = uf.outT,
        params = (uf.inTs, uf.paramNames).
          zipped.map((t, n) => CAst.ParamDecl(n, t)).toList,
        body = block)
    })

    fs
  }

  def allocateMemory(f: Lambda): Unit = {
    OpenCLMemoryAllocator(f)
    Kernel.memory = CollectTypedOpenCLMemory.asFlatSequence(f)
  }

  private object Kernel {
    var memory = Seq.empty[TypedOpenCLMemory]
    var staticLocalMemory = Seq.empty[TypedOpenCLMemory]
  }


  def generateKernel(f: Lambda): Declaration = {


    val someMemories = CGenerator.getDifferentMemories(f)

    val typedValueMems = someMemories._1
    this.privateMems = someMemories._2
    this.varDecls = someMemories._3
    /*
    val memories = CGenerator.getMemories(f)

    Kernel.memory = memories._2
    Kernel.staticLocalMemory = memories._1

    f.params.foreach(_.mem.readOnly = true)

    // array of all unique vars (like N, iterSize, etc. )
    val allVars = Kernel.memory.map(_.mem.size.varList)
      .filter(_.nonEmpty).flatten.distinct
    // partition into iteration variables and all others variables
    val (iterateVars, vars) = allVars.partition(_.name == Iterate.varName)

    // Create the actual kernel function
    val kernel = OpenCLAST.Function(
      name = "KERNEL",
      ret = UndefType, // = void
      params =
        Kernel.memory.map(x =>
          OpenCLAST.ParamDecl(
            x.mem.variable.toString, Type.devectorize(x.t),
            const = x.mem.readOnly,
            addressSpace = x.mem.addressSpace
          )
        ).toList ++
          // size parameters
          vars.sortBy(_.name).map(x => OpenCLAST.ParamDecl(x.toString, Int)),
      body = OpenCLAST.Block(Vector.empty),
      kernel = true) */
    /*
    // print out allocated memory sizes
    val varMap = iterateVars.map(v => (v, ArithExpr.asCst(v.range.max))).toMap
    Kernel.memory.foreach(mem => {
      val m = mem.mem
      if (Verbose()) {
        println("Allocated " + ArithExpr.substitute(m.size, varMap.toMap) +
          " bytes for variable " + openCLCodeGen.toString(m.variable) +
          " in " + m.addressSpace + " memory")
      }
    })

    kernel.body += OpenCLAST.Comment("Static local memory")
    Kernel.staticLocalMemory.foreach(x =>
      kernel.body +=
        OpenCLAST.VarDecl(x.mem.variable, x.t,
          addressSpace = x.mem.addressSpace,
          length = (x.mem.size /^ Type.getMaxSize(Type.getBaseType(x.t))).eval))

    kernel.body += OpenCLAST.Comment("Typed Value memory")
    typedValueMems.foreach(x =>
      kernel.body +=
        OpenCLAST.VarDecl(x.mem.variable,
          Type.getValueType(x.t),
          addressSpace = x.mem.addressSpace))

    kernel.body += OpenCLAST.Comment("Private Memory")
    privateMems.foreach(x => {
      val length = x.mem.size /^ Type.getMaxSize(Type.getValueType(x.t))

      if (!length.isEvaluable)
        throw new IllegalKernel("Private memory length has to be" +
          s"evaluable, but found $length")

      val decl = OpenCLAST.VarDecl(x.mem.variable, x.t,
        addressSpace = x.mem.addressSpace,
        length = length.eval)

      privateDecls += x.mem.variable -> decl

      kernel.body += decl
    }) */

    //val temp = Kernel.memory.map((x => CAst.ParamDecl(x.mem.variable.toString,x.t))).toList

    val liftKernel = CAst.Function(
      name = "liftKernel",
      ret = UndefType,
      params = Kernel.memory.map(x => CAst.ParamDecl(x.mem.variable.toString,x.t)).toList, //f.params.map(x => CAst.ParamDecl(x.toString,x.t)).toList,
      body = Block(),
      kernel = true
    )

    //Declaration of various other variables
    liftKernel.body += CAst.Comment("Static local memory")
    Kernel.staticLocalMemory.foreach(x =>
      liftKernel.body +=
        CAst.VarDecl(x.mem.variable, x.t,
          addressSpace = x.mem.addressSpace,
          length = (x.mem.size /^ Type.getMaxAllocatedSize(Type.getBaseType(x.t))).eval))

    liftKernel.body += CAst.Comment("Typed Value memory")
    typedValueMems.foreach(x =>
      liftKernel.body +=
        CAst.VarDecl(x.mem.variable,
          Type.getValueType(x.t),
          addressSpace = x.mem.addressSpace))

    liftKernel.body += CAst.Comment("Private Memory")
    privateMems.foreach(x => {
      val length = x.mem.size /^ Type.getMaxAllocatedSize(Type.getValueType(x.t))

      if (!length.isEvaluable)
        throw new IllegalKernel("Private memory length has to be" +
          s"evaluable, but found $length")

      val decl = CAst.VarDecl(x.mem.variable, x.t,
        addressSpace = x.mem.addressSpace,
        length = length.eval)

      privateDecls += x.mem.variable -> decl

      liftKernel.body += decl
    })



    generateExpr(f.body, liftKernel.body)

    if (CSE())
      CommonSubexpressionElimination(liftKernel.body)

    liftKernel
  }


  protected def generateExpr(expr: Expr, block: Block): Unit = {
    assert(expr.t != UndefType)

    expr match {
      case f: FunCall => f.args.foreach(generateExpr(_, block))
      case _ =>
    }

    generateExprPostArguments(expr,block)
  }

  protected def generateExprPostArguments(expr:Expr, block:Block):Unit = {
    expr match {
      case call: FunCall => call.f match {
        case m: MapSeq => generateMapSeqCall(m, call, block)
        case _: Map =>

        case r: ReduceSeq => generateReduceSeqCall(r, call, block)
        case _: Search =>

        case i: Iterate => generateIterateCall(i, call, block)

        case vec: VectorizeUserFun => generateUserFunCall(vec.vectorizedFunction, call, block)
        case u: UserFun => generateUserFunCall(u, call, block)

        case fp: FPattern => generateExpr(fp.f.body, block)
        case l: Lambda => generateExpr(l.body, block)
        case Unzip() | Transpose() | TransposeW() | asVector(_) | asScalar() |
             Split(_) | Join() | Slide(_, _) | Zip(_) | Tuple(_) | Filter() |
             Head() | Tail() | Scatter(_) | Gather(_) | Get(_) | Pad(_, _, _) =>

      }
      case v: Value => generateValue(v, block)
      case p: Param =>
    }
  }

  // === Maps ===

  // MapSeq
  private def generateMapSeqCall(m: MapSeq,
                                 call: FunCall,
                                 block: Block): Unit = {
    (block: Block) += CAst.Comment("map_seq")
    generateForLoop(block, m.loopVar, generateExpr(m.f.body, _), m.shouldUnroll)
    (block: Block) += CAst.Comment("end map_seq")
  }

  // Expr should be an array
  protected def generateLength(e: Expr): Either[Expression, ArithExpr] = {
    e match {
      case e: Expr =>
        e.t match {
<<<<<<< HEAD
          case a: RuntimeSizedArrayType =>
            // TODO: Emitting a view of type ArrayType is illegal!
            Left(ViewPrinter.emit(e.view) match {
              case OpenCLAST.VarRef(v, s, i) => VarRef(v, s, ArithExpression(i.content))
              case x => throw new MatchError(s"Expected a VarRef, but got ${x.toString}.")
            })
=======
>>>>>>> cad12e20
          case ArrayTypeWS(_,s) => Right(s)
          case ArrayType(_) =>
            // layout in memory: | capacity | size | ... |
            Left(ViewPrinter.emit(e.view) match {
              case OpenCLAST.VarRef(v, s, i) => VarRef(v, s, ArithExpression(i.content+1))
              case x => throw new MatchError(s"Expected a VarRef, but got ${x.toString}.")
            })
          case NoType | ScalarType(_, _) | TupleType(_) | UndefType | VectorType(_, _) =>
            throw new TypeException(e.t, "Array", e)
        }
    }
  }

  // === Reduce ===
  private def generateReduceSeqCall(r: ReduceSeq,
                                    call: FunCall,
                                    block: Block): Unit = {

    val innerBlock = CAst.Block(Vector.empty)
    (block: Block) += CAst.Comment("reduce_seq")

    val inputLen = generateLength(call.args(1))
    inputLen match {

      case Left(len: Expression) =>
        val indexVar = r.loopVar
        val range = indexVar.range.asInstanceOf[RangeAdd]

        val init = ArithExpression(range.start)
        val cond = CondExpression(ArithExpression(r.loopVar), len, CondExpression.Operator.<)
        val increment = AssignmentExpression(ArithExpression(r.loopVar), ArithExpression(r.loopVar + range.step))

        (block: Block) += CAst.ForLoop(VarDecl(r.loopVar, opencl.ir.Int, init, PrivateMemory), ExpressionStatement(cond), increment, innerBlock)

        generateExpr(r.f.body, innerBlock)

      case Right(len: ArithExpr) =>
        generateForLoop(block, r.loopVar, generateExpr(r.f.body, _), r.shouldUnroll)
    }

    (block: Block) += CAst.Comment("end reduce_seq")
  }

  private def generateValue(v: Value, block: Block): Unit = {
    val temp = Var("tmp")

    (block: Block) += CAst.VarDecl(temp, Type.getValueType(v.t),
      init = CAst.OpenCLCode(v.value))
    (block: Block) += CAst.AssignmentExpression(
      CAst.VarRef(v.mem.variable),
      CAst.VarRef(temp))
  }

  // === Iterate ===
  private def generateIterateCall(i: Iterate,
                                  call: FunCall,
                                  block: Block): Unit = {

    val inputMem = OpenCLMemory.asOpenCLMemory(call.args.head.mem)
    val outputMem = OpenCLMemory.asOpenCLMemory(call.mem)
    val swapMem = OpenCLMemory.asOpenCLMemory(i.swapBuffer)

    assert(inputMem.addressSpace == outputMem.addressSpace)

    val funCall = i.f.body match {
      case call: FunCall => call
    }

    // use the type var as the var holding the iterating size if it exists
    if (TypeVar.getTypeVars(funCall.argsType).size > 1) {
      println("size: " + TypeVar.getTypeVars(funCall.argsType).size)
      TypeVar.getTypeVars(funCall.argsType).foreach((tv) => {
        println("tv: " + tv)
      })
      println("i.f.inT " + funCall.argsType)
      throw new NotImplementedError()
    }

    val curOutLen =
      if (TypeVar.getTypeVars(funCall.argsType).isEmpty)
        Var("curOutLen")
      else
        TypeVar.getTypeVars(funCall.argsType).head

    (block: Block) +=
      CAst.VarDecl(curOutLen, Int,
        CAst.ArithExpression(Type.getLength(call.argsType)))

    // create new temporary input and output pointers
    val tin = Var("tin")
    val tout = Var("tout")
    varDecls = varDecls.updated(tin, Type.devectorize(call.t))
    varDecls = varDecls.updated(tout, Type.devectorize(call.t))

    // ADDRSPC TYPE tin = in;
    (block: Block) += CAst.VarDecl(tin, Type.devectorize(call.t),
      CAst.VarRef(inputMem.variable),
      outputMem.addressSpace)

    val range = i.indexVar.range.asInstanceOf[RangeAdd]

    // ADDRSPC TYPE tin = (odd ? out : swap);
    (block: Block) += CAst.VarDecl(tout, Type.devectorize(call.t),
      init = CAst.ArithExpression(
        ((range.stop % 2) ne Cst(0)) ?? outputMem.variable !! swapMem.variable),
      addressSpace = outputMem.addressSpace)

    generateForLoop(block, i.indexVar, (b) => {

      // modify the pointers to the memory before generating the body
      val oldInV = inputMem.variable
      val oldOutV = outputMem.variable
      inputMem.variable = tin
      outputMem.variable = tout

      // generate the function call in the body
      generateExpr(funCall, b)

      // restore the pointers to memory
      inputMem.variable = oldInV
      outputMem.variable = oldOutV

      val curOutLenRef = CAst.VarRef(curOutLen)

      val innerOutputLength = Type.getLength(funCall.t)

      // tmp = tmp * outputLen / inputLen
      (b: Block) += CAst.AssignmentExpression(curOutLenRef,
        CAst.ArithExpression(innerOutputLength))


      val tinVStrRef = CAst.VarRef(tin)

      // tin = (tout == swap) ? swap : out
      (b: Block) += CAst.AssignmentExpression(tinVStrRef,
        CAst.ArithExpression((tout eq swapMem.variable) ??
          swapMem.variable !! outputMem.variable))


      val toutVStrRef = CAst.VarRef(tout)

      // tout = (tout == swap) ? out : swap
      (b: Block) += CAst.AssignmentExpression(toutVStrRef,
        CAst.ArithExpression((tout eq swapMem.variable) ??
          outputMem.variable !! swapMem.variable))

      if (outputMem.addressSpace != PrivateMemory)
        (b: Block) += CAst.Barrier(outputMem)

    } /*, i.iterationCount*/)
  }

  protected def generateForLoop(block: Block,
                              indexVar: Var,
                              generateBody: (Block) => Unit,
                              needUnroll: Boolean = false): Unit = {

    val range = indexVar.range.asInstanceOf[RangeAdd]
    val step = range.step
    val init = ArithExpression(range.start)
    val stop = range match {
      case ra: RangeAdd => ra.stop
      case _ => throw new OpenCLGeneratorException("Cannot handle range for ForLoop: " + range)
    }
    val cond = CondExpression(ArithExpression(indexVar), ArithExpression(stop), CondExpression.Operator.<)

    // if we need to unroll (e.g. because of access to private memory)
    if (needUnroll) {
      val iterationCount = try {
        indexVar.range.numVals.eval
      } catch {
        case NotEvaluableException() =>
          throw new OpenCLGeneratorException("Trying to unroll loop, but iteration count " +
            "could not be determined statically.")
        case NotEvaluableToIntException() =>
          throw new OpenCLGeneratorException("Trying to unroll loop, but iteration count " +
            "is larger than scala.Int.MaxValue.")
      }

      if (iterationCount > 0) {
        (block: Block) += CAst.Comment("unroll")

        for (i <- 0 until iterationCount) {
          replacements = replacements.updated(indexVar, i)
          val j: ArithExpr =
            if (range.min.isInstanceOf[OclFunction]) {
              range.min + step * i
            } else {
              i
            }
          replacementsWithFuns = replacementsWithFuns.updated(indexVar, j)

          generateBody(block)
        }
        // cleanup
        replacements = replacements - indexVar
        replacementsWithFuns = replacementsWithFuns - indexVar

        (block: Block) += CAst.Comment("end unroll")
        return
      } else {
        throw new OpenCLGeneratorException(s"Trying to unroll loop, but iteration count is $iterationCount.")
      }

    }

    // TODO: Information needed elsewhere. See analysis.ControlFlow
    // try to see if we really need a loop
    //Optimized introduced in order to stop messing with OpenMP loops!!
      indexVar.range.numVals match {
        case Cst(0) =>
          // zero iterations
          (block: Block) += CAst.Comment("iteration count is 0, no loop emitted")
          return

        case Cst(1) =>
          generateStatement(block, indexVar, generateBody, init)
          return

        // TODO: See TestInject.injectExactlyOneIterationVariable
        // TODO: M / 128 is not equal to M /^ 128 even though they print to the same C code
        case _ if range.start.min.min == Cst(0) &&
          ArithExpr.substituteDiv(range.stop) == ArithExpr.substituteDiv(range.step) =>

          generateStatement(block, indexVar, generateBody, init)
          return

        // TODO: See TestOclFunction.numValues and issue #62
        case _ if range.start.min.min == Cst(0) && range.stop == Cst(1) =>
          generateIfStatement(block, indexVar, generateBody, init, stop)
          return
        case _ =>
          (indexVar.range.numVals.min, indexVar.range.numVals.max) match {
            case (Cst(0), Cst(1)) =>
              // one or less iteration
              generateIfStatement(block, indexVar, generateBody, init, stop)
              return

            case _ =>
          }
    }

    val increment = AssignmentExpression(ArithExpression(indexVar), ArithExpression(indexVar + range.step))
    val innerBlock = CAst.Block(Vector.empty)
    (block: Block) += CAst.ForLoop(VarDecl(indexVar, opencl.ir.Int, init, PrivateMemory), ExpressionStatement(cond), increment, innerBlock)
    generateBody(innerBlock)
  }

  protected def generateStatement(block: Block, indexVar: Var, generateBody: (Block) => Unit, init: ArithExpression): Unit = {
    // one iteration
    (block: Block) += CAst.Comment("iteration count is exactly 1, no loop emitted")
    val innerBlock = CAst.Block(Vector.empty)
    innerBlock += CAst.VarDecl(indexVar, opencl.ir.Int, init, PrivateMemory)
    generateBody(innerBlock)
    (block: Block) += innerBlock
  }

  protected def generateIfStatement(block: Block, indexVar: Var, generateBody: (Block) => Unit, init: ArithExpression, stop: ArithExpr): Unit = {
    (block: Block) += CAst.Comment("iteration count is exactly 1 or less, no loop emitted")
    val innerBlock = CAst.Block(Vector.empty)
    innerBlock += CAst.VarDecl(indexVar, opencl.ir.Int, init, PrivateMemory)
    (block: Block) += CAst.IfThenElse(CondExpression(init, ArithExpression(stop), CondExpression.Operator.<), innerBlock)
    generateBody(innerBlock)
  }
  /*
  private def generateWhileLoop(block: Block,
                                loopPredicate: Predicate,
                                generateBody: (Block) => Unit): Unit = {
    val innerBlock = OpenCLAST.Block(Vector.empty)
    (block: Block) += OpenCLAST.WhileLoop(loopPredicate, body = innerBlock)
    generateBody(innerBlock)
  }

  private def generateConditional(block: Block,
                                  switchPredicate: Predicate,
                                  genTrueBranch: (Block) => Unit,
                                  genFalseBranch: (Block) => Unit): Unit = {
    val trueBlock = OpenCLAST.Block(Vector.empty)
    val falseBlock = OpenCLAST.Block(Vector.empty)
    (block: Block) += OpenCLAST.IfThenElse(switchPredicate, trueBody = trueBlock, falseBody = falseBlock)
    genTrueBranch(trueBlock)
    genFalseBranch(falseBlock)
  }*/

  private def generateUserFunCall(u: UserFun,
                                  call: FunCall,
                                  block: Block): Block = {
    // Handle vector assignments for vector types
    val mem = OpenCLMemory.asOpenCLMemory(call.mem)
    (block: Block) += generateStoreNode(mem, call.t, call.outputView,
      generateFunCall(call, generateLoadNodes(call.args: _*)))

    block
  }

  @scala.annotation.tailrec
  private def generateFunCall(expr: Expr,
                              args: List[OclAstNode]): OclAstNode = {
    expr match {
      case call: FunCall => call.f match {
        case uf: UserFun =>
          CAst.FunctionCall(uf.name, args)
        case vf: VectorizeUserFun =>
          CAst.FunctionCall(vf.vectorizedFunction.name, args)
        case l: Lambda => generateFunCall(l.body, args)

        case _ => throw new NotImplementedError()
      }
      case _ => throw new NotImplementedError()
    }
  }

  private def getOriginalType(mem: OpenCLMemory) =
    CGenerator.getOriginalType(mem, varDecls)

  /**
    * Generate a simple or vector store.
    * This function emits a store[n] if the LHS is an array of scala types or
    * an assignment otherwise.
    */
  private def generateStoreNode(mem: OpenCLMemory,
                                currentType: Type,
                                view: View,
                                value: OclAstNode): Expression = {
    val originalType = getOriginalType(mem)

    if (Type.haveSameValueTypes(originalType, currentType)) {
      CAst.AssignmentExpression(
        to = accessNode(mem.variable, mem.addressSpace, view),
        value = value
      )
    } else {
      (originalType, currentType) match {
        // originally a scalar type in global memory, but now a vector type
        //  => emit vstore
        case (at: ArrayType, vt: VectorType)
          if Type.getValueType(at) == vt.scalarT
            && (mem.addressSpace == GlobalMemory
            || mem.addressSpace == LocalMemory) =>

          val offset = ViewPrinter.emit(view, replacementsWithFuns) match {
            case OpenCLAST.VarRef(_, _, i) => CAst.ArithExpression(i.content / vt.len)
            case x => throw new MatchError(s"Expected a VarRef, but got ${x.toString}.")
          }
          CAst.Store(CAst.VarRef(mem.variable), vt, value, offset, mem.addressSpace)
      }
    }
  }

  private def generateLoadNodes(args: Expr*): List[OclAstNode] = {
    args.map(arg => {
      val mem = OpenCLMemory.asOpenCLMemory(arg.mem)
      generateLoadNode(mem, arg.t, arg.view)
    }).toList
  }

  private def generateLoadNode(mem: OpenCLMemory, t: Type, view: View): OclAstNode = {
    mem match {
      // we want to generate a load for a tuple constructed by a corresponding view (i.e. zip)
      case coll: OpenCLMemoryCollection =>
        if (!t.isInstanceOf[TupleType])
          throw new OpenCLGeneratorException(s"Found a OpenCLMemoryCollection for var: " +
            s"${mem.variable}, but corresponding type: $t is " +
            s"not a tuple.")

        val tt = t.asInstanceOf[TupleType]

        var args: Vector[OclAstNode] = Vector()
        for (i <- (coll.subMemories zip tt.elemsT).indices) {
          args = args :+ generateLoadNode(coll.subMemories(i), tt.elemsT(i), view.get(i))
        }

        StructConstructor(t = tt, args = args)

      // not a memory collection: the default case
      case _ =>
        val currentType = t
        val originalType: Type = getOriginalType(mem)

        if (Type.haveSameValueTypes(originalType, currentType)) {
          accessNode(mem.variable, mem.addressSpace, view)
        } else {
          (originalType, currentType) match {
            // originally a scalar type, but now a vector type
            //  => emit cast
            case (st: ScalarType, vt: VectorType) if st == vt.scalarT =>
              CAst.Cast(CAst.VarRef(mem.variable), st)

            // originally an array of scalar values in global memory,
            // but now a vector type
            //  => emit vload
            case (at: ArrayType, vt: VectorType)
              if Type.getValueType(at) == vt.scalarT
                && (mem.addressSpace == GlobalMemory || mem.addressSpace == LocalMemory) =>

              val offset = ViewPrinter.emit(view, replacementsWithFuns) match {
                case OpenCLAST.VarRef(_, _, idx) => CAst.ArithExpression(idx.content / vt.len)
                case x => throw new MatchError(s"Expected a VarRef, but got ${x.toString}.")
              }

              CAst.Load(CAst.VarRef(mem.variable), vt, offset, mem.addressSpace)

            // originally an array of scalar values in private memory,
            // but now a vector type
            //  => emit (float2)(f1, f2) primitive
            case (at: ArrayType, vt: VectorType)
              if Type.getValueType(at) == vt.scalarT
                && (mem.addressSpace == PrivateMemory) =>

              assert(privateMems.exists(m => m.mem == mem))

              // TODO: this seems like a very specific local solution ... find a more generic proper one

              // iterate over the range, assuming that it is contiguous
              val arraySuffixStartIndex = arrayAccessPrivateMemIndex(mem.variable, view)
              val arraySuffixStopIndex = arraySuffixStartIndex + vt.len.eval

              val seq = (arraySuffixStartIndex until arraySuffixStopIndex).map(i => {
                CAst.VarRef(mem.variable, suffix = "_" + i)
              })

              CAst.VectorLiteral(vt, seq: _*)

            // originally a vector value in private memory,
            // but now a scalar type
            //  => emit load from components
            case (vt: VectorType, st: ScalarType)
              if st == vt.scalarT && (mem.addressSpace == PrivateMemory) =>

              val componentSuffix = componentAccessVectorVar(mem.variable, view)
              CAst.VarRef(mem.variable, suffix = componentSuffix)

            // originally an array of vector values in private memory,
            // but now a scalar type
            //  => emit load from components
            case (at: ArrayType, st: ScalarType)
              if Type.getValueType(at).isInstanceOf[VectorType]
                && Type.haveSameBaseTypes(at, st)
                && (mem.addressSpace == PrivateMemory) =>

              val actualArray = privateMems.exists(m => m.mem == mem)

              val arraySuffix =
                if (actualArray)
                  arrayAccessPrivateMem(mem.variable, view)
                else // Workaround for values
                  ""

              val componentSuffix = componentAccessVectorVar(mem.variable, view)
              CAst.VarRef(mem.variable, suffix = arraySuffix + componentSuffix)

            // originally an array of vector values in private memory,
            // but now a different vector type
            //  => emit load from components
            case (at: ArrayType, vt: VectorType)
              if Type.getValueType(at).isInstanceOf[VectorType]
                && Type.haveSameBaseTypes(at, vt)
                && (mem.addressSpace == PrivateMemory) =>

              // TODO: this seems like a very specific local solution ... find a more generic proper one

              assert(privateMems.exists(m => m.mem == mem))

              val arraySuffix = arrayAccessPrivateMem(mem.variable, view)

              val componentSuffixStartIndex = componentAccessvectorVarIndex(mem.variable, view)
              val componentSuffixStopIndex = componentSuffixStartIndex + vt.len.eval

              // iterate over the range, assuming that it is contiguous
              val componentSuffix = (componentSuffixStartIndex until componentSuffixStopIndex).foldLeft(".s")(_ + _)

              CAst.VarRef(mem.variable, suffix = arraySuffix + componentSuffix)

            // originally a tuple, now a value. => generate stuff like var[i]._j
            case (at: ArrayType, st: ScalarType)
              if Type.getValueType(at).isInstanceOf[TupleType] =>
              // get tuple component and generate suffix (._j)
              val vtc = view.asInstanceOf[ViewTupleComponent]
              val suffix = s"._${vtc.i}"

              // throw away the tuple component view for generating array index [i]
              val innerView = vtc.iv

              mem.addressSpace match {
                case LocalMemory | GlobalMemory =>
                  ViewPrinter.emit(innerView, replacementsWithFuns) match {
                    case OpenCLAST.VarRef(v, _, i) =>
                      CAst.VarRef(v, suffix, CAst.ArithExpression(i.content))
                    case x => throw new MatchError(s"Expected a VarRef, but got ${x.toString}.")
                  }

                case PrivateMemory =>

                  val arraySuffix =
                    if (privateMems.exists(m => m.mem == mem)) // check if this is actually an array
                      arrayAccessPrivateMem(mem.variable, innerView)
                    else // Workaround for values
                      ""
                  CAst.VarRef(mem.variable, suffix = arraySuffix + suffix)
                  
                case UndefAddressSpace | AddressSpaceCollection(_) =>
                  throw new IllegalArgumentException(s"Cannot load data from ${mem.addressSpace}")
              }
          }
        }
    }
  }

  /**
    * Create an access node(i.e. of type VarRef) for variable v based on the
    * given address space and view
    *
    * @param v            The variable to access
    * @param addressSpace The address space, i.e. global, local, private
    * @param view         The view to access var `v`
    * @return An VarRef node accessing `v` as described in `view`.
    */
  private def accessNode(v: Var,
                         addressSpace: OpenCLAddressSpace,
                         view: View): CAst.VarRef = {
    addressSpace match {
      case LocalMemory | GlobalMemory =>
        val originalType = varDecls(v)
        originalType match {
          case _: ArrayType => arrayAccessNode(v, addressSpace, view)
          case _: ScalarType | _: VectorType | _: TupleType => valueAccessNode(v)
          case NoType | UndefType =>
            throw new TypeException(originalType, "A valid type", null)
        }

      case PrivateMemory =>
        privateMems.find(m => m.mem.variable == v) match {
          case Some(typedMemory) => typedMemory.t match {
            case _: ArrayType => arrayAccessNode(v, addressSpace, view)
            case _: ScalarType | _: VectorType | _: TupleType => valueAccessNode(v)
            case NoType | UndefType =>
              throw new TypeException(typedMemory.t, "A valid type", null)
          }
          case _ => valueAccessNode(v)
        }
        
      case UndefAddressSpace | AddressSpaceCollection(_) =>
        throw new IllegalArgumentException(s"Cannot load data from $addressSpace")
    }
  }

  /**
    * Accessing v as an array
    *
    * @param v            The variable to access
    * @param addressSpace The address space `v` lives in
    * @param view         The view describing the access
    * @return An VarRef node accessing `v` as described in `view`.
    */
  private def arrayAccessNode(v: Var,
                              addressSpace: OpenCLAddressSpace,
                              view: View): CAst.VarRef = {
    addressSpace match {
      case LocalMemory | GlobalMemory =>
        ViewPrinter.emit(view, replacementsWithFuns) match {
          case OpenCLAST.VarRef(vr, s, i) => VarRef(vr, s, CAst.ArithExpression(i.content))
          case x => throw new MatchError(s"Expected a VarRef, but got ${x.toString}.")
        }

      case PrivateMemory =>
        CAst.VarRef(v, suffix = arrayAccessPrivateMem(v, view))
        
      case UndefAddressSpace | AddressSpaceCollection(_) =>
        throw new IllegalArgumentException(s"Cannot load data from $addressSpace")
    }
  }

  /**
    * Generating the suffix appended to emulate an array access in private memory
    *
    * @param v    The variable to access
    * @param view The view describing the access
    * @return A string of the form '_index' where index is the computed
    *         array index. The index must be computable at compile time.
    */
  private def arrayAccessPrivateMem(v: Var, view: View): String = {
    // Compute the index ...
    val index = arrayAccessPrivateMemIndex(v, view)
    // ... and append it
    "_" + openCLCodeGen.toString(index)
  }

  private def arrayAccessPrivateMemIndex(v: Var, view: View): Int = {
    val declaration = privateDecls(v)
    val originalType = declaration.t
    val valueType = Type.getValueType(originalType)

    val i: ArithExpr = valueType match {
      case _: ScalarType | _: TupleType => ViewPrinter.emit(view) match {
        case OpenCLAST.VarRef(_, _, idx) => idx.content
        case x => throw new MatchError(s"Expected a VarRef, but got ${x.toString}.")
      }
      // if the original value type is a vector:
      //   divide index by vector length
      case _: VectorType =>
        val length = Type.getLength(Type.getValueType(originalType))
        val index = ViewPrinter.emit(view) match {
          case OpenCLAST.VarRef(_, _, idx) => idx.content
          case x => throw new MatchError(s"Expected a VarRef, but got ${x.toString}.")
        }
        index / length
      case ArrayType(_) | NoType | UndefType =>
        throw new TypeException(valueType, "A valid non array type", null)
    }

    val real = ArithExpr.substitute(i, replacements).eval

    if (real >= declaration.length) {
      throw new OpenCLGeneratorException(s"Out of bounds access to $v with $real")
    }

    real
  }

  /**
    * Create a string representing for a component access into a vector variable
    *
    * @param v    The variable to access. Must have been declared with a vector type
    * @param view The view to access this variable
    * @return OpenCL code for accessing v, e.g.: v.s0
    */
  private def componentAccessVectorVar(v: Var, view: View): String = {
    // Compute the index ...
    val index = componentAccessvectorVarIndex(v, view)
    // ... and append it
    ".s" + openCLCodeGen.toString(index)
  }

  private def componentAccessvectorVarIndex(v: Var, view: View): Int = {
    val originalType = varDecls(v)
    val valueType = Type.getValueType(originalType)
    val i = valueType match {
      case _: VectorType =>
        val length = Type.getLength(Type.getValueType(originalType))
        val index = ViewPrinter.emit(view) match {
          case OpenCLAST.VarRef(_, _, idx) => idx.content
          case x => throw new MatchError(s"Expected a VarRef, but got ${x.toString}.")
        }
        index % length
      case ArrayType(_) | NoType | ScalarType(_, _) | TupleType(_) | UndefType =>
        throw new TypeException(valueType, "VectorType", null)
    }

    ArithExpr.substitute(i, replacements).eval
  }

  /**
    * An access to a variable as a value, i.e. a direct access by name.
    *
    * @param v The variable to access
    * @return A VarRef node wrapping `v`
    */
  private def valueAccessNode(v: Var): CAst.VarRef = {
    CAst.VarRef(v)
  }
}<|MERGE_RESOLUTION|>--- conflicted
+++ resolved
@@ -486,15 +486,6 @@
     e match {
       case e: Expr =>
         e.t match {
-<<<<<<< HEAD
-          case a: RuntimeSizedArrayType =>
-            // TODO: Emitting a view of type ArrayType is illegal!
-            Left(ViewPrinter.emit(e.view) match {
-              case OpenCLAST.VarRef(v, s, i) => VarRef(v, s, ArithExpression(i.content))
-              case x => throw new MatchError(s"Expected a VarRef, but got ${x.toString}.")
-            })
-=======
->>>>>>> cad12e20
           case ArrayTypeWS(_,s) => Right(s)
           case ArrayType(_) =>
             // layout in memory: | capacity | size | ... |
