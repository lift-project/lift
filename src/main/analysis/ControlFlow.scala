--- conflicted
+++ resolved
@@ -113,11 +113,7 @@
             val n = Type.getLength(args(1).t)
             count(reduceSeq.f, reduceSeq.loopVar, n, reduceSeq.shouldUnroll)
 
-<<<<<<< HEAD
-          case iterate@Iterate(n, nestedLambda,_,_) =>
-=======
           case iterate@Iterate(n, nestedLambda, _, _) =>
->>>>>>> c30642c5
             count(nestedLambda, iterate.indexVar, n, unrolled = false)
 
           case l: Lambda => count(l.body)
