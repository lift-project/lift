package analysis

import analysis.AccessCounts.SubstitutionMap
import lift.arithmetic.{?, ArithExpr, Cst}
import ir._
import ir.ast._
import opencl.generator._
import opencl.ir.pattern._

object BarrierCounts {
    def apply(
    lambda: Lambda,
    localSize: NDRange = NDRange(?,?,?),
    globalSize: NDRange = NDRange(?,?,?),
    valueMap: SubstitutionMap = collection.immutable.Map()
  ) = new BarrierCounts(lambda, localSize, globalSize, valueMap)

}

class BarrierCounts(
  lambda: Lambda,
  localSize: NDRange,
  globalSize: NDRange,
  valueMap: SubstitutionMap
) extends Analyser(lambda, localSize, globalSize, valueMap) {

  private var barrierCounts = collection.Map[MapLcl, ArithExpr]()

  private var currentNesting: ArithExpr = Cst(1)

  private lazy val totalCount =
    barrierCounts.foldLeft(Cst(0): ArithExpr)((acc, curr) => acc + curr._2)

  BarrierElimination(lambda)

  count(lambda.body)

  // TODO: different fences?

  def counts = barrierCounts

  def getTotalCount(exact: Boolean = false) =
    getExact(totalCount, exact)

  private def count(lambda: Lambda, arithExpr: ArithExpr): Unit = {
    currentNesting *= arithExpr
    count(lambda.body)
    currentNesting /^= arithExpr
  }

  private def count(expr: Expr): Unit = {
    expr match {
      case FunCall(f, args@_*) =>

        args.foreach(count)

        f match {
          case mapLcl: MapLcl if mapLcl.emitBarrier =>
            barrierCounts += mapLcl -> currentNesting
            val n = getParallelMapTripCount(mapLcl, expr.t)
            count(mapLcl.f, n)

          case _: MapGlb | _:MapWrg =>
            val map = f.asInstanceOf[AbstractMap]

            val n = getParallelMapTripCount(map, expr.t)
            count(map.f, n)

          case map: AbstractMap =>
            val n = Type.getLength(expr.t)
            count(map.f, n)

          case reduce: AbstractPartRed =>
            val n = Type.getLength(args(1).t)
            count(reduce.f, n)

<<<<<<< HEAD
          case Iterate(n, nestedLambda,_,_) =>
=======
          case Iterate(n, nestedLambda, _, _) =>
>>>>>>> c30642c5
            count(nestedLambda, n)

          case l: Lambda => count(l.body)
          case fp: FPattern => count(fp.f.body)
          case _ =>
        }

      case _ =>
    }

  }

}<|MERGE_RESOLUTION|>--- conflicted
+++ resolved
@@ -74,11 +74,7 @@
             val n = Type.getLength(args(1).t)
             count(reduce.f, n)
 
-<<<<<<< HEAD
-          case Iterate(n, nestedLambda,_,_) =>
-=======
           case Iterate(n, nestedLambda, _, _) =>
->>>>>>> c30642c5
             count(nestedLambda, n)
 
           case l: Lambda => count(l.body)
