package analysis

import analysis.AccessCounts.SubstitutionMap
import ir._
import ir.ast._
import lift.arithmetic._
import opencl.generator.NDRange
import opencl.ir._
import opencl.ir.pattern._

import scala.collection.mutable

object AccessCounts {

  type SubstitutionMap = collection.immutable.Map[ArithExpr, ArithExpr]

  def apply(
    lambda: Lambda,
    localSize: NDRange = NDRange(?,?,?),
    globalSize: NDRange = NDRange(?,?,?),
    valueMap: SubstitutionMap = collection.immutable.Map()
  ) = new AccessCounts(lambda, localSize, globalSize, valueMap)

}

class AccessCounts(
  lambda: Lambda,
  localSize: NDRange,
  globalSize: NDRange,
  valueMap: SubstitutionMap
) extends Analyser(lambda, localSize, globalSize, valueMap) {

  private type AccessKey = (Memory, AccessPattern, ArithExpr)

  private val loads =
    collection.mutable.Map[AccessKey, ArithExpr]()
    .withDefaultValue(Cst(0))
  private val stores =
    collection.mutable.Map[AccessKey, ArithExpr]()
    .withDefaultValue(Cst(0))

  private var currentNesting: ArithExpr = Cst(1)

  private lazy val loadsToAddressSpacesWithPatternAndWidth =
    loads
      .groupBy({ case ((mem: OpenCLMemory, pattern, width), _) => (mem.addressSpace, pattern, width) })
      .map(kv => (kv._1, kv._2.foldLeft(Cst(0): ArithExpr)((acc, curr) => acc + curr._2)))
      .withDefaultValue(Cst(0))

  private lazy val storesToAddressSpacesWithPatternAndWidth =
    stores
      .groupBy({ case ((mem: OpenCLMemory, pattern, width), _) => (mem.addressSpace, pattern, width) })
      .map(kv => (kv._1, kv._2.foldLeft(Cst(0): ArithExpr)((acc, curr) => acc + curr._2)))
      .withDefaultValue(Cst(0))

  private lazy val loadsToAddressSpacesWithPattern =
    loads
      .groupBy({ case ((mem: OpenCLMemory, pattern, _), _) => (mem.addressSpace, pattern) })
      .map(kv => (kv._1, kv._2.foldLeft(Cst(0): ArithExpr)((acc, curr) => acc + curr._2)))
      .withDefaultValue(Cst(0))

  private lazy val storesToAddressSpacesWithPattern =
    stores
      .groupBy({ case ((mem: OpenCLMemory, pattern, _), _) => (mem.addressSpace, pattern) })
      .map(kv => (kv._1, kv._2.foldLeft(Cst(0): ArithExpr)((acc, curr) => acc + curr._2)))
      .withDefaultValue(Cst(0))

  private lazy val loadsToAddressSpaces =
    loads
      .groupBy({ case ((mem: OpenCLMemory, _, _), _) => mem.addressSpace })
      .map(kv => (kv._1, kv._2.foldLeft(Cst(0): ArithExpr)((acc, curr) => acc + curr._2)))
      .withDefaultValue(Cst(0))

  private lazy val storesToAddressSpaces =
    stores
      .groupBy({ case ((mem: OpenCLMemory, _, _), _) => mem.addressSpace })
      .map(kv => (kv._1, kv._2.foldLeft(Cst(0): ArithExpr)((acc, curr) => acc + curr._2)))
      .withDefaultValue(Cst(0))

  private val accessPatterns = AccessPatterns(lambda, localSize, globalSize, valueMap)

  count(lambda.body)

  override def toString: String = {
    val exact = true
    s"""Stores to global: ${getStores(GlobalMemory, exact)}
    |Loads from global: ${getLoads(GlobalMemory, exact)}
    |Stores to local: ${getStores(LocalMemory, exact)}
    |Loads from local: ${getLoads(LocalMemory, exact)}
    |Stores to private: ${getStores(PrivateMemory, exact)}
    |Loads form private: ${getLoads(PrivateMemory, exact)}""".stripMargin
  }

  def accesses = (loads, stores)

  def getLoads(memory: Memory, exact: Boolean = false): ArithExpr = {
    val numLoads = loads.filterKeys({
      case (mem, _, _) if mem == memory => true
      case _ => false
    }).values.foldLeft(Cst(0): ArithExpr)((acc, curr) => acc + curr)
    getExact(numLoads, exact)
  }

  def getStores(memory: Memory, exact: Boolean = false): ArithExpr = {
    val numStores = stores.filterKeys({
      case (mem, _, _) if mem == memory => true
      case _ => false
    }).values.foldLeft(Cst(0): ArithExpr)((acc, curr) => acc + curr)
    getExact(numStores, exact)
  }

  def accesses(memory: Memory, exact: Boolean = false): ArithExpr =
    getLoads(memory, exact) + getStores(memory, exact)

  def getLoads(addressSpace: OpenCLAddressSpace, exact: Boolean): ArithExpr =
    getExact(loadsToAddressSpaces(addressSpace), exact)

  def getStores(addressSpace: OpenCLAddressSpace, exact: Boolean): ArithExpr =
    getExact(storesToAddressSpaces(addressSpace), exact)

  def accesses(addressSpace: OpenCLAddressSpace, exact: Boolean): ArithExpr =
    getLoads(addressSpace, exact) + getStores(addressSpace, exact)

  def getLoads(addressSpace: OpenCLAddressSpace,
    accessPattern: AccessPattern, exact: Boolean): ArithExpr = {
    val key = (addressSpace, accessPattern)
    getExact(loadsToAddressSpacesWithPattern(key), exact)
  }

  def getStores(addressSpace: OpenCLAddressSpace,
    accessPattern: AccessPattern, exact: Boolean): ArithExpr = {
    val key = (addressSpace, accessPattern)
    getExact(storesToAddressSpacesWithPattern(key), exact)
  }

  def accesses(addressSpace: OpenCLAddressSpace,
    accessPattern: AccessPattern, exact: Boolean): ArithExpr =

    getLoads(addressSpace, accessPattern, exact) +
      getStores(addressSpace, accessPattern, exact)

  def scalarLoads(addressSpace: OpenCLAddressSpace,
    accessPattern: AccessPattern, exact: Boolean = false): ArithExpr = {

    val loads = loadsToAddressSpacesWithPatternAndWidth.
      foldLeft(Cst(0): ArithExpr)((acc, loadAndCount) => {
        val (load, count) = loadAndCount
        if (load._3 == Cst(1) && load._2 == accessPattern && load._1 == addressSpace)
          acc + count
        else
          acc
      })

    getExact(loads, exact)
  }

  def scalarStores(addressSpace: OpenCLAddressSpace,
    accessPattern: AccessPattern, exact: Boolean = false): ArithExpr = {

    val stores = storesToAddressSpacesWithPatternAndWidth.
      foldLeft(Cst(0): ArithExpr)((acc, storeAndCount) => {
        val (store, count) = storeAndCount
        if (store._3 == Cst(1) && store._2 == accessPattern && store._1 == addressSpace)
          acc + count
        else
          acc
      })

    getExact(stores, exact)
  }

  def vectorLoads(addressSpace: OpenCLAddressSpace,
    accessPattern: AccessPattern, exact: Boolean = false): ArithExpr = {

    val loads = loadsToAddressSpacesWithPatternAndWidth.
      foldLeft(Cst(0): ArithExpr)((acc, loadAndCount) => {
        val (load, count) = loadAndCount
        if (load._3 != Cst(1) && load._2 == accessPattern && load._1 == addressSpace)
          acc + count
        else
          acc
      })

    getExact(loads, exact)
  }

  def vectorStores(addressSpace: OpenCLAddressSpace,
    accessPattern: AccessPattern, exact: Boolean = false): ArithExpr = {

    val stores = storesToAddressSpacesWithPatternAndWidth.
      foldLeft(Cst(0): ArithExpr)((acc, storeAndCount) => {
        val (store, count) = storeAndCount
        if (store._3 != Cst(1) && store._2 == accessPattern && store._1 == addressSpace)
          acc + count
        else
          acc
      })

    getExact(stores, exact)
  }

  def vectorAccesses(addressSpace: OpenCLAddressSpace,
    accessPattern: AccessPattern, exact: Boolean = false): ArithExpr =
   vectorLoads(addressSpace, accessPattern, exact) +
     vectorStores(addressSpace, accessPattern, exact)

  private def count(lambda: Lambda, arithExpr: ArithExpr): Unit = {
    currentNesting *= arithExpr
    count(lambda.body)
    currentNesting /^= arithExpr
  }

  private def updateEntry(
    expr: Expr,
    patternMap: collection.Map[Expr, AccessPattern],
    map: collection.mutable.Map[AccessKey, ArithExpr]): Unit = {

    if (patternMap.isDefinedAt(expr)) {

      val pattern = patternMap(expr)
      val memory = expr.mem
      val t = expr.t

      updateEntry(map, memory, pattern, t)
    }
  }

  private def updateEntry(
    map: mutable.Map[AccessKey, ArithExpr],
    memory: Memory,
    pattern: AccessPattern,
    t: Type): Unit =

    (pattern, t, memory) match {
      case (AccessPatternCollection(patterns), TupleType(tt@_*), OpenCLMemoryCollection(mems, _)) =>

        (patterns, tt, mems).
          zipped.
          filter((maybePattern, _, _) => maybePattern.isDefined).
          zipped.
          foreach((maybePattern, t, mem) => updateEntry(map, mem, maybePattern.get, t))

      case _ =>

        val vectorWidth = Type.getValueType(t) match {
          case VectorType(_, n) => n
          case _ => Cst(1)
        }

        val key = (memory, pattern, vectorWidth)
        val loadsSoFar = map(key)
        map(key) = loadsSoFar + currentNesting
    }

  private def count(expr: Expr): Unit = {

    expr match {
      case FunCall(f, args@_*) =>

        args.foreach(count)

        f match {
          case _: MapGlb | _: MapLcl | _:MapWrg =>
            val map = f.asInstanceOf[AbstractMap]
            val step = map.loopVar.range.asInstanceOf[RangeAdd].step

            val n = Type.getLength(expr.t) /^ step
            count(map.f, n)

          // TODO: Map?
          case mapSeq: MapSeq =>
            val n = Type.getLength(expr.t)
            count(mapSeq.f, n)

          // TODO: Reduce?
          case reduceSeq: ReduceSeq =>
            val n = Type.getLength(args(1).t)
            count(reduceSeq.f, n)

<<<<<<< HEAD
          case Iterate(n, nestedLambda,_,_) =>
=======
          case Iterate(n, nestedLambda, _, _) =>
>>>>>>> c30642c5
            count(nestedLambda, n)

          case l: Lambda => count(l.body)
          case fp: FPattern => count(fp.f.body)
          case _: UserFun | _: VectorizeUserFun =>

            args.foreach(updateEntry(_, accessPatterns.getReadPatterns, loads))

            updateEntry(expr, accessPatterns.getWritePatterns, stores)

          case _ =>
        }

      case _ =>
    }

  }

}<|MERGE_RESOLUTION|>--- conflicted
+++ resolved
@@ -277,11 +277,7 @@
             val n = Type.getLength(args(1).t)
             count(reduceSeq.f, n)
 
-<<<<<<< HEAD
-          case Iterate(n, nestedLambda,_,_) =>
-=======
           case Iterate(n, nestedLambda, _, _) =>
->>>>>>> c30642c5
             count(nestedLambda, n)
 
           case l: Lambda => count(l.body)
