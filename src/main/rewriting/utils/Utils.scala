--- conflicted
+++ resolved
@@ -1,15 +1,8 @@
 package rewriting.utils
 
 import ir.ast._
-<<<<<<< HEAD
-import ir._
-import opencl.ir.ast.OpenCLBuiltInFun
-
-import scala.sys.process._
-=======
 import ir.{ArrayType, ArrayTypeWS, Type, TypeException}
 import lift.arithmetic._
->>>>>>> a12fdff5
 
 object Utils {
 
@@ -250,201 +243,6 @@
     }
   }
 
-<<<<<<< HEAD
-  // Utilities for dumping to files
-
-  /**
-   * Generate the SHA-256 hash for a string.
-   * @param value The string to hash.
-   * @return The SHA-256 hash as a string.
-   */
-  def Sha256Hash(value: String): String = {
-    val md = MessageDigest.getInstance("SHA-256")
-    md.update(value.getBytes("UTF-8"))
-    val digest = md.digest()
-    f"${new java.math.BigInteger(1, digest)}%064x"
-  }
-
-  /**
-   * Dumps a lambda to a string representing it's declaration in Scala.
-   * Variables and parameters are renamed, so the string would always be the same
-   * and it's hash deterministic.
-   *
-   * @param lambda The lambda to dump to a string
-   * @return
-   */
-  def dumpLambdaToString(lambda: Lambda): String = {
-    TypeChecker(lambda)
-
-    val inputVars = lambda.getVarsInParams(ordering = ByDeclarationOrder)
-
-    val tunableVars =
-      findTunableNodes(lambda)
-        .map(extractArithExpr)
-        .collect({ case Some(c) => c.varList })
-        .flatten.filterNot(x => inputVars contains x).distinct
-
-    val fullString = dumpLambdaToStringWithoutDecls(lambda)
-    val allVars = inputVars.distinct ++ tunableVars
-    val orderedVars = allVars.toList
-    val withIndex = orderedVars.map(x => x.toString).zipWithIndex
-
-    val declStrings = orderedVars.zipWithIndex.map(tuple => {
-      val param = tuple._1
-      val index = tuple._2
-      val newName = getNewName(param.toString, index)
-      val replacedRange = replaceVariableNames(param.range.toString, withIndex)
-
-      "val " + newName + " = Var(\"" + param.name + "\", " + replacedRange + ")"
-    })
-
-    declStrings.mkString("\n") + "\n\n" + replaceVariableNames(fullString, withIndex)
-  }
-
-  private def replaceVariableNames(fullString: String, withIndex: List[(String, Int)]): String = {
-
-    val numVariables = withIndex.length
-
-    var tempIds = Set[Int]()
-
-    while (tempIds.size != numVariables) {
-      tempIds += util.Random.nextInt()
-    }
-
-    val withTemps = (withIndex, tempIds).zipped
-
-    val tempString =
-      withTemps.foldRight(fullString)((toReplace, currentString) =>
-      currentString.replaceAll(
-        toReplace._1._1 + "(\\D)",
-        getNewName((toReplace._1._1, toReplace._2)) + "$1"
-      ))
-
-    withTemps.foldRight(tempString)((toReplace, currentString) =>
-      currentString.replaceAll(
-        getNewName((toReplace._1._1, toReplace._2)) + "(\\D)",
-        getNewName(toReplace._1) + "$1"
-      ))
-  }
-
-  def findAndReplaceVariableNames(code: String) = {
-    val variables = findVariables(code)
-    replaceVariableNames(code, variables)
-  }
-
-  /**
-   * Dumps a lambda to a string representing a method declaration in Scala that will return
-   * the lambda.
-   * Variables and parameters are renamed, so the string would always be the same
-   * and it's hash deterministic.
-   *
-   * @param lambda The lambda to dump to a method declaration
-   * @return
-   */
-  def dumpLambdaToMethod(lambda: Lambda): String = {
-    val fullString =  dumpLambdaToStringWithoutDecls(lambda)
-
-    val variables = findVariables(fullString)
-
-    val replacedVariableNames = replaceVariableNames(fullString, variables)
-
-    val seqName = "variables"
-
-    val declarations = variables.map(pair => {
-      "val " + getNewName(pair) + " = " + seqName +"(" + pair._2 + ")"
-    }).mkString("\n")
-
-    val method =
-      s"""($seqName: Seq[ArithExpr]) => {
-         |$declarations
-         |
-         |$replacedVariableNames
-         |}
-      """.stripMargin
-
-    method
-  }
-
-  def findVariables(fullString: String): List[(String, Int)] = {
-    val variable = """v_\p{Alnum}*(_id)?_\d+""".r
-
-    val vars = variable
-      .findAllIn(fullString)
-      .map(_.toString)
-      .toList
-      .distinct
-
-    val withIndex = vars.zipWithIndex
-    withIndex
-  }
-
-  private def getIdentifier(toReplace: (String, Int)): String = {
-    toReplace._1.substring(toReplace._1.indexOf("_") + 1, toReplace._1.lastIndexOf("_"))
-  }
-
-  private def getNewName(toReplace: (String, Int)): String = {
-    "v_" + getIdentifier(toReplace) + "_" + toReplace._2
-  }
-
-  private def dumpLambdaToStringWithoutDecls(lambda: Lambda): String = {
-    val userFuns = Expr.visitWithState(Set[UserFun]())(lambda.body, (expr, state) => {
-      expr match {
-        case FunCall(uf: UserFun, _*) if !uf.isInstanceOf[OpenCLBuiltInFun] => state + uf
-        case FunCall(VectorizeUserFun(_, uf:UserFun), _*) => state + uf
-        case _ => state
-      }
-    })
-
-    val userFunString = userFuns.map(ScalaPrinter(_)).mkString("\n") + "\n"
-
-    val types = lambda.params.map(p => ScalaPrinter(p.t)).mkString(", ")
-    val expr = ScalaPrinter(lambda)
-    val fullString = expr.substring(0, 4) + types + "," + expr.substring(4)
-
-    val param = """p_\d+""".r
-
-    val params = param.findAllMatchIn(fullString).map(_.toString()).toList.distinct
-
-    val lambdaString = params.zipWithIndex.foldRight(fullString)((toReplace, currentString) =>
-      currentString.replaceAll(toReplace._1, "p_" + toReplace._2))
-
-    userFunString + lambdaString
-  }
-
-  /**
-   * Dump content to a file.
-   * If the filename exists, appends the current time.
-   *
-   * @param content The content to dump.
-   * @param filename The filename to use.
-   * @param path Path for the file.
-   * @return If a new file was created returns true, if the content existed at path/filename returns false.
-   */
-  def dumpToFile(content: String, filename: String, path: String): Boolean = {
-    var uniqueFilename = filename
-
-    ("mkdir -p " + path).!
-
-    if (Files.exists(Paths.get(path + "/" + uniqueFilename))) {
-      val warningString = "Warning! Clash at " + uniqueFilename + ".\n"
-
-      val clashingContent = new String(Files.readAllBytes(Paths.get(path + "/" + uniqueFilename)))
-
-      if (clashingContent != content) {
-        println(warningString + "Content is different, adding System.currentTimeMillis().")
-        uniqueFilename = uniqueFilename + "_" + System.currentTimeMillis()
-      } else {
-        return false
-      }
-
-    }
-
-    scala.tools.nsc.io.File(path + "/" + uniqueFilename).writeAll(content)
-    true
-  }
-
-=======
->>>>>>> a12fdff5
   def countMapsAtCurrentLevel(expr: Expr): Int =
     Utils.visitFunCallChainWithState(0)(expr, {
       case (FunCall(m: AbstractMap, _), count) if m.f.body.isConcrete => count + 1
