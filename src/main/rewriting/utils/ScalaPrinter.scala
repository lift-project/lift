package rewriting.utils

import ir._
import ir.ast._
import lift.arithmetic._
import opencl.generator.NotPrintableExpression
import opencl.ir.ast.OpenCLBuiltInFun
import opencl.ir.pattern._

object ScalaPrinter {
  def apply(expr: Expr): String = {
    expr match {
      case funCall: FunCall => s"FunCall(${apply(funCall.f)}, ${funCall.args.map(apply).mkString(", ")})"
      case value: Value => s"""Value("${value.value}", ${apply(value.t)})"""
      case param: Param => "p_" + param.hashCode()
      case _ => expr.toString
    }
  }

  def apply(funDecl: FunDecl): String = {
    funDecl match {
      case lambda: Let => s"new Let((${lambda.params.map(apply).mkString(", ")}) => ${apply(lambda.body)})"
      case lambda: Lambda => s"fun((${lambda.params.map(apply).mkString(", ")}) => ${apply(lambda.body)})"
      case map: Map => s"Map(${apply(map.f)})"
      case mapSeq: MapSeq => s"MapSeq(${apply(mapSeq.f)})"
      case mapWrg: MapWrg => s"MapWrg(${mapWrg.dim})(${apply(mapWrg.f)})"
      case mapLcl: MapLcl => s"MapLcl(${mapLcl.dim})(${apply(mapLcl.f)})"
      case mapWrg: MapAtomWrg => s"MapAtomWrg(${mapWrg.dim})(${apply(mapWrg.f)})"
      case mapLcl: MapAtomLcl => s"MapAtomLcl(${mapLcl.dim})(${apply(mapLcl.f)})"
      case mapGlb: MapGlb => s"MapGlb(${mapGlb.dim})(${apply(mapGlb.f)})"
      case reduceSeqUnroll: ReduceSeqUnroll => s"ReduceSeqUnroll(${apply(reduceSeqUnroll.f)})"
      case reduceSeq: ReduceSeq => s"ReduceSeq(${apply(reduceSeq.f)})"
      case slideseqplus: SlideSeqPlus => s"SlideSeqPlus(${apply(slideseqplus.f)})"
      case reduce: Reduce => s"Reduce(${apply(reduce.f)})"
      case reduce: PartRed => s"PartRed(${apply(reduce.f)})"
      case toGlobal: toGlobal => s"toGlobal(${apply(toGlobal.f)})"
      case toLocal: toLocal => s"toLocal(${apply(toLocal.f)})"
      case toPrivate: toPrivate => s"toPrivate(${apply(toPrivate.f)})"
      case bsearch: BSearch => s"BSearch(${apply(bsearch.f)})"
      case lsearch: LSearch => s"LSearch(${apply(lsearch.f)})"
      case vec: VectorizeUserFun => s"VectorizeUserFun(${apply(vec.n)},${vec.userFun})"
      case Split(n) => s"Split(${apply(n)})"
      case _ => funDecl.toString
    }
  }

  def apply(arithExpr: ArithExpr): String = {
    arithExpr match {
      case Cst(c) => s"Cst($c)"
      case IntDiv(a, b) => s"( ${apply(a)} /^ ${apply(b)} )"
      case Sum(terms) => s"( ${terms.map(apply).mkString(" + ")} )"
      case Prod(factors) => s"( ${factors.map(apply).mkString(" * ")} )"
      case Mod(dividend, divisor) => s"( ${apply(dividend)} % ${apply(divisor)} )"
      case Log(b, x) => s"Log(${apply(b)},${apply(x)})"
      case Pow(b, ex) => s"Pow(${apply(b)}, ${apply(ex)})"
      case v: Var => v.toString

      case _ =>
        throw new NotImplementedError(s"$arithExpr of class ${arithExpr.getClass}")
    }
  }

  def apply(t: Type): String = {
    t match {
      case opencl.ir.Float => "Float"
      case opencl.ir.Int => "Int"
      case opencl.ir.Double => "Double"
      case opencl.ir.Bool => "Bool"
      case TupleType(tt@_*) => s"TupleType(${tt.map(apply).mkString(", ")})"
      case VectorType(elemT, len) => s"VectorType(${apply(elemT)}, $len)"
<<<<<<< HEAD
      case ArrayType(elemT, len) => s"ArrayType(${apply(elemT)}, $len)"

      case NoType =>
        throw new NotPrintableExpression(s"Can not print NoType")
      case UndefType =>
        throw new NotPrintableExpression(s"Can not print UndefType")
      case s: ScalarType =>
        throw new NotPrintableExpression(s"Can not print ScalarType: $s")
=======
      case ArrayTypeWSWC(elemT, s, c) => s"ArrayTypeWSWC(${apply(elemT)}, $s, $c)"
      case NoType => throw new NotPrintableExpression(s"Can not print NoType")
      case UndefType => throw new NotPrintableExpression(s"Can not print UndefType")
      case unknown => throw new NotPrintableExpression(s"Can not print: $unknown")
>>>>>>> b2d85a1e
    }
  }

  def apply(uf: UserFun): String = {
    val name = "\"" + uf.name + "\""
    val paramNames = uf.paramNames.map("\"" + _ + "\"").mkString(", ")
    val inTs = uf.inTs.map(apply).mkString(", ")
    val outT = apply(uf.outT)

    val body = "\"\"\"" +
      uf.body.split("\n").map("|" + _).mkString("\n") +
      "\"\"\".stripMargin"

    s"val ${uf.name} = UserFun($name, Array($paramNames), $body, Seq($inTs), $outT)"
  }

  def apply(uf: OpenCLBuiltInFun): String = ""
}<|MERGE_RESOLUTION|>--- conflicted
+++ resolved
@@ -68,8 +68,8 @@
       case opencl.ir.Bool => "Bool"
       case TupleType(tt@_*) => s"TupleType(${tt.map(apply).mkString(", ")})"
       case VectorType(elemT, len) => s"VectorType(${apply(elemT)}, $len)"
-<<<<<<< HEAD
-      case ArrayType(elemT, len) => s"ArrayType(${apply(elemT)}, $len)"
+      case ArrayTypeWSWC(elemT, s, c) if s == c => s"ArrayType(${apply(elemT)}, $s)"
+      case ArrayTypeWSWC(elemT, s, c) => s"ArrayTypeWSWC(${apply(elemT)}, $s, $c)"
 
       case NoType =>
         throw new NotPrintableExpression(s"Can not print NoType")
@@ -77,12 +77,8 @@
         throw new NotPrintableExpression(s"Can not print UndefType")
       case s: ScalarType =>
         throw new NotPrintableExpression(s"Can not print ScalarType: $s")
-=======
-      case ArrayTypeWSWC(elemT, s, c) => s"ArrayTypeWSWC(${apply(elemT)}, $s, $c)"
-      case NoType => throw new NotPrintableExpression(s"Can not print NoType")
-      case UndefType => throw new NotPrintableExpression(s"Can not print UndefType")
-      case unknown => throw new NotPrintableExpression(s"Can not print: $unknown")
->>>>>>> b2d85a1e
+      case unknown =>
+        throw new NotPrintableExpression(s"Can not print: $unknown")
     }
   }
 
