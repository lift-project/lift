package benchmarks

import lift.arithmetic.{StartFromRange, Var}
import ir._
import ir.ast._
import opencl.ir._
import opencl.ir.pattern._

class RodiniaHotspot(override val f: Seq[(String, Array[Lambda])]) extends Benchmark("RodiniaHotspot", Seq(8192, 8192), f, 0.01f) {

  override def generateInputs(): Seq[Any] = {
    val inputSize = 8192

    val heat = Array.tabulate(inputSize, inputSize) { (i, j) => i * inputSize.toFloat + j }
    val power = Array.tabulate(inputSize, inputSize) { (i, j) => i * inputSize.toFloat + j }
    val x = 0.1f; val y = 0.1f; val z = 1024000; val c = 1.068e-7f
    val coeff = Array(0, c*y, 0, c*x, c*(-2*y-2*x-z+1), c*x, 0, c*y, 0)

    Seq(power, heat)
  }

  override def globalSize: Array[Int] = {
    Array(256,4096,1)
  }

  override def localSize: Array[Int] = {
    Array(32,8,1)
  }
  // no scala checks
  override def runScala(inputs: Any*): Array[Float] = {
    throw new IllegalArgumentException("no scala check defined for this benchmark")
  }

  override def runOpenCL(inputs: Any*): (Array[Float], Double) = {
    val (output, runtime) = super.runOpenCL(inputs:_*)
    (Array(output.sum), runtime)
  }
}

object RodiniaHotspot{
  /////////////////// LAMBDAS
  def rodiniaUserFun = UserFun("rodiniaUserFun",
      Array("power", "top", "bottom", "left", "right", "center"), "{ float step_div_cap = 1.365333e+00; return center + step_div_cap*(power + 0.1f*(bottom + top - 2*center) + 0.1*(left + right - 2*center) + 4.882813e-05*(80.0f - center)); }",
      Seq(Float, Float, Float, Float, Float, Float), Float)

  def rodiniaStencil = \(tuple => {
    val nbh = tuple._0
    val powerValue = tuple._1

    val top = Get(tuple,0).at(0).at(1)
    val bottom = tuple._0.at(2).at(1)
    val left = tuple._0.at(1).at(0)
    val right = tuple._0.at(1).at(2)
    val center = tuple._0.at(1).at(1)

    toGlobal(id) o toPrivate(fun(x => rodiniaUserFun(x, top, bottom, left, right, center))) $ powerValue
  })

  def hotspotTiled() = {
    val M = Var("M", StartFromRange(4096))
    val N = Var("N", StartFromRange(4096))
    fun(
<<<<<<< HEAD
    ArrayType(ArrayType(Float, M), N),
    ArrayType(ArrayType(Float, M), N),
    (power, heat) => {
      Map(Join()) o Join() o Map(TransposeW()) o
        MapWrg(1)(MapWrg(0)(\(tile => {
          MapLcl(1)(MapLcl(0)(rodiniaStencil)) $ Zip2D(
            Slide2D(3, 1) o toLocal(MapLcl(1)(MapLcl(0)(id))) $ tile._0,
            tile._1)
        }))) $ Zip2D(
        Slide2D(6, 4, 514, 512) o Pad2D(1, 1, Pad.Boundary.Clamp) $ heat,
        Slide2D(4, 4, 512, 512) $ power)
=======
    ArrayTypeWSWC(ArrayTypeWSWC(Float, N), N),
    ArrayTypeWSWC(ArrayTypeWSWC(Float, N), N),
    ArrayTypeWSWC(Float, 9),
    (heat, power, coeff) => {
      MapWrg(1)(MapWrg(0)( \(tiles =>
        MapLcl(1)(MapLcl(0)(stencil)) o prepareData(coeff) $ tiles)
      )) $ createTiles(heat, power)
>>>>>>> 53a6d242
    }
  )}

  def hotspotAt() = {
    val M = Var("M", StartFromRange(4096))
    val N = Var("N", StartFromRange(4096))
    fun(
<<<<<<< HEAD
      ArrayType(ArrayType(Float, M), N),
      ArrayType(ArrayType(Float, M), N),
      (power, heat) => {
        MapGlb(1)(MapGlb(0)(rodiniaStencil)) $ Zip2D(
          Slide2D(3, 1) o Pad2D(1, 1, Pad.Boundary.Clamp) $ heat,
          power)
      }
=======
    //ArrayTypeWSWC(ArrayTypeWSWC(Float, 1036), 1036),
    //ArrayTypeWSWC(ArrayTypeWSWC(Float, 1036), 1036),
    ArrayTypeWSWC(ArrayTypeWSWC(Float, 8204), 8204),
    ArrayTypeWSWC(ArrayTypeWSWC(Float, 8204), 8204),
    ArrayTypeWSWC(Float, 9),
    (heat, power, coeff) => {
      MapWrg(1)(MapWrg(0)( \(tiles =>
        MapLcl(1)(MapLcl(0)(stencil)) o prepareData(coeff) $ tiles)
      )) $ createTiles(heat, power)
    }
>>>>>>> 53a6d242
    )
  }

  def apply() = new RodiniaHotspot(
    Seq(
      ("HOTSPOT", Array[Lambda](hotspotAt())),
      ("HOTSPOT_TILED", Array[Lambda](hotspotTiled()))
  ))

  def main(args: Array[String]): Unit = {
    RodiniaHotspot().run(args)
  }
}<|MERGE_RESOLUTION|>--- conflicted
+++ resolved
@@ -38,6 +38,19 @@
 }
 
 object RodiniaHotspot{
+
+  // input rodinia 1024:
+  //val inputSize = 1036
+  //val nbhs = 74
+
+  // input rodinia 4096:
+  //val inputSize = 4102
+  //val nbhs = 293
+
+  // input rodinia 8192:
+  val inputSize = 8204
+  val nbhs = 586
+
   /////////////////// LAMBDAS
   def rodiniaUserFun = UserFun("rodiniaUserFun",
       Array("power", "top", "bottom", "left", "right", "center"), "{ float step_div_cap = 1.365333e+00; return center + step_div_cap*(power + 0.1f*(bottom + top - 2*center) + 0.1*(left + right - 2*center) + 4.882813e-05*(80.0f - center)); }",
@@ -60,9 +73,8 @@
     val M = Var("M", StartFromRange(4096))
     val N = Var("N", StartFromRange(4096))
     fun(
-<<<<<<< HEAD
-    ArrayType(ArrayType(Float, M), N),
-    ArrayType(ArrayType(Float, M), N),
+    ArrayTypeWSWC(ArrayTypeWSWC(Float, M), N),
+    ArrayTypeWSWC(ArrayTypeWSWC(Float, M), N),
     (power, heat) => {
       Map(Join()) o Join() o Map(TransposeW()) o
         MapWrg(1)(MapWrg(0)(\(tile => {
@@ -72,15 +84,6 @@
         }))) $ Zip2D(
         Slide2D(6, 4, 514, 512) o Pad2D(1, 1, Pad.Boundary.Clamp) $ heat,
         Slide2D(4, 4, 512, 512) $ power)
-=======
-    ArrayTypeWSWC(ArrayTypeWSWC(Float, N), N),
-    ArrayTypeWSWC(ArrayTypeWSWC(Float, N), N),
-    ArrayTypeWSWC(Float, 9),
-    (heat, power, coeff) => {
-      MapWrg(1)(MapWrg(0)( \(tiles =>
-        MapLcl(1)(MapLcl(0)(stencil)) o prepareData(coeff) $ tiles)
-      )) $ createTiles(heat, power)
->>>>>>> 53a6d242
     }
   )}
 
@@ -88,26 +91,13 @@
     val M = Var("M", StartFromRange(4096))
     val N = Var("N", StartFromRange(4096))
     fun(
-<<<<<<< HEAD
-      ArrayType(ArrayType(Float, M), N),
-      ArrayType(ArrayType(Float, M), N),
+      ArrayTypeWSWC(ArrayTypeWSWC(Float, M), N),
+      ArrayTypeWSWC(ArrayTypeWSWC(Float, M), N),
       (power, heat) => {
         MapGlb(1)(MapGlb(0)(rodiniaStencil)) $ Zip2D(
           Slide2D(3, 1) o Pad2D(1, 1, Pad.Boundary.Clamp) $ heat,
           power)
       }
-=======
-    //ArrayTypeWSWC(ArrayTypeWSWC(Float, 1036), 1036),
-    //ArrayTypeWSWC(ArrayTypeWSWC(Float, 1036), 1036),
-    ArrayTypeWSWC(ArrayTypeWSWC(Float, 8204), 8204),
-    ArrayTypeWSWC(ArrayTypeWSWC(Float, 8204), 8204),
-    ArrayTypeWSWC(Float, 9),
-    (heat, power, coeff) => {
-      MapWrg(1)(MapWrg(0)( \(tiles =>
-        MapLcl(1)(MapLcl(0)(stencil)) o prepareData(coeff) $ tiles)
-      )) $ createTiles(heat, power)
-    }
->>>>>>> 53a6d242
     )
   }
 
