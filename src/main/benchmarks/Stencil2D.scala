--- conflicted
+++ resolved
@@ -1,11 +1,13 @@
 package benchmarks
 
 import apart.arithmetic.Var
+
 
 import ir._
 import ir.ast._
 import opencl.ir._
 import opencl.ir.pattern._
+import opencl.executor.Utils
 
 class Stencil2D(override val f: Seq[(String, Array[Lambda])]) extends Benchmark("Stencil2D", Seq(1024, 1024), f, 0.01f) {
 
@@ -45,7 +47,8 @@
 
   val size = 3
   val step = 1
-  val padOffset = 1
+  val left = 1
+  val right = 1
   val scalaBoundary = scalaWrap
   val makePositive = UserFun("makePositive", "i", "{ return (i < 0) ? 0 : i;  }", Float, Float)
   val weights = Array(0f, 0.12f, 0.08f,
@@ -53,54 +56,13 @@
       0.08f, 0.12f, 0.08f)
 
   def runScala(input: Array[Array[Float]]): Array[Float] = {
-   // scala2DStencil(input, leftHalo, center, rightHalo, leftHalo, center, rightHalo, weights)
-    input.flatten
+    Utils.scalaCompute2DStencil(input, size, step, size, step, left, right, weights, scalaBoundary)
   }
-
-  /*
-  def scala2DStencil(data: Array[Array[Float]],
-                     l1: Int, c1: Int, r1: Int,
-                     l2: Int, c2: Int, r2: Int,
-                     weights: Array[Float]): Array[Float] = {
-    val nrRows = data.length
-    val nrColumns = data(0).length
-
-    val neighbours: IndexedSeq[Array[Float]] = (0 until nrRows).flatMap(row =>
-      (0 until nrColumns).map(column =>
-        scala2DNeighbours(data, l1, c1, r1, l2, c2, r2, row, column))
-    )
-
-    val clamp = (x: Float) => if(x < 0.0f) 0.0f else x
-
-    neighbours.map(_.zip(weights).foldLeft(0.0f)((acc, p) => acc + p._1 * p._2)).toArray.map(clamp(_))
-  }
-
-  def scala2DNeighbours(data: Array[Array[Float]],
-                        l1: Int, c1: Int, r1: Int,
-                        l2: Int, c2: Int, r2: Int,
-                        r: Int,
-                        c: Int,
-                        boundary: (Int, Int) => Int = scalaBoundary) = {
-    val nrRows = data.length
-    val nrColumns = data(0).length
-
-    relRows.flatMap(x => {
-      var newR = boundary(r + x, nrRows)
-
-      relColumns.map(y => {
-        var newC = boundary(c + y, nrRows)
-        data(newR)(newC)
-      })
-    })
-  }
-  */
 
   def ninePoint2DStencil(boundary: Pad.BoundaryFun): Lambda = fun(
       ArrayType(ArrayType(Float, Var("M")), Var("N")),
       ArrayType(Float, 9),
       (matrix, weights) => {
-        val left = Math.abs(Math.min(0, neighbours.min))
-        val right = Math.max(0, neighbours.max)
         MapGlb(1)(
           MapGlb(0)(fun(neighbours => {
             toGlobal(MapSeqUnroll(makePositive)) o
@@ -110,8 +72,7 @@
                 multAndSumUp.apply(acc, pixel, weight)
               }), 0.0f) $ Zip(Join() $ neighbours, weights)
           }))
-<<<<<<< HEAD
-        ) o Slide2D(size, step) o Pad2D(padOffset, boundary)$ matrix
+        ) o Slide2D(size, step) o Pad2D(left, right, boundary)$ matrix
       })
 
   def TiledNinePoint2DStencil(boundary: Pad.BoundaryFun): Lambda = fun(
@@ -128,13 +89,12 @@
                   val weight = Get(pair, 1)
                   multAndSumUp.apply(acc, pixel, weight)
                 }), 0.0f) $ Zip(Join() $ elem, weights)
-              //weights)
             })
 
           )) o Slide2D(3,1) o toLocal(MapLcl(1)(MapLcl(0)(id))) $ tile
 
 
-        ))) o Slide2D(4, 2) o Pad2D(1, boundary)$ matrix
+        ))) o Slide2D(4, 2) o Pad2D(1,1, boundary)$ matrix
       })
 
   def TiledCopy(boundary: Pad.BoundaryFun): Lambda = fun(
@@ -145,11 +105,7 @@
 
          toGlobal(MapLcl(1)(MapLcl(0)(id))) $ tile
 
-
-        ))) o Slide2D(4, 2) o Pad2D(1, boundary)$ matrix
-=======
-        ) o Group2D(neighbours) o Pad2D(left, right, boundary)$ matrix
->>>>>>> ae4727b4
+        ))) o Slide2D(4, 2) o Pad2D(1, 1, boundary)$ matrix
       })
 
   def apply() = new Stencil2D(
