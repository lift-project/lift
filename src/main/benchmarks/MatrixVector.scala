package benchmarks

<<<<<<< HEAD
import apart.arithmetic.SizeVar
import ir.UserFunDef._
=======
import arithmetic.SizeVar
>>>>>>> 0f1416ba
import ir._
import ir.ast._
import opencl.ir._
import opencl.ir.pattern._

class MatrixVector (override val f: Seq[(String, Array[Lambda])]) extends Benchmark("Matrix Vector Multiplication (gemv)", Seq(4096, 4096), f, 0.0f) {

  override def runScala(inputs: Any*): Array[Float] = {
    val matrix = inputs(0).asInstanceOf[Array[Array[Float]]]
    val vectorX = inputs(1).asInstanceOf[Array[Float]]
    val vectorY = inputs(2).asInstanceOf[Array[Float]]
    val alpha = inputs(3).asInstanceOf[Float]
    val beta = inputs(4).asInstanceOf[Float]


    val tmp = matrix.map(
      (row) => (row, vectorX).zipped.map(_ * _).sum * alpha
    )

    val scaledY = vectorY.map(_ * beta)

    (tmp, scaledY).zipped.map(_ + _)
  }

  override def generateInputs(): Seq[Any] = {
    val inputSizeN = inputSizes()(0)
    val inputSizeM = inputSizes()(1)

    val matrix = Array.tabulate(inputSizeN, inputSizeM)((r, c) => (((r * 3 + c * 2) % 10) + 1) * 0.1f)
    val vectorX = Array.tabulate(inputSizeN)(i => ((i % 10) + 1) * 2.0f)
    val vectorY = Array.tabulate(inputSizeN)(i => ((i*3 % 10) + 1) + 1.5f)

    val alpha = 2.5f
    val beta = 1.5f

    Seq(matrix, vectorX, vectorY, alpha, beta)
  }
}

object MatrixVector {

  val N = SizeVar("N")
  val M = SizeVar("M")

  val fullMatrixVectorFusedOpenCL = fun(
    ArrayType(ArrayType(Float, N), M),
    ArrayType(Float, N),
    ArrayType(ArrayType(Float, 1), M),
    Float,
    Float,
    (matrix, vectorX, vectorY, alpha, beta) => {
      MapWrg(
        Join() o  toGlobal(MapLcl(MapSeq(fun( x => multAndSumUp(Get(x, 0), Get(x, 1), beta))))) o Split(1) o
          fun( t => Zip(
            Join() o  MapLcl(MapSeq(fun( x => mult(alpha, x) ))) o Split(1) o
              Join() o  toLocal(MapLcl(toLocal(MapSeq(id)) o ReduceSeq(fun((acc, y) => multAndSumUp.apply(acc, Get(y, 0), Get(y, 1))), 0.0f))) o Split(N) $ Zip(vectorX, Get(t, 0)),
            Get(t, 1)) )
      ) $ Zip(matrix, vectorY)
    })

  val fullMatrixVectorFusedOpenCLAMD = fun(
    ArrayType(ArrayType(Float, N), M),
    ArrayType(Float, N),
    ArrayType(ArrayType(Float, 1), M),
    Float,
    Float,
    (matrix, vectorX, vectorY, alpha, beta) => {
      MapWrg(
        Join() o  toGlobal(MapLcl(MapSeq(fun( x => multAndSumUp(Get(x, 0), Get(x, 1), beta))))) o Split(1) o
          fun( t => Zip(
            Join() o  MapLcl(toLocal(MapSeq(id)) o ReduceSeq(add, 0.0f)) o Split(128) o
              Join() o  MapLcl(MapSeq(fun( x => mult(alpha, x) ))) o Split(1) o
              Join() o  toLocal(MapLcl(toLocal(MapSeq(id)) o ReduceSeq(fun((acc, y) => multAndSumUp.apply(acc, Get(y, 0), Get(y, 1))), 0.0f))) o Split(N/^128) o ReorderStride(128) $ Zip(vectorX, Get(t, 0)),
            Get(t, 1)) )
      ) $ Zip(matrix, vectorY)
    })

  def apply() = new MatrixVector(Seq(
    ("FULL_MATRIX_VECTOR_FUSED_OPENCL", Array[Lambda](fullMatrixVectorFusedOpenCL)),
    ("FULL_MATRIX_VECTOR_FUSED_OPENCL_AMD", Array[Lambda](fullMatrixVectorFusedOpenCLAMD))))

  def main(args: Array[String]): Unit = {
    MatrixVector().run(args)
  }
}<|MERGE_RESOLUTION|>--- conflicted
+++ resolved
@@ -1,11 +1,6 @@
 package benchmarks
 
-<<<<<<< HEAD
-import apart.arithmetic.SizeVar
-import ir.UserFunDef._
-=======
 import arithmetic.SizeVar
->>>>>>> 0f1416ba
 import ir._
 import ir.ast._
 import opencl.ir._
