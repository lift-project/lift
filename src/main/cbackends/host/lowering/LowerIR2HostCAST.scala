--- conflicted
+++ resolved
@@ -29,12 +29,8 @@
       |
       |using namespace std;
       |
-<<<<<<< HEAD
+      |namespace lift {
     """.stripMargin), true)
-=======
-      |namespace lift {
-    """.stripMargin), true )
->>>>>>> 7bea3f3d
 
   val ocl_boilerplate_code = ExpressionStatement(RawCode(
     """
@@ -670,18 +666,11 @@
     val core_body_code = generate(lambda)
 
     //( Block(Vector(boilerplate_code, userfun_decl_code, FunctionPure("execute",VoidType(), param_list, memory_alloc_code  :++ core_body_code ) ), global = true ), all_signature_cvars )
-<<<<<<< HEAD
     Block(Vector(
       boilerplate_code,
       tuple_decl_code :++ userfun_decl_code,
-      FunctionPure("execute",VoidType(), param_list, memory_alloc_code  :++ core_body_code )
+      FunctionPure(func_name,VoidType(), param_list, memory_alloc_code  :++ core_body_code ), RawCode("}")
     ), global = true )
-=======
-    Block(Vector(boilerplate_code, tuple_decl_code :++ userfun_decl_code, FunctionPure(func_name,VoidType(), param_list, memory_alloc_code  :++ core_body_code ), RawCode("}") ), global = true )
-
-
-
->>>>>>> 7bea3f3d
 
   }
 
