package cbackends.onnx

import cbackends.common.CBackendsCompilerTrait
import cbackends.common.common_cast.CbackendCAST.SourceFile
import cbackends.global.GlobalCompiler
import cbackends.host.HostCompiler
import core.generator.GenericAST.{Block, CVarWithType}
import ir.ast.Lambda
import lift.arithmetic.ArithExpr
import opencl.ir.OpenCLAddressSpace
import rewriting.LowerONNXIR

object ONNXCompiler extends CBackendsCompilerTrait{

  override def lowerIR2CAST(lambda: Lambda,
                            memoryDeclaredInSignature: Map[String, (CVarWithType, ArithExpr, OpenCLAddressSpace)],
                            path: String,
                            files: List[String],
                            func_name: String = "execute"
                           ): List[SourceFile] = {

    List(new SourceFile(path, files(0), Block() ) )

  }

  //compile a lambda
  override def !(onnxIR: Lambda, path: String, files: List[String], func_name: String): Unit = {

    assert(files.length == 2)

<<<<<<< HEAD
    val lift_host_ir = LowerONNXIR(lambda = onnxIR, loweringRules = List()/*TODO: merge from host_code_gen_fft_nn: rewriting.onnxLoweringRules.toList*/)
=======
    val lift_host_ir = LowerONNXIR(lambda = onnxIR, loweringRules = rewriting.onnxLoweringRules.toList)
>>>>>>> 9fce3779

    GlobalCompiler ! (Lambda(onnxIR.params, lift_host_ir.head._1), path, List(files(0)) )

    /*
    println("1.traditional compiler process")

    typeCheck(lambda)
    memorySpaceInference(lambda)
    loopVarInference(lambda)
    memoryAlloc(lambda)
    val finalMemoryAllocated = finalMemoryAllocationAnalysis(lambda)
    inputView(lambda)
    outputView(lambda)

    val listOfSourceFiles = lowerIR2CAST(lambda, finalMemoryAllocated, path, files)

    castPrinter(listOfSourceFiles) */

    println("n.compiler done")

  }

}<|MERGE_RESOLUTION|>--- conflicted
+++ resolved
@@ -28,11 +28,7 @@
 
     assert(files.length == 2)
 
-<<<<<<< HEAD
-    val lift_host_ir = LowerONNXIR(lambda = onnxIR, loweringRules = List()/*TODO: merge from host_code_gen_fft_nn: rewriting.onnxLoweringRules.toList*/)
-=======
     val lift_host_ir = LowerONNXIR(lambda = onnxIR, loweringRules = rewriting.onnxLoweringRules.toList)
->>>>>>> 9fce3779
 
     GlobalCompiler ! (Lambda(onnxIR.params, lift_host_ir.head._1), path, List(files(0)) )
 
