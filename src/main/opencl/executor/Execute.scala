--- conflicted
+++ resolved
@@ -206,15 +206,10 @@
                                 : (Set[Constraint], Set[Constraint]) = {
       ty match {
         case at: ArrayType =>
-<<<<<<< HEAD
           val array = value match {
             case arr: Array[_] => arr
             case _ => throw new IllegalKernelArgument(s"Array expected, got: ${value.getClass}")
           }
-=======
-          val array = asArray(value)
-          val len = array.length / tupleSize(at.elemT)
->>>>>>> 8a504cc1
 
           // Recursive call if array of arrays
           val (caps: Set[Constraint], sizes: Set[Constraint]) = at.elemT match {
@@ -602,14 +597,7 @@
    */
   private def allocArgumentWithoutFixedAllocatedSize(ty: Type, value: Any): ArithExpr = {
     (ty, value) match {
-<<<<<<< HEAD
       case (ScalarType(_, _), _) | (VectorType(_, _), _) | (_: TupleType, _) => Type.getAllocatedSize(ty)
-=======
-      case (ScalarType(_, size), _) => size
-      case (VectorType(st, len), _) => len.evalLong * st.size
-      case (TupleType(elemsT @ _*), _) if elemsT.distinct.length == 1 =>
-        elemsT.length * allocArgumentWithoutFixedAllocatedSize(elemsT.head, value)
->>>>>>> 8a504cc1
       case (at: ArrayType, array: Array[_]) =>
         val c = at match {
           case c: Capacity => c.capacity
@@ -764,9 +752,8 @@
   /**
    * Factory functions for creating OpenCL kernel arguments
    */
-<<<<<<< HEAD
   private object arg {
-    def apply(data: Any, ty: Type, size: Int): KernelArg = {
+    def apply(data: Any, ty: Type, size: Long): KernelArg = {
       // Optimisation: if we can simply flatten the input, do it
       val dim = dimension(ty, 0)
       if (dim > 0 && dim < 6 && canFlatten(ty)) flatUpload(data)
@@ -775,36 +762,6 @@
         ty match {
           case ArrayType(_) => GlobalArg.createInput(raw)
           case _ => ValueArg.create(raw)
-=======
-  object arg {
-    /** Entry point for creating an OpenCL kernel argument */
-    def apply(any: Any, ty: Type, size: Long): KernelArg = ty match {
-      // Scalars and vectors that are not nested in an array
-      case Bool  => value(any.asInstanceOf[Boolean])
-      case Int | VectorType(Int, _)       => value(any.asInstanceOf[Int])
-      case Float | VectorType(Float, _)   => value(any.asInstanceOf[Float])
-      case Double | VectorType(Double, _) => value(any.asInstanceOf[Double])
-      // Arrays
-      case at: ArrayType =>
-        val array = any.asInstanceOf[Array[_]]
-        flatTupleBaseType(at) match {
-          case Int =>
-            val encoder = new Encoder[Int](n => n)
-            val raw = encoder.encode(array, at, (size/4).toInt)
-            global.input(raw)
-          case Float =>
-            val encoder = new Encoder[Float](_.toFloat)
-            val raw = encoder.encode(array, at, (size/4).toInt)
-            global.input(raw)
-          case Double =>
-            val encoder = new Encoder[Double](_.toDouble)
-            val raw = encoder.encode(array, at, (size/8).toInt)
-            global.input(raw)
-          case Bool =>
-            val encoder = new Encoder[Boolean](_ != 0) // This is very bad
-            val raw = encoder.encode(array, at, size.toInt)
-            global.input(raw)
->>>>>>> 8a504cc1
         }
       }
     }
@@ -851,7 +808,6 @@
       case ArrayType(elemT) => dimension(elemT, dim + 1)
       case _ => dim
     }
-<<<<<<< HEAD
 
     @scala.annotation.tailrec
     private def canFlatten(ty: Type): Boolean = ty match {
@@ -859,8 +815,6 @@
       case ScalarType(_, _) => true
       case _ => false
     }
-=======
->>>>>>> 8a504cc1
   }
 
   /**
