package opencl.executor

import apart.arithmetic.{ArithExpr, Cst, Var}
import generator.Kernel
import ir._
import ir.ast._
import opencl.generator.{OpenCLGenerator, Verbose}
import opencl.ir._

import scala.collection.immutable
import scala.reflect.ClassTag

/** Thrown when the global size is not divisible by the local size */
class InvalidIndexSpaceException(msg: String) extends Exception(msg)
/** Thrown on negative or 0 global size */
class InvalidGlobalSizeException(msg: String) extends Exception(msg)
/** Thrown on negative or 0 local size */
class InvalidLocalSizeException(msg: String) extends Exception(msg)

/** Thrown when the device cannot execute the kernel */
class DeviceCapabilityException(msg: String) extends RuntimeException(msg)

/**
 * Interface for executing a lambda object in OpenCL via Java -> JNI -> SkelCL -> OpenCL
 */

/**
 * This object provides factory functions for creating an instance of the class Execute
 */
object Execute {
  /**
   * Creates an Execute instance with the given one dimensional global size and a default local
   * size. Neither the global nor the local size is injected in the OpenCL kernel code.
   */
  def apply(globalSize: Int): Execute = {
    apply(128, globalSize)
  }

  /**
   *
   * These three functions create Execute instances with the given one/two/three dimensional local
   * and global sizes. The last parameter determines if the local and global size are injected in
   * the OpenCL kernel code.
   */
  def apply(localSize: Int,
            globalSize: Int,
            injectSizes: (Boolean, Boolean) = (false, false)): Execute = {
    // sanity checks
    ValidateNDRange(globalSize, localSize, 0)
    new Execute(localSize, 1, 1, globalSize, 1, 1, injectSizes._1, injectSizes._2)
  }

  def apply(localSize1: Int, localSize2: Int, globalSize1: Int,  globalSize2: Int,
            injectSizes: (Boolean, Boolean)): Execute = {
    // sanity checks
    ValidateNDRange(globalSize1, localSize1, 0)
    ValidateNDRange(globalSize2, localSize2, 1)
    new Execute(localSize1, localSize2, 1, globalSize1, globalSize2, 1,
                injectSizes._1, injectSizes._2)
  }

  def apply(localSize1: Int, localSize2: Int, localSize3: Int,
            globalSize1: Int,  globalSize2: Int, globalSize3: Int,
            injectSizes: (Boolean, Boolean)): Execute = {
    // sanity checks
    ValidateNDRange(globalSize1, localSize1, 0)
    ValidateNDRange(globalSize2, localSize2, 1)
    ValidateNDRange(globalSize3, localSize3, 2)
    new Execute(localSize1, localSize2, localSize3, globalSize1, globalSize2, globalSize3,
                injectSizes._1, injectSizes._2)
  }

  /**
   * Private helper functions.
   * Create a map which maps variables (e.g., N) to values (e.g, "1024")
   */
  def createValueMap(f: Lambda, values: Any*): immutable.Map[ArithExpr, ArithExpr] = {
    // just take the variables
    val vars = f.params.flatMap((p) => Type.getLengths(p.t).filter(_.isInstanceOf[Var]))

    val tupleSizes = f.params.map(_.t match {
      case ArrayType(ArrayType(ArrayType(tt: TupleType, _), _), _) => tt.elemsT.length
      case ArrayType(ArrayType(tt: TupleType, _), _) => tt.elemsT.length
      case ArrayType(tt: TupleType, _) => tt.elemsT.length
      case tt: TupleType => tt.elemsT.length
      case ArrayType(ArrayType(ArrayType(vt: VectorType, _), _), _) => vt.len.eval
      case ArrayType(ArrayType(vt: VectorType, _), _) => vt.len.eval
      case ArrayType(vt: VectorType, _) => vt.len.eval
      case vt: VectorType => vt.len.eval
      case _ => 1
    })

    val sizes = (values, tupleSizes).zipped.map((value, tupleSize) => value match {
      case aaaa: Array[Array[Array[Array[_]]]]
        => Seq(Cst(aaaa.length), Cst(aaaa(0).length),
               Cst(aaaa(0)(0).length), Cst(aaaa(0)(0)(0).length / tupleSize))
      case aaa: Array[Array[Array[_]]]
        => Seq(Cst(aaa.length), Cst(aaa(0).length), Cst(aaa(0)(0).length / tupleSize))
      case aa: Array[Array[_]]
        => Seq(Cst(aa.length), Cst(aa(0).length / tupleSize))
      case a: Array[_]
        => Seq(Cst(a.length / tupleSize))
      case any: Any
        => Seq(Cst(1))
    }).flatten[ArithExpr]

    (vars zip sizes).toMap[ArithExpr, ArithExpr]
  }

  /**
   * Helper function to run sanity checks on the global and local size.
   * @param globalSize Global range
   * @param localSize Local range
   * @param dim Current dimension
   * @throws InvalidLocalSizeException if localSize == 0
   *         InvalidGlobalSizeException if GlobalSize == 0
   *         InvalidIndexSpaceException if GlobalSize % localSize != 0
   */
  private def ValidateNDRange(globalSize: Int, localSize: Int, dim: Int): Unit = {
    if (localSize <= 0)
      throw new InvalidLocalSizeException(s"Local size ($localSize) cannot be negative in dim $dim")
    if (globalSize <= 0)
      throw new InvalidGlobalSizeException(s"Global size ($globalSize) cannot be negative in dim $dim")
    if (globalSize % localSize != 0)
      throw new InvalidIndexSpaceException(s"Global size ($globalSize) is not divisible by local size ($localSize) in dim $dim")
  }
}

/**
 * For executing a lambda an instance of this class is created (e.g., by using one of the above
 * factory functions).
 * @param localSize1      local size in dim 0
 * @param localSize2      local size in dim 1
 * @param localSize3      local size in dim 2
 * @param globalSize1     global size in dim 0
 * @param globalSize2     global size in dim 1
 * @param globalSize3     global size in dim 2
 * @param injectLocalSize should the OpenCL local size be injected into the kernel code?
 * @param injectGroupSize should the size of an OpenCL work group be injected into the kernel code?
 */
class Execute(val localSize1: Int, val localSize2: Int, val localSize3: Int,
              val globalSize1: Int, val globalSize2: Int, val globalSize3: Int,
              val injectLocalSize: Boolean, val injectGroupSize: Boolean = false) {

  /**
   * Given just a string: evaluate the string into a lambda and then call the function below
   */
  def apply(input: String, values: Any*): (Any, Double) = {
    apply(Eval(input), values: _*)
  }

  /**
   * Given a lambda: compile it and then execute it
   */
  def apply(f: Lambda, values: Any*): (Any, Double) = {
<<<<<<< HEAD
    val code = compile(f, values:_*)
    execute(code, f, values: _*)
=======
    val kernel = compile(f, values:_*)

    execute(kernel.code, kernel.f, values: _*)
>>>>>>> a05a80f2
  }

  /**
   * Given a lambda: compile it and then execute it <code>iterations</code> times
   */
  def apply(iterations: Int, timeout: Double, f: Lambda, values: Any*): (Any, Double) = {
    val kernel = compile(f, values:_*)

    benchmark(iterations, timeout, kernel.code, kernel.f, values:_*)
  }

  def evaluate(iterations: Int, timeout: Double, f: Lambda, values: Any*): (Any, Double) = {
    val kernel = compile(f, values:_*)

    evaluate(iterations, timeout, kernel.code, kernel.f, values:_*)
  }



  private def compile(f: Lambda, values: Any*) : Kernel = {
    // 1. choice: local and work group size should be injected into the OpenCL kernel ...
    if (injectLocalSize && injectGroupSize) {
      // ... build map of values mapping size information to arithmetic expressions, e.g., ???
      val valueMap = Execute.createValueMap(f, values: _*)
      // ... compile with all information provided
      return Compile(f, localSize1, localSize2, localSize3,
        globalSize1, globalSize2, globalSize3, valueMap)
    }

    // 2.choice: local size should be injected into the OpenCL kernel ...
    if (injectLocalSize) {
      // ... compile with providing local size information
      return Compile(f, localSize1, localSize2, localSize3)
    }

    // 3.choice: nothing should we injected into the OpenCL kernel ... just compile
    Compile(f)
  }

  /**
   * Given a compiled code as a string and the corresponding lambda execute it.
   *
   * This function can be used for debug purposes, where the OpenCL kernel code is changed slightly
   * but the corresponding lambda can remain unchanged.
   */
  def apply(code: String, f: Lambda, values: Any*): (Any, Double) = {
    execute(code, f, values: _*)
  }

  /**
   * Execute given source code, which was compiled for the given lambda, with the given runtime
   * values.
   * Returns a pair consisting of the computed values as its first and the runtime as its second
   * component
   */
  def execute(code: String, f: Lambda, values: Any*): (Array[_], Double) = {

    val executeFunction: (String, Int, Int, Int, Int, Int, Int, Array[KernelArg]) => Double =
      (code, localSize1, localSize2, localSize3,
       globalSize1, globalSize2, globalSize3, args) =>
        Executor.execute(code, localSize1, localSize2, localSize3,
          globalSize1, globalSize2, globalSize3, args)

    execute(executeFunction, code, f, values:_*)
  }

  /**
   * Execute given source code, which was compiled for the given lambda, with the given runtime
   * values <code>iterations</code> times. If the kernel takes longer than <code>timeout</code> ms,
   * it is executed only once.
   * Returns a pair consisting of the computed values as its first and the median runtime as its second
   * component
   */
  def benchmark(iterations: Int, timeout: Double, code: String, f: Lambda, values: Any*): (Array[_], Double) = {

    val executeFunction: (String, Int, Int, Int, Int, Int, Int, Array[KernelArg]) => Double =
      (code, localSize1, localSize2, localSize3,
         globalSize1, globalSize2, globalSize3, args) =>
      Executor.benchmark(code, localSize1, localSize2, localSize3,
        globalSize1, globalSize2, globalSize3, args, iterations, timeout)

    execute(executeFunction, code, f, values:_*)
  }

  def evaluate(iterations: Int, timeout: Double, code: String, f: Lambda, values: Any*): (Array[_], Double) = {

    val executeFunction: (String, Int, Int, Int, Int, Int, Int, Array[KernelArg]) => Double =
      (code, localSize1, localSize2, localSize3,
         globalSize1, globalSize2, globalSize3, args) =>
      Executor.evaluate(code, localSize1, localSize2, localSize3,
        globalSize1, globalSize2, globalSize3, args, iterations, timeout)

    execute(executeFunction, code, f, values:_*)
  }


  private def execute(executeFunction: (String, Int, Int, Int, Int, Int, Int, Array[KernelArg]) => Double,
                       code: String, f: Lambda, values: Any*): (Array[_], Double) = {

    // check that the given values match with the given lambda expression
    checkParamsWithValues(f.params, values)

    // 1. create map associating Variables, e.g., SizeVar("N"), with values, e.g., "1024".
    val valueMap: immutable.Map[ArithExpr, ArithExpr] = Execute.createValueMap(f, values: _*)

    // 2. check all group functions (introduced for stencil support) are valid arguments for the
    // given input sizes
    staticPadCheck(f, valueMap)

    // 3. make sure the device has enough memory to execute the kernel
    validateMemorySizes(f, valueMap)

    // 4. create output OpenCL kernel argument
    val outputSize = ArithExpr.substitute(Type.getMaxSize(f.body.t), valueMap).eval
    val outputData = global(outputSize)

    // 5. create all OpenCL data kernel arguments
    val memArgs = createMemArgs(f, outputData, valueMap, values:_*)

    // 6. create OpenCL arguments reflecting the size information for the data arguments
    val sizes = createSizeArgs(f, valueMap)

    // 7. combine kernel arguments. first pointers and data, then the size information
    val args: Array[KernelArg] = memArgs ++ sizes

    // 8. execute via JNI
    val runtime = this.synchronized {
      executeFunction(code, localSize1, localSize2, localSize3,
        globalSize1, globalSize2, globalSize3, args)
    }

    // 9. cast the output accordingly to the output type
    val output = castToOutputType(f.body.t, outputData)

    // 10. release OpenCL objects
    args.foreach(_.dispose)

    // 11. return output data and runtime as a tuple
    (output, runtime)
  }

  /** Check that all possible indices returned by Group calls are in-bounds */
  private def staticPadCheck(f: Lambda, valueMap: immutable.Map[ArithExpr, ArithExpr]): Unit = {
    /*val groupFuns = Expr.visit(Set[Pad]())(f.body, (expr, set) =>
      expr match {
        case call: FunCall => call.f match {
          case pad: Pad => set + pad
          case _ => set
        }
        case _ => set
      })

    for (g <- groupFuns) {
      val allIndices = g.relIndices.min to g.relIndices.max

      g.params(0).t match {
        case ArrayType(_, lenExpr) =>
          val length = ArithExpr.substitute(lenExpr, valueMap).eval

          for (relIdx <- allIndices) {
            var newIdx = 0
            if (relIdx < 0) {
              newIdx = g.negOutOfBoundsF(relIdx, length).eval
            } else if (relIdx > 0) {
              newIdx = g.posOutOfBoundsF(relIdx, length).eval
            }

            if (newIdx < 0 || newIdx >= length) {
              throw new IllegalArgumentException("Group function would map relative out-of-bounds" +
                                                 " index " + relIdx + " to new illegal index " +
                                                 newIdx + ".")
            }
          }
        case _ => throw new IllegalArgumentException("Expect parameter to be of ArrayType")
      }
    }*/
  }

  private def castToOutputType(t: Type, outputData: GlobalArg): Array[_] = {
    assert(t.isInstanceOf[ArrayType])
    Type.getBaseType(t) match {
      case Float => outputData.asFloatArray()
      case Int   => outputData.asIntArray()
      case Double   => outputData.asDoubleArray()
      // handle tuples if all their components are of the same type
      case t: TupleType if (t.elemsT.distinct.length == 1) && (t.elemsT.head == Float) =>
        outputData.asFloatArray()
      case t: TupleType if (t.elemsT.distinct.length == 1) && (t.elemsT.head == Float2) =>
        outputData.asFloatArray()
      case t: TupleType if (t.elemsT.distinct.length == 1) && (t.elemsT.head == Float3) =>
        outputData.asFloatArray()
      case t: TupleType if (t.elemsT.distinct.length == 1) && (t.elemsT.head == Float4) =>
        outputData.asFloatArray()
      case t: TupleType if (t.elemsT.distinct.length == 1) && (t.elemsT.head == Float8) =>
        outputData.asFloatArray()
      case t: TupleType if (t.elemsT.distinct.length == 1) && (t.elemsT.head == Float16) =>
        outputData.asFloatArray()
      case t: TupleType if (t.elemsT.distinct.length == 1) && (t.elemsT.head == Int) =>
        outputData.asIntArray()
      case t: TupleType if (t.elemsT.distinct.length == 1) && (t.elemsT.head == Int2) =>
        outputData.asIntArray()
      case t: TupleType if (t.elemsT.distinct.length == 1) && (t.elemsT.head == Int3) =>
        outputData.asIntArray()
      case t: TupleType if (t.elemsT.distinct.length == 1) && (t.elemsT.head == Int4) =>
        outputData.asIntArray()
      case t: TupleType if (t.elemsT.distinct.length == 1) && (t.elemsT.head == Int8) =>
        outputData.asIntArray()
      case t: TupleType if (t.elemsT.distinct.length == 1) && (t.elemsT.head == Int16) =>
        outputData.asIntArray()
      case t: TupleType if (t.elemsT.distinct.length == 1) && (t.elemsT.head == Double) =>
        outputData.asDoubleArray()
      case t: TupleType if (t.elemsT.distinct.length == 1) && (t.elemsT.head == Double2) =>
        outputData.asDoubleArray()
      case t: TupleType if (t.elemsT.distinct.length == 1) && (t.elemsT.head == Double3) =>
        outputData.asDoubleArray()
      case t: TupleType if (t.elemsT.distinct.length == 1) && (t.elemsT.head == Double4) =>
        outputData.asDoubleArray()
      case t: TupleType if (t.elemsT.distinct.length == 1) && (t.elemsT.head == Double8) =>
        outputData.asDoubleArray()
      case t: TupleType if (t.elemsT.distinct.length == 1) && (t.elemsT.head == Double16) =>
        outputData.asDoubleArray()
      case _ => throw new IllegalArgumentException("Return type of the given lambda expression " +
                                                   "not supported: " + t.toString)
    }
  }

  private def checkParamsWithValues(params: Seq[Param], values : Seq[Any]): Unit = {
    if (params.length != values.length) {
      throw new IllegalArgumentException("Expected " + params.length + " parameters, but " +
                                         values.length + " given")
    }

    (params, values).zipped.foreach( (p, v) => checkParamWithValue(p.t, v) )
  }

  private def checkParamWithValue(t: Type, v: Any): Unit = {
    (t, v) match {
      case (at: ArrayType, av: Array[_]) => checkParamWithValue(at.elemT, av(0))
      case (Float,   _: Float) => // fine
      case (Float2,  _: Float) => //fine
      case (Float3,  _: Float) => //fine
      case (Float4,  _: Float) => //fine
      case (Float8,  _: Float) => //fine
      case (Float16, _: Float) => //fine

      case (Int,   _: Int) => // fine
      case (Int2,  _: Int) => //fine
      case (Int3,  _: Int) => //fine
      case (Int4,  _: Int) => //fine
      case (Int8,  _: Int) => //fine
      case (Int16, _: Int) => //fine

      case (Double,   _: Double) => // fine
      case (Double2,  _: Double) => //fine
      case (Double3,  _: Double) => //fine
      case (Double4,  _: Double) => //fine
      case (Double8,  _: Double) => //fine
      case (Double16, _: Double) => //fine

      // handle tuples if all their components are of the same type
      case (tt: TupleType, _: Float)
        if (tt.elemsT.distinct.length == 1) && (tt.elemsT.head == Float) => // fine
      case (tt: TupleType, _: Int)
        if (tt.elemsT.distinct.length == 1) && (tt.elemsT.head == Int) => // fine
      case (tt: TupleType, _: Double)
        if (tt.elemsT.distinct.length == 1) && (tt.elemsT.head == Double) => // fine
      case _ => throw new IllegalArgumentException("Expected value of type " + t.toString + ", " +
                                                   "but " + "value of type " + v.getClass
                                                                               .toString + " given")
    }
  }

  private def createMemArgs(f: Lambda,
                            outputData: KernelArg,
                            valueMap: immutable.Map[ArithExpr, ArithExpr],
                            values: Any*): Array[KernelArg] = {
    // go through all memory objects associated with the generated kernel
    OpenCLGenerator.getMemories(f)._2.map(mem => {
      // get the OpenCL memory object ...
      val m = mem.mem
      // ... look for it in the parameter list ...
      val i = f.params.indexWhere(m == _.mem)
      // ... if found create an OpenCL kernel argument from the matching runtime value ...
      if (i != -1) arg(values(i))
      // ... if not found but it is the output set this ...
      else if (m == f.body.mem) outputData
      // ... else create a fresh local or global object argument
      else m.addressSpace match {
        case LocalMemory => local(ArithExpr.substitute(m.size, valueMap).eval)
        case GlobalMemory => global(ArithExpr.substitute(m.size, valueMap).eval)
      }
    })
  }

  private def validateMemorySizes(f:Lambda, valueMap: immutable.Map[ArithExpr, ArithExpr]): Unit = {
    val memories = OpenCLGenerator.getMemories(f)

    val (globalMemories, localMemories) =
      (memories._1 ++ memories._2).
        partition(_.mem.addressSpace == GlobalMemory)

    val globalSizes = globalMemories.map(mem => ArithExpr.substitute(mem.mem.size, valueMap).eval)
    val totalSizeOfGlobal = globalSizes.sum
    val totalSizeOfLocal = localMemories.map(mem =>
      ArithExpr.substitute(mem.mem.size, valueMap).eval).sum

    globalSizes.foreach(size => {
      val maxMemAllocSize = Executor.getDeviceMaxMemAllocSize
      if (size > maxMemAllocSize)
        throw new DeviceCapabilityException(s"Buffer size required ($size) cannot be larger than $maxMemAllocSize")
    })

    val globalMemSize = Executor.getDeviceGlobalMemSize
    if (totalSizeOfGlobal > globalMemSize)
      throw new DeviceCapabilityException(s"Global size required ($totalSizeOfGlobal) cannot be larger than $globalMemSize")

    val localMemSize = Executor.getDeviceLocalMemSize
    if (totalSizeOfLocal > localMemSize)
      throw new DeviceCapabilityException(s"Local size required ($totalSizeOfLocal) cannot be larger than $localMemSize")
  }

  private def createSizeArgs(f: Lambda,
                             valueMap: immutable.Map[ArithExpr, ArithExpr]): Array[KernelArg] = {
    // get the variables from the memory objects associated with the generated kernel
    val allVars = OpenCLGenerator.getMemories(f)._2.map(mem => {
      mem.mem.size.varList
    } ).filter(_.nonEmpty).flatten.distinct
    // select the variables which are not (internal) iteration variables
    val (vars, _) = allVars.partition(_.name != Iterate.varName)

    // go through all size variables associated with the kernel
    vars.map( v => {
      // look for the variable in the parameter list ...
      val i = f.params.indexWhere( p => p.t.varList.contains(v) )
      // ... if found look up the runtime value in the valueMap and create kernel argument ...
      if (i != -1) {
        val s = valueMap(v).eval
        if (Verbose())
          println(s)
        Option(arg(s))
      }
      // ... else return nothing
      else Option.empty
    } ).filter(_.isDefined).map(_.get)
  }

  /**
   * Factory functions for creating OpenCL kernel arguments
   */

  object arg {
    def apply(any: Any) = {
      any match {
        case f: Float => value(f)
        case af: Array[Float] => global.input(af)
        case aaf: Array[Array[Float]] => global.input(aaf.flatten)
        case aaaf: Array[Array[Array[Float]]] => global.input(aaaf.flatten.flatten)
        case aaaaf: Array[Array[Array[Array[Float]]]] => global.input(aaaaf.flatten.flatten.flatten)

        case i: Int => value(i)
        case ai: Array[Int] => global.input(ai)
        case aai: Array[Array[Int]] => global.input(aai.flatten)
        case aaai: Array[Array[Array[Int]]] => global.input(aaai.flatten.flatten)
        case aaaai: Array[Array[Array[Array[Int]]]] => global.input(aaaai.flatten.flatten.flatten)

        case d: Double => value(d)
        case ad: Array[Double] => global.input(ad)
        case aad: Array[Array[Double]] => global.input(aad.flatten)
        case aaad: Array[Array[Array[Double]]] => global.input(aaad.flatten.flatten)
        case aaaad: Array[Array[Array[Array[Double]]]] => global.input(aaaad.flatten.flatten.flatten)

        case _ => throw new IllegalArgumentException("Kernel argument is of unsupported type: " +
                                                     any.getClass.toString)
      }
    }
  }

  /**
   * Create global argument allocated with the given size in bytes
   */
  object global {
    def apply(sizeInBytes: Int) = GlobalArg.createOutput(sizeInBytes)

    /**
     * Create global input arguments from an array
     */
    object input {
      def apply(array: Array[Float]) = GlobalArg.createInput(array)

      def apply(array: Array[Int]) = GlobalArg.createInput(array)

      def apply(array: Array[Double]) = GlobalArg.createInput(array)
    }

    /**
     * Create output argument given a Type and the number of elements
     */
    object output {
      def apply[T: ClassTag](length: Int) = {
        implicitly[ClassTag[T]] match {
          case ClassTag.Float => GlobalArg.createOutput(length * 4) // in bytes
          case ClassTag.Int => GlobalArg.createOutput(length * 4) // in bytes
          case tag => throw new IllegalArgumentException("Given type: " + tag.toString() + " not " +
                                                       "supported")
        }
      }
    }
  }

  /**
   * Create local argument allocated with the given size in bytes
   */
  object local {
    def apply(sizeInBytes: Int) = LocalArg.create(sizeInBytes)
  }

  /**
   * Create a kernel argument passed by value
   */
  object value {
    def apply(value: Float) = ValueArg.create(value)

    def apply(value: Int) = ValueArg.create(value)

    def apply(value: Double) = ValueArg.create(value)
  }

}<|MERGE_RESOLUTION|>--- conflicted
+++ resolved
@@ -153,14 +153,9 @@
    * Given a lambda: compile it and then execute it
    */
   def apply(f: Lambda, values: Any*): (Any, Double) = {
-<<<<<<< HEAD
-    val code = compile(f, values:_*)
-    execute(code, f, values: _*)
-=======
     val kernel = compile(f, values:_*)
 
     execute(kernel.code, kernel.f, values: _*)
->>>>>>> a05a80f2
   }
 
   /**
@@ -260,15 +255,11 @@
   private def execute(executeFunction: (String, Int, Int, Int, Int, Int, Int, Array[KernelArg]) => Double,
                        code: String, f: Lambda, values: Any*): (Array[_], Double) = {
 
-    // check that the given values match with the given lambda expression
+    // 1. check that the given values match with the given lambda expression
     checkParamsWithValues(f.params, values)
 
-    // 1. create map associating Variables, e.g., SizeVar("N"), with values, e.g., "1024".
+    // 2. create map associating Variables, e.g., SizeVar("N"), with values, e.g., "1024".
     val valueMap: immutable.Map[ArithExpr, ArithExpr] = Execute.createValueMap(f, values: _*)
-
-    // 2. check all group functions (introduced for stencil support) are valid arguments for the
-    // given input sizes
-    staticPadCheck(f, valueMap)
 
     // 3. make sure the device has enough memory to execute the kernel
     validateMemorySizes(f, valueMap)
@@ -300,43 +291,6 @@
 
     // 11. return output data and runtime as a tuple
     (output, runtime)
-  }
-
-  /** Check that all possible indices returned by Group calls are in-bounds */
-  private def staticPadCheck(f: Lambda, valueMap: immutable.Map[ArithExpr, ArithExpr]): Unit = {
-    /*val groupFuns = Expr.visit(Set[Pad]())(f.body, (expr, set) =>
-      expr match {
-        case call: FunCall => call.f match {
-          case pad: Pad => set + pad
-          case _ => set
-        }
-        case _ => set
-      })
-
-    for (g <- groupFuns) {
-      val allIndices = g.relIndices.min to g.relIndices.max
-
-      g.params(0).t match {
-        case ArrayType(_, lenExpr) =>
-          val length = ArithExpr.substitute(lenExpr, valueMap).eval
-
-          for (relIdx <- allIndices) {
-            var newIdx = 0
-            if (relIdx < 0) {
-              newIdx = g.negOutOfBoundsF(relIdx, length).eval
-            } else if (relIdx > 0) {
-              newIdx = g.posOutOfBoundsF(relIdx, length).eval
-            }
-
-            if (newIdx < 0 || newIdx >= length) {
-              throw new IllegalArgumentException("Group function would map relative out-of-bounds" +
-                                                 " index " + relIdx + " to new illegal index " +
-                                                 newIdx + ".")
-            }
-          }
-        case _ => throw new IllegalArgumentException("Expect parameter to be of ArrayType")
-      }
-    }*/
   }
 
   private def castToOutputType(t: Type, outputData: GlobalArg): Array[_] = {
