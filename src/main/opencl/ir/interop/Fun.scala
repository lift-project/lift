package opencl.ir.interop

import java.util.function.BiFunction

import apart.arithmetic.ArithExpr
import ir._
import ir.ast._
import opencl.ir.pattern._

object jGather {

  def create(idx: BiFunction[ArithExpr, Type, ArithExpr]) = {
    val idxLambda = (a: ArithExpr, t: Type) => idx(a,t)
    Gather(idxLambda)
  }
}

object jScatter {
  def create(idx: BiFunction[ArithExpr, Type, ArithExpr]) = {
    val idxLambda = (a: ArithExpr, t: Type) => idx(a,t)
    Scatter(idxLambda)
  }
}

object jMapGlb {
  def create(f: Lambda1) = MapGlb(f)
  def create(f: FunDecl) = MapGlb(Lambda1.FunDefToLambda(f))
}

object jMapWrg {
  def create(f: Lambda1) = MapWrg(f)
  def create(f: FunDecl) = MapWrg(Lambda1.FunDefToLambda(f))
}

object jMapLcl {
  def create(f: Lambda1) = MapLcl(f)
  def create(f: FunDecl) = MapLcl(Lambda1.FunDefToLambda(f))
}

object jMapWarp {
  def create(f: Lambda1) = MapWarp(f)
  def create(f: FunDecl) = MapWarp(Lambda1.FunDefToLambda(f))
}

object jMapLane {
  def create(f: Lambda1) = MapLane(f)
  def create(f: FunDecl) = MapLane(Lambda1.FunDefToLambda(f))
}

object jMapSeq {
  def create(f: Lambda1) = MapSeq(f)
  def create(f: FunDecl) = MapSeq(Lambda1.FunDefToLambda(f))
}

object jReduceSeq {
  def create(f: Lambda2, init: Value) = ReduceSeq(f, init)
  def create(f: FunDecl, init: Value) = ReduceSeq(Lambda2.FunDefToLambda(f), init)
}

object jReorderStride {
  def create (s: ArithExpr)= ReorderStride(s)
}

object jTranspose {
  def create = Transpose()

  def comp(f: Lambda) = create o f
  def comp(f: FunDecl) = create o Lambda.FunDefToLambda(f)
}

object jToGlobal {
  def create(f: Lambda1) = toGlobal(f)
  def create(f: FunDecl) = toGlobal(Lambda1.FunDefToLambda(f))
}

object jToLocal {
  def create(f: Lambda1) = toLocal(f)
  def create(f: FunDecl) = toLocal(Lambda1.FunDefToLambda(f))
}

object jGroup {
  def create(relIndices: Array[Int], negOOB: (ArithExpr, ArithExpr) => ArithExpr,
             posOOB: (ArithExpr, ArithExpr) => ArithExpr) = Group(relIndices)
}

object jGroup2D {
  def create(relColumns: Array[Int], relRows: Array[Int], negOOB: (ArithExpr, ArithExpr) => ArithExpr,
<<<<<<< HEAD
             posOOB: (ArithExpr, ArithExpr) => ArithExpr) = Group2D(relColumns, relRows)
=======
             posOOB: (ArithExpr, ArithExpr) => ArithExpr) = Group2D(relColumns, relRows, negOOB, posOOB)
}

object jGet {
  def create(e: Expr, n: Int) = Get(e, n)
>>>>>>> 0f1416ba
}<|MERGE_RESOLUTION|>--- conflicted
+++ resolved
@@ -85,13 +85,9 @@
 
 object jGroup2D {
   def create(relColumns: Array[Int], relRows: Array[Int], negOOB: (ArithExpr, ArithExpr) => ArithExpr,
-<<<<<<< HEAD
              posOOB: (ArithExpr, ArithExpr) => ArithExpr) = Group2D(relColumns, relRows)
-=======
-             posOOB: (ArithExpr, ArithExpr) => ArithExpr) = Group2D(relColumns, relRows, negOOB, posOOB)
 }
 
 object jGet {
   def create(e: Expr, n: Int) = Get(e, n)
->>>>>>> 0f1416ba
 }