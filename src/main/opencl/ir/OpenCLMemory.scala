--- conflicted
+++ resolved
@@ -1,11 +1,10 @@
 package opencl.ir
 
-import lift.arithmetic._
 import arithmetic.TypeVar
 import ir._
 import ir.ast._
+import lift.arithmetic.{ArithExpr, NotEvaluableException, Var}
 import opencl.ir.pattern._
-import sun.reflect.generics.reflectiveObjects.NotImplementedException
 
 /** Represents memory in OpenCL as a raw collection of bytes allocated in an
   * OpenCL address space.
@@ -239,11 +238,8 @@
                             => collectUserFun(call)
         case l: Lambda      => collect(l.body)
         case m: AbstractMap => collectMap(call.t, m)
-<<<<<<< HEAD
+        case f: FilterSeq   => collectFilter(call.t, f)
         case iss: InsertionSortSeq => collectSort(call.t, iss)
-=======
-        case f: FilterSeq   => collectFilter(call.t, f)
->>>>>>> 3e63338b
         case r: AbstractPartRed => collectReduce(r, argMems)
         case sp: SlideSeqPlus => collectSlideSeqPlus(sp, argMems)
         case s: AbstractSearch => collectSearch(s, call, argMems)
@@ -314,56 +310,36 @@
       
     }
   
-<<<<<<< HEAD
+    @scala.annotation.tailrec
+    def changeType(tm: TypedOpenCLMemory, loopVar: Var, t: Type): TypedOpenCLMemory = {
+      // TODO: This might return one of two types in case of reduce (T or Array(T, 1))
+      tm.mem.addressSpace match {
+        case PrivateMemory =>
+          var privateMultiplier = loopVar.range.numVals
+          privateMultiplier = if (privateMultiplier == ?) 1 else privateMultiplier
+        
+          TypedOpenCLMemory(tm.mem, ArrayTypeWSWC(tm.t,privateMultiplier))
+        case LocalMemory =>
+          TypedOpenCLMemory(tm.mem, ArrayTypeWSWC(tm.t, Type.getMaxLength(t)))
+        case GlobalMemory =>
+          TypedOpenCLMemory(tm.mem, ArrayTypeWSWC(tm.t, Type.getMaxLength(t)))
+        case coll: AddressSpaceCollection =>
+          changeType(coll.findCommonAddressSpace(), tm, loopVar, t)
+      }
+    }
+  
+    def collectFilter(t: Type,
+                      f: FilterSeq): Seq[TypedOpenCLMemory] = {
+      val mems = collect(f.f.body) ++ collect(f.copyFun.body)
+      mems.map(changeType(_, f.loopRead, t))
+    }
+  
     def collectSort(t: Type,
                     iss: InsertionSortSeq): Seq[TypedOpenCLMemory] = {
-=======
-    def collectFilter(t: Type,
-                   f: FilterSeq): Seq[TypedOpenCLMemory] = {
->>>>>>> 3e63338b
-      @scala.annotation.tailrec
-      def changeType(addressSpace: OpenCLAddressSpace,
-                     tm: TypedOpenCLMemory): TypedOpenCLMemory = {
-        // TODO: This might return one of two types in case of reduce (T or Array(T, 1))
-        addressSpace match {
-          case PrivateMemory =>
-<<<<<<< HEAD
-            var privateMultiplier = iss.loopRead.range.numVals
-            privateMultiplier = if (privateMultiplier == ?) 1 else privateMultiplier
-          
-            TypedOpenCLMemory(tm.mem, ArrayType(tm.t,privateMultiplier))
-          case LocalMemory =>
-            TypedOpenCLMemory(tm.mem, ArrayType(tm.t, Type.getMaxLength(t)))
-          case GlobalMemory =>
-            TypedOpenCLMemory(tm.mem, ArrayType(tm.t, Type.getMaxLength(t)))
-=======
-            var privateMultiplier = f.loopRead.range.numVals
-            privateMultiplier = if (privateMultiplier == ?) 1 else privateMultiplier
-          
-            TypedOpenCLMemory(tm.mem, ArrayTypeWSWC(tm.t,privateMultiplier))
-          case LocalMemory =>
-            TypedOpenCLMemory(tm.mem, ArrayTypeWSWC(tm.t, Type.getMaxLength(t)))
-          case GlobalMemory =>
-            TypedOpenCLMemory(tm.mem, ArrayTypeWSWC(tm.t, Type.getMaxLength(t)))
->>>>>>> 3e63338b
-          case coll: AddressSpaceCollection =>
-            changeType(coll.findCommonAddressSpace(), tm)
-        }
-      }
+      val mems = collect(iss.f.body) ++ collect(iss.copyFun.body) ++ collect(iss.shiftFun.body)
+      mems.map(changeType(_, iss.loopRead, t))
+    }
     
-      // change types for all of them
-<<<<<<< HEAD
-      val mems = collect(iss.f.body) ++ collect(iss.copyFun.body) ++ collect(iss.shiftFun.body)
-      mems.map( (tm: TypedOpenCLMemory) => changeType(tm.mem.addressSpace, tm) )
-    }
-  
-  
-=======
-      val mems = collect(f.f.body) ++ collect(f.copyFun.body)
-      mems.map( (tm: TypedOpenCLMemory) => changeType(tm.mem.addressSpace, tm) )
-    }
-
->>>>>>> 3e63338b
     def collectReduce(r: AbstractPartRed,
                       argMems: Seq[TypedOpenCLMemory]): Seq[TypedOpenCLMemory] = {
       val mems: Seq[TypedOpenCLMemory] = collect(r.f.body) ++ (r match {
