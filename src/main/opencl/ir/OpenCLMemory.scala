package opencl.ir

import arithmetic.TypeVar
import ir._
import ir.ast._
import lift.arithmetic._
import opencl.ir.pattern._


private class MemoryAllocationException(msg: String)
  extends IllegalArgumentException(msg)

/** Represents memory in OpenCL as a raw collection of bytes allocated in an
  * OpenCL address space.
  *
  * @constructor Create a new OpenCLMemory object
  * @param variable The variable associated with the memory
  * @param size The size of the memory as numbers bytes
  * @param addressSpace The address space where the memory has been allocated
  */
sealed class OpenCLMemory(var variable: Var,
                   val size: ArithExpr,
                   val addressSpace: OpenCLAddressSpace) extends Memory {

  // size cannot be 0 unless it is the null memory
  try {
    if (size.eval == 0)
      throw new MemoryAllocationException("Cannot have a memory of 0 bytes!")
  } catch {
    case NotEvaluableException() => // nothing to do
    case e: Exception => throw e
  }

  // no type variable allowed in the size
  if (TypeVar.getTypeVars(size).nonEmpty)
    throw new MemoryAllocationException("Cannot allocate memory for abstract types")

  // no unknown allowed in the size
  // val hasUnknown = ArithExpr.visitUntil(size, _ == ?)
  // TODO: think about this
  // if (hasUnknown)
  //   throw new IllegalArgumentException



  def copy(): OpenCLMemory = {
    addressSpace match {
      case GlobalMemory => OpenCLMemory.allocGlobalMemory(size)
      case LocalMemory => OpenCLMemory.allocLocalMemory(size)
      case PrivateMemory => OpenCLMemory.allocPrivateMemory(size)
      case AddressSpaceCollection(_) => this match {
        case coll: OpenCLMemoryCollection =>
          OpenCLMemoryCollection(coll.subMemories.map(_.copy()))
        case _ => throw new IllegalArgumentException()
      }
      case UndefAddressSpace => this
    }
  }

  /** Debug output */
  override def toString: String = {
    this match {
      case coll: OpenCLMemoryCollection =>
        "[" + coll.subMemories.map(_.toString).reduce(_ + ", " + _) + "]"
      case _ =>
        "{" + variable + "; " + addressSpace + "; " + size + "}"
    }
  }

  def canEqual(other: Any): Boolean = other.isInstanceOf[OpenCLMemory]

  override def equals(other: Any): Boolean = other match {
    case that: OpenCLMemory =>
      (that canEqual this) &&
        variable == that.variable &&
        size == that.size &&
        addressSpace == that.addressSpace
    case _ => false
  }

  override def hashCode(): Int = {
    val state = Seq(variable, size, addressSpace)
    state.map(_.hashCode()).foldLeft(0)((a, b) => 31 * a + b)
  }
}

case class OpenCLMemoryCollection(subMemories: Array[OpenCLMemory],
                             override val addressSpace: AddressSpaceCollection)
  extends OpenCLMemory(Var("Tuple"), subMemories.map(_.size).reduce(_+_),
                       addressSpace)

object OpenCLMemoryCollection {
  def apply(mems: Seq[OpenCLMemory]): OpenCLMemoryCollection = {
    val addressSpace = AddressSpaceCollection(mems.map(_.addressSpace))
    new OpenCLMemoryCollection(mems.toArray, addressSpace)
  }
}

/** Represents the NULL OpenCL memory object */
object OpenCLNullMemory
  extends OpenCLMemory(Var("NULL"), Cst(-1), UndefAddressSpace)


object OpenCLMemory {

  def apply(variable: Var, size: ArithExpr,
            addressSpace: OpenCLAddressSpace): OpenCLMemory = {
    new OpenCLMemory(variable, size, addressSpace)
  }

  def asOpenCLMemory(m: Memory): OpenCLMemory = {
    m match {
      case oclm: OpenCLMemory => oclm
      case UnallocatedMemory => OpenCLNullMemory
      case _ => throw new IllegalArgumentException
    }
  }

  // checking for address spaces
  def containsAddressSpace(mem: Memory,
                           memType: OpenCLAddressSpace): Boolean = {
    mem match {
      case coll: OpenCLMemoryCollection =>
        coll.subMemories.exists(x => x.addressSpace == memType)
      case m: OpenCLMemory => m.addressSpace == memType
      case _ => false
    }
  }

  def containsGlobalMemory(mem: Memory): Boolean =
    containsAddressSpace(mem, GlobalMemory)

  def containsLocalMemory(mem: Memory): Boolean =
    containsAddressSpace(mem, LocalMemory)

  def containsPrivateMemory(mem: Memory): Boolean =
    containsAddressSpace(mem, PrivateMemory)

  /** Return newly allocated memory based on the given sizes and the address
    * space of the input memory
    *
    * @param glbOutSize Size in bytes to allocate in global memory
    * @param lclOutSize Size in bytes to allocate in local memory
    * @param addressSpace Address space for allocation
    * @return The newly allocated memory object
    */
  @scala.annotation.tailrec
  def allocMemory(glbOutSize: ArithExpr,
                  lclOutSize: ArithExpr,
                  pvtOutSize: ArithExpr,
                  addressSpace: OpenCLAddressSpace): OpenCLMemory = {
    if (addressSpace == UndefAddressSpace)
      throw new IllegalArgumentException(s"Can't allocate memory in $addressSpace")

    addressSpace match {
      case GlobalMemory => allocGlobalMemory(glbOutSize)
      case LocalMemory => allocLocalMemory(lclOutSize)
      case PrivateMemory => allocPrivateMemory(pvtOutSize)
      case co: AddressSpaceCollection =>
        allocMemory(glbOutSize, lclOutSize, pvtOutSize, co.findCommonAddressSpace())
      case UndefAddressSpace =>
        throw new MemoryAllocationException("Cannot allocate memory in UndefAddressSpace")
    }
  }

  /**
    * Return newly allocated memory of `size` bytes in `addressSpace`
    *
    * @param size Size of the memory to allocate in bytes
    * @param addressSpace Address space for the allocated memory
    */
  def allocMemory(size: ArithExpr, addressSpace: OpenCLAddressSpace) =
    OpenCLMemory(Var("", ContinuousRange(Cst(0), size)), size, addressSpace)

  /** Return newly allocated global memory */
  def allocGlobalMemory(glbOutSize: ArithExpr): OpenCLMemory =
    allocMemory(glbOutSize, GlobalMemory)

  /** Return newly allocated local memory */
  def allocLocalMemory(lclOutSize: ArithExpr): OpenCLMemory =
    allocMemory(lclOutSize, LocalMemory)

  def allocPrivateMemory(size: ArithExpr): OpenCLMemory =
    allocMemory(size, PrivateMemory)
}

/** Represents an OpenCLMemory object combined with a type.
  *
  * @constructor Create a new TypedOpenCLMemory object
  * @param mem The underlying memory object
  * @param t The type associated with the memory object
  */
case class TypedOpenCLMemory(mem: OpenCLMemory, t: Type) {
  override def toString: String = s"($mem: $t)"
}

object TypedOpenCLMemory {
  def apply(expr: Expr): TypedOpenCLMemory = {
    new TypedOpenCLMemory(OpenCLMemory.asOpenCLMemory(expr.mem), expr.t)
  }

  def apply(mem: Memory, t: Type): TypedOpenCLMemory = {
    new TypedOpenCLMemory(OpenCLMemory.asOpenCLMemory(mem), t)
  }

  def get(expr: Expr,
          params: Seq[Param],
          includePrivate: Boolean = false): Seq[TypedOpenCLMemory] = {

    // nested functions so that `params` and `includePrivate` are in scope

    def collect(expr: Expr): Seq[TypedOpenCLMemory] = {
      expr match {
        case v: Value => collectExpr(v)
        case _: Param => Seq()
        case a: ArrayConstructors => Seq()
        case call: FunCall => collectFunCall(call)
      }
    }

    def collectExpr(e: Expr): Seq[TypedOpenCLMemory] = {
      if (includePrivate) {
        Seq(TypedOpenCLMemory(e))
      } else {
        Seq()
      }
    }

    def collectFunCall(call: FunCall): Seq[TypedOpenCLMemory] = {
      val argMems: Seq[TypedOpenCLMemory] = call.args.length match {
        case 0 => Seq()
        case 1 => collect(call.args.head)
        case _ => call.args.map(collect).reduce(_ ++ _)
      }

      val bodyMems = call.f match {
        case uf: UserFun    => collectUserFun(call)
        case vf: VectorizeUserFun
                            => collectUserFun(call)
        case l: Lambda      => collect(l.body)
        case m: AbstractMap => collectMap(call.t, m)
<<<<<<< HEAD
        case f: FilterSeq   => collectFilter(call.t, f)
        case iss: InsertionSortSeq => collectSort(call.t, iss)
=======
        case f: FilterSeq   => collect(f.f.body) :+ TypedOpenCLMemory(call)
>>>>>>> 873cd2aa
        case r: AbstractPartRed => collectReduce(r, argMems)
        case sp: MapSeqSlide => collectMapSeqSlide(sp, argMems)
        case s: AbstractSearch => collectSearch(s, call, argMems)
        case ua: UnsafeArrayAccess => collectUnsafeArrayAccess(ua, call, argMems)
        case ca: CheckedArrayAccess => collectCheckedArrayAccess(ca, call, argMems)
        case i: Iterate     => collectIterate(call, i)
        case fp: FPattern   => collect(fp.f.body)
        case _              => Seq()
      }

      argMems ++ bodyMems
    }

    def collectUserFun(call: FunCall): Seq[TypedOpenCLMemory] = {
      call.mem match {
        case m: OpenCLMemory =>
          if (!includePrivate && m.addressSpace == PrivateMemory) {
            Seq()
          } else {
            Seq(TypedOpenCLMemory(call))
          }
      }
    }

    def collectMap(t: Type,
                   m: AbstractMap): Seq[TypedOpenCLMemory] = {
      val mems = collect(m.f.body)
  
      @scala.annotation.tailrec
      def changeTypeMap(addressSpace: OpenCLAddressSpace,
                        tm: TypedOpenCLMemory): TypedOpenCLMemory = {
        // TODO: This might return one of two types in case of reduce (T or Array(T, 1))
        addressSpace match {
          case PrivateMemory =>
            m match {
              case _: MapGlb | _: MapWrg  | _: Map =>
                tm
              case _: MapLcl | _: MapWarp | _: MapLane | _: MapSeq =>
                val privateMultiplier = if (m.iterationCount == ?) Cst(1)
                else m.iterationCount
            
                TypedOpenCLMemory(tm.mem, ArrayTypeWSWC(tm.t, privateMultiplier))
            }
          case LocalMemory =>
            m match {
              case _: MapGlb | _: MapWrg  | _: Map =>
                tm
              case _: MapLcl | _: MapWarp | _: MapLane | _: MapSeq =>
                val newType = t.asInstanceOf[ArrayType].replacedElemT(tm.t)
                TypedOpenCLMemory(tm.mem, newType)
            }
          case GlobalMemory =>
            val newType = t.asInstanceOf[ArrayType].replacedElemT(tm.t)
            TypedOpenCLMemory(tm.mem, newType)
      
          case coll: AddressSpaceCollection =>
            changeTypeMap(coll.findCommonAddressSpace(), tm)
      
          case UndefAddressSpace =>
            throw new MemoryAllocationException("Address space must be known at this point")
        }
      }
  
  
      // change types for all of them
      val cts = mems.map(tm => changeTypeMap(tm.mem.addressSpace, tm))

      // TODO: Think about other ways of refactoring this out 
      m match {
        case aw : MapAtomWrg => 
          cts :+ TypedOpenCLMemory(aw.globalTaskIndex, ArrayTypeWSWC(Int, Cst(1)))
        case _ => cts
      }
      
    }
<<<<<<< HEAD
  
    @scala.annotation.tailrec
    def changeType(tm: TypedOpenCLMemory, loopVar: Var, t: Type): TypedOpenCLMemory = {
      // TODO: This might return one of two types in case of reduce (T or Array(T, 1))
      tm.mem.addressSpace match {
        case PrivateMemory =>
          var privateMultiplier = loopVar.range.numVals
          privateMultiplier = if (privateMultiplier == ?) 1 else privateMultiplier
        
          TypedOpenCLMemory(tm.mem, ArrayTypeWSWC(tm.t,privateMultiplier))
        case LocalMemory =>
          TypedOpenCLMemory(tm.mem, ArrayTypeWSWC(tm.t, Type.getMaxLength(t)))
        case GlobalMemory =>
          TypedOpenCLMemory(tm.mem, ArrayTypeWSWC(tm.t, Type.getMaxLength(t)))
        case coll: AddressSpaceCollection =>
          changeType(tm, loopVar, t)

        case UndefAddressSpace =>
          throw new MemoryAllocationException("Address space must be known at this point")
      }
    }
  
    def collectFilter(t: Type,
                      f: FilterSeq): Seq[TypedOpenCLMemory] = {
      val mems = collect(f.f.body) ++ collect(f.copyFun.body)
      mems.map(changeType(_, f.loopRead, t))
    }
  
    def collectSort(t: Type,
                    iss: InsertionSortSeq): Seq[TypedOpenCLMemory] = {
      val mems = collect(iss.f.body) ++ collect(iss.copyFun.body) ++ collect(iss.shiftFun.body)
      mems.map(changeType(_, iss.loopRead, t))
    }
    
=======

>>>>>>> 873cd2aa
    def collectReduce(r: AbstractPartRed,
                      argMems: Seq[TypedOpenCLMemory]): Seq[TypedOpenCLMemory] = {
      val mems: Seq[TypedOpenCLMemory] = collect(r.f.body) ++ (r match {
        case rws: ReduceWhileSeq => collect(rws.p.body)
        case _ => Seq[TypedOpenCLMemory]()
      })

      mems.filter(m => {
        val isAlreadyInArgs   = argMems.exists(_.mem.variable == m.mem.variable)
        val isAlreadyInParams =  params.exists(_.mem.variable == m.mem.variable)

        !isAlreadyInArgs && !isAlreadyInParams
      })
    }

    def collectMapSeqSlide(sp: MapSeqSlide,
                            argMems: Seq[TypedOpenCLMemory]): Seq[TypedOpenCLMemory] = {
      val mems: Seq[TypedOpenCLMemory] = collect(sp.f.body) ++ Seq[TypedOpenCLMemory]()

      mems.filter(m => {
        val isAlreadyInArgs   = argMems.exists(_.mem.variable == m.mem.variable)
        val isAlreadyInParams =  params.exists(_.mem.variable == m.mem.variable)

        !isAlreadyInArgs && !isAlreadyInParams
      })
    }

    def collectSearch(s: AbstractSearch, call:FunCall, argMems: Seq[TypedOpenCLMemory]): Seq[TypedOpenCLMemory] = {
      val mems = collect(s.f.body)

      // TODO: Optimise so we use the default value instead of more allocated memory!
      TypedOpenCLMemory(call) +: mems.filter(m => {
        val isAlreadyInArgs   = argMems.exists(_.mem.variable == m.mem.variable)
        val isAlreadyInParams =  params.exists(_.mem.variable == m.mem.variable)

        !isAlreadyInArgs && !isAlreadyInParams
      })
    }

    def collectUnsafeArrayAccess(ua: UnsafeArrayAccess, call: FunCall, argMems: Seq[TypedOpenCLMemory]): Seq[TypedOpenCLMemory] = {
      Seq(TypedOpenCLMemory(call))
    }

    def collectCheckedArrayAccess(ca: CheckedArrayAccess, call: FunCall, argMems: Seq[TypedOpenCLMemory]) : Seq[TypedOpenCLMemory] = {
      Seq(TypedOpenCLMemory(call))
    }

    def collectIterate(call: FunCall, i: Iterate): Seq[TypedOpenCLMemory] = {
      i.swapBuffer match {
        case UnallocatedMemory => collect(i.f.body)
        case _ =>
          TypedOpenCLMemory(i.swapBuffer, ArrayTypeWSWC(call.args.head.t, ?)) +: collect(i.f.body)
      }
    }

    // this prevents that multiple memory objects (possibly with different types) are collected
    // multiple times
    def distinct(seq: Seq[TypedOpenCLMemory]) = {
      val b = Seq.newBuilder[TypedOpenCLMemory]
      val seen = scala.collection.mutable.HashSet[OpenCLMemory]()
      for (x <- seq) {
        if (!seen(x.mem)) {
          b += x
          seen += x.mem
        }
      }
      b.result()
    }

    // actual function impl
    params.map(TypedOpenCLMemory(_)) ++ distinct(collect(expr))
  }
}<|MERGE_RESOLUTION|>--- conflicted
+++ resolved
@@ -239,12 +239,8 @@
                             => collectUserFun(call)
         case l: Lambda      => collect(l.body)
         case m: AbstractMap => collectMap(call.t, m)
-<<<<<<< HEAD
-        case f: FilterSeq   => collectFilter(call.t, f)
         case iss: InsertionSortSeq => collectSort(call.t, iss)
-=======
         case f: FilterSeq   => collect(f.f.body) :+ TypedOpenCLMemory(call)
->>>>>>> 873cd2aa
         case r: AbstractPartRed => collectReduce(r, argMems)
         case sp: MapSeqSlide => collectMapSeqSlide(sp, argMems)
         case s: AbstractSearch => collectSearch(s, call, argMems)
@@ -272,7 +268,7 @@
     def collectMap(t: Type,
                    m: AbstractMap): Seq[TypedOpenCLMemory] = {
       val mems = collect(m.f.body)
-  
+
       @scala.annotation.tailrec
       def changeTypeMap(addressSpace: OpenCLAddressSpace,
                         tm: TypedOpenCLMemory): TypedOpenCLMemory = {
@@ -320,8 +316,7 @@
       }
       
     }
-<<<<<<< HEAD
-  
+
     @scala.annotation.tailrec
     def changeType(tm: TypedOpenCLMemory, loopVar: Var, t: Type): TypedOpenCLMemory = {
       // TODO: This might return one of two types in case of reduce (T or Array(T, 1))
@@ -343,21 +338,12 @@
       }
     }
   
-    def collectFilter(t: Type,
-                      f: FilterSeq): Seq[TypedOpenCLMemory] = {
-      val mems = collect(f.f.body) ++ collect(f.copyFun.body)
-      mems.map(changeType(_, f.loopRead, t))
-    }
-  
     def collectSort(t: Type,
                     iss: InsertionSortSeq): Seq[TypedOpenCLMemory] = {
       val mems = collect(iss.f.body) ++ collect(iss.copyFun.body) ++ collect(iss.shiftFun.body)
       mems.map(changeType(_, iss.loopRead, t))
     }
-    
-=======
-
->>>>>>> 873cd2aa
+
     def collectReduce(r: AbstractPartRed,
                       argMems: Seq[TypedOpenCLMemory]): Seq[TypedOpenCLMemory] = {
       val mems: Seq[TypedOpenCLMemory] = collect(r.f.body) ++ (r match {
