--- conflicted
+++ resolved
@@ -91,11 +91,7 @@
                        addressSpace)
 
 object OpenCLMemoryCollection {
-<<<<<<< HEAD
   def apply(mems: Seq[OpenCLMemory]): OpenCLMemoryCollection = {
-=======
-  def apply(mems: Seq[OpenCLMemory]) = {
->>>>>>> 3e63338b
     val addressSpace = AddressSpaceCollection(mems.map(_.addressSpace))
     new OpenCLMemoryCollection(mems.toArray, addressSpace)
   }
