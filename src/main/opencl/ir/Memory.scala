--- conflicted
+++ resolved
@@ -1,15 +1,7 @@
 package opencl.ir
 
 import apart.arithmetic._
-<<<<<<< HEAD
-import apart.arithmetic.simplifier.ExprSimplifier
 import arithmetic.TypeVar
-
-import scala.collection.mutable
-
-=======
-import arithmetic.TypeVar
->>>>>>> 0f1416ba
 import ir._
 import ir.ast._
 import opencl.ir.pattern._
@@ -226,16 +218,7 @@
           params: Seq[Param],
           includePrivate: Boolean = false): Seq[TypedOpenCLMemory] = {
 
-<<<<<<< HEAD
-      case Split(_) | Join() | asVector(_) | asScalar() |
-           Transpose() | Unzip() | TransposeW() | Barrier() | Group(_) |
-           Head() | Tail() | Gather(_) | Scatter(_) | Pad(_,_) =>
-        inMem
-      case uf: UserFunDef =>
-        allocUserFun(maxGlbOutSize, maxLclOutSize, maxPvtOutSize, outputMem, call.t, inMem)
-=======
     // nested functions so that `params` and `includePrivate` are in scope
->>>>>>> 0f1416ba
 
     def collect(expr: Expr): Seq[TypedOpenCLMemory] = {
       expr match {
