--- conflicted
+++ resolved
@@ -10,11 +10,7 @@
 }
 
 class MapSeqUnroll(override val f: Lambda1) extends MapSeq(f) {
-<<<<<<< HEAD
-  override def copy(f: Lambda): Pattern = MapSeqUnroll(f)
-=======
   shouldUnroll = true
->>>>>>> 5b7a89e8
 }
 
 object MapSeqUnroll {
