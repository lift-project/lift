--- conflicted
+++ resolved
@@ -12,11 +12,7 @@
 }
 
 class ReduceSeqUnroll(override val f: Lambda) extends ReduceSeq(f) {
-<<<<<<< HEAD
-  override def copy(f: Lambda): Pattern = ReduceSeqUnroll(f)
-=======
   shouldUnroll = true
->>>>>>> 5b7a89e8
 }
 
 object ReduceSeqUnroll {
