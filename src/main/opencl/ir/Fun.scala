--- conflicted
+++ resolved
@@ -1,10 +1,6 @@
 package opencl.ir
 
-<<<<<<< HEAD
-import arithmetic._
-=======
 import apart.arithmetic.{Cst, ArithExprFunction, Var, ArithExpr}
->>>>>>> 62d022a0
 import ir._
 
 import language.implicitConversions
@@ -169,41 +165,6 @@
 case class TransposeW() extends Pattern(Array[Param](Param(UndefType))) with isGenerable
 
 case class Transpose() extends Pattern(Array[Param](Param(UndefType))) with isGenerable
-
-case class Pad(offset: Int, boundary: Pad.Boundary)
-  extends Pattern(Array[Param](Param(UndefType))) with isGenerable
-
-object Pad {
-  abstract class Boundary
-  case class ConstantBoundary(value: AnyVal) extends Boundary
-  abstract case class CommonBoundary() extends Boundary {
-    def reorder(idx: ArithExpr, len: ArithExpr): ArithExpr
-  }
-
-  object Boundary {
-    object WRAP extends CommonBoundary {
-      override def reorder(idx: ArithExpr, len: ArithExpr): ArithExpr = {
-        (idx % len + len) % len
-      }
-    }
-    object CLAMP extends CommonBoundary {
-      override def reorder(idx: ArithExpr, len: ArithExpr): ArithExpr = {
-        ArithExpr.Math.Clamp(idx, 0, len-1)
-      }
-    }
-    object MIRROR extends CommonBoundary {
-      override def reorder(idx: ArithExpr, len: ArithExpr): ArithExpr = {
-        val id = IfThenElse(idx lt 0, -1-idx, idx) % (2*len)
-        IfThenElse(id ge len, len+len-id-1, id)
-      }
-    }
-    object BOUNCE extends Boundary
-    object CUSTOM extends Boundary
-    def CONSTANT(value: AnyVal): ConstantBoundary = {
-      ConstantBoundary(value)
-    }
-  }
-}
 
 case class Group(relIndices: Array[Int],
                  negOutOfBoundsF: (ArithExpr, ArithExpr) => ArithExpr,
@@ -266,8 +227,8 @@
   }
 
   val transpose = (i: ArithExpr, t: Type) => {
-    val outerType = t match { case at: ArrayType => at; case _ => ??? }
-    val innerType = outerType.elemT match { case at: ArrayType => at; case _ => ??? }
+    val outerType = t match { case at: ArrayType => at }
+    val innerType = outerType.elemT match { case at: ArrayType => at }
 
     transposeFunction(outerType.len, innerType.len)(i, t)
   }
