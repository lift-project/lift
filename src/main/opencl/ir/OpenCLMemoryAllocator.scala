--- conflicted
+++ resolved
@@ -104,13 +104,8 @@
       case Get(n)             => allocGet(n, inMem)
       case f: Filter          => allocFilter(f, numGlb, numLcl, inMem)
       case Split(_)    | Join()  | asVector(_)  | asScalar() |
-<<<<<<< HEAD
            Transpose() | Unzip() | TransposeW() | Group(_)   | Pad(_,_) |
-           Head()      | Tail()  | Gather(_)    | Scatter(_) | Epsilon() =>
-=======
-           Transpose() | Unzip() | TransposeW() | Group(_, _, _) |
            Head()      | Tail()  | Gather(_)    | Scatter(_) =>
->>>>>>> 0db2a4e7
         inMem
     }
   }
