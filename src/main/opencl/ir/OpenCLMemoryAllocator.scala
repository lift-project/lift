package opencl.ir

/**
 * About memory allocation
 * The memory allocation process is decomposed in two steps:
 *
 * 1. The `OpenCLMemoryAllocator` class computes an arithmetic expression
 *    representing the amount of space (in bytes) we need two allocate for each
 *    input, output and temporary result depending on its **type**.
 * 2. The `Executor` tries to infer a value for each variable appearing in
 *    these sizes given the value of the inputs of a kernel, replace all theses
 *    variables by their actual value and actually allocate OpenCL buffers.
 *    (For example if an input array has type `ArrayType(Int, N)` and the
 *    actual input given to the executor is an array of size 128, the
 *    `Executor` will infer that N = 128.)
 *
 *
 * This class implements the first point:
 *
 * The arithmetic expression computed for allocating memory only depends on the
 * type of the lift expression and is derived from the capacity of the array to
 * be allocated. We can only compute a meaningfull arithmetic expression
 * **when the capacity is part of the array's type**. If the type of the
 * expression for allocation contains an array for which the capacity is not
 * part of the type, we cannot produce an expression for its size and the
 * OpenCLMemoryAllocator returns the `?` special value.
 *
 * At the moment, arrays are the only structure for which we may not know how
 * much space to allocated judging only from the type. Therefore, the only
 * scenario in which the memory allocator returns `?` is when there is an
 * `ArrayType` without all capacity information available in the type.
 *
 * In general, the special `?` value means: "Dynamic memory allocation is
 * required". But:
 *
 * 1. OpenCL does not support dynamic allocation. We want to emulate this in
 *    the future but this is **not implemented** yet.
 * 2. There is a special case where we still can derive the allocation size in
 *    the executor: In a case, where an input of the kernel has not been
 *    allocated memory by the OpenCLMemoryAllocator, the `Executor` will look
 *    at both the type **and** the actual value of the input to infer the
 *    allocation size. Since the `Executor` can investigate the inputs of the
 *    kernel it can use the lengths of the arrays for which the capacity is not
 *    part of the type as their capacity and use them where the memory
 *    allocator was stuck. This special memory allocation is performed by the
 *    `allocArgumentWithoutFixedAllocatedSize` method in the executor.
 */

import arithmetic.TypeVar
import ir.Type.size_t
import ir._
import ir.ast._
import lift.arithmetic.{?, ArithExpr}
import opencl.ir.pattern._

object OpenCLMemoryAllocator {
  /** (baseSize, innerSize) => totalSize */
  type Allocator = (ArithExpr, ArithExpr) => ArithExpr

  /**
    * Allocate memory for both the body and the parameters of a lambda
    * expression
    *
    * @param f the lambda expression
    * @return the OpenCLMemory used as output by f
    */
  def apply(f: Lambda): OpenCLMemory = {
    f.params.foreach((p) =>
      p.mem = OpenCLMemory.allocMemory(Type.getAllocatedSize(p.t), p.addressSpace)
    )

    alloc(f.body)
  }

  /**
   * Allocate OpenCLMemory objects for a given expression
   *
   * @param expr   The expression for which memory should be allocated
   * @param numGlb Function computing the number of bytes to allocate in global
   *               memory given the sizes of the elements and of the base
   *               elements in case this is an array.
   * @param numLcl Idem in local memory
   * @param numPvt Idem in private memory
   * @return The OpenCLMemory used by expr
   */
  def alloc(expr: Expr,
    numGlb: Allocator = (_, x) => x,
    numLcl: Allocator = (_, x) => x,
    numPvt: Allocator = (_, x) => x): OpenCLMemory = {

    val result = expr match {
      case _: ArrayConstructors => OpenCLNullMemory // an array constructor is not backed by memory

      case v: Value => allocValue(v)
      case vp: VectorParam => allocParam(vp.p)
      case p: Param => allocParam(p)
      case call: FunCall =>
        allocFunCall(call, numGlb, numLcl, numPvt, UndefAddressSpace)
    }
    // set the output
    expr.mem = result

    // finally return the output
    result
  }

  private def allocValue(v: Value): OpenCLMemory = {
    if (v.mem != UnallocatedMemory) {
      val oclMem = OpenCLMemory.asOpenCLMemory(v.mem)
      assert(oclMem.addressSpace == PrivateMemory)
      oclMem
    } else {
      OpenCLMemory.allocPrivateMemory(Type.getAllocatedSize(v.t))
    }
  }

  private def allocParam(p: Param): OpenCLMemory = {
    if (p.mem == UnallocatedMemory)
      throw new IllegalArgumentException(s"Param $p has UnallocatedMemory")

    OpenCLMemory.asOpenCLMemory(p.mem)
  }

  private def allocFunCall(call: FunCall,
    numGlb: Allocator,
    numLcl: Allocator,
    numPvt: Allocator,
    addressSpace: OpenCLAddressSpace): OpenCLMemory = {
    // Get the input memory of f from the input arguments
    val inMem = getInMFromArgs(call, numGlb, numLcl, numPvt)

    // Determine the output memory based on the type of f ...
    call.f match {
      // Here is where the actual allocation happens
      case _: UserFun | _: VectorizeUserFun =>
        allocUserFun(call.t, numGlb, numLcl, numPvt, call)

      case MapGlb(_, _) |
           MapWrg(_, _) |
           Map(_) => allocMapGlb(call.f.asInstanceOf[AbstractMap],
        call.t, numGlb, numLcl, numPvt, inMem)

      case MapAtomWrg(_, _, _) => allocMapAtomWrg(call.f.asInstanceOf[AbstractMap],
        call.t, numGlb, numLcl, numPvt, inMem)

      case MapLcl(_, _) | MapAtomLcl(_, _, _) |
           MapWarp(_) | MapLane(_) |
           MapSeq(_) =>
        allocMapSeqLcl(call.f.asInstanceOf[AbstractMap],
          call.t, numGlb, numLcl, numPvt, inMem)

      case iss: InsertionSortSeq => allocInsertionSort(iss, call, numGlb, numLcl, numPvt, inMem)

      case fs: FilterSeq => allocFilterSeq(fs, call, numGlb, numLcl, numPvt, inMem)

      case r: AbstractPartRed => allocReduce(r, numGlb, numLcl, numPvt, inMem)

      case sp: MapSeqSlide => allocMapSeqSlide(sp,call.t, numGlb, numLcl, numPvt, inMem)

      case s: AbstractSearch => allocSearch(s, call, numGlb, numLcl, numPvt, inMem)

      case it: Iterate => allocIterate(it, call, numGlb, numLcl, numPvt, inMem)

      case scan: ScanSeq => allocScanSeq(scan, call, numGlb, numLcl, numPvt, inMem)

      case l: Lambda => allocLambda(l, numGlb, numLcl, numPvt, inMem)
      case toGlobal(f) => allocLambda(f, numGlb, numLcl, numPvt, inMem)
      case toLocal(f) => allocLambda(f, numGlb, numLcl, numPvt, inMem)
      case toPrivate(f) => allocLambda(f, numGlb, numLcl, numPvt, inMem)

      case Zip(_) | Tuple(_) => allocZipTuple(inMem)
      case Get(n) => allocGet(n, inMem)
      case f: Filter => allocFilter(f, numGlb, numLcl, inMem)
      case ua: UnsafeArrayAccess => allocUnsafeArrayAccess(ua, call, numGlb, numLcl, numPvt, inMem)
      case ca: CheckedArrayAccess => allocCheckedArrayAccess(ca, call, numGlb, numLcl, numPvt, inMem)

      case debug.PrintView(_, f) => allocLambda(f, numGlb, numLcl, numPvt, inMem)

      case Split(_) | Join() | asVector(_) | asScalar() |
<<<<<<< HEAD
           Transpose() | Unzip() | TransposeW() | Slide(_, _) | Pad(_, _, _) |
           Head() | Tail() | Gather(_) | Scatter(_) | ArrayAccess(_) |
           debug.PrintType(_) | debug.PrintComment(_) | debug.AssertType(_, _) =>
=======
           Transpose() | Unzip() | TransposeW() | Slide(_, _) | Pad(_, _, _) | PadConstant(_, _, _) |
           Head() | Tail() | Gather(_) | Scatter(_) | ArrayAccess(_) | PrintType() | Id() =>
>>>>>>> 0c08b3aa
        inMem
    }
  }

  private def getInMFromArgs(call: FunCall,
    numGlb: Allocator,
    numLcl: Allocator,
    numPvt: Allocator): OpenCLMemory = {
    call.args.length match {
      case 0 =>
        throw new IllegalArgumentException(s"Function call without arguments $call")
      case 1 =>
        alloc(call.args.head, numGlb, numLcl, numPvt)
      case _ =>
        OpenCLMemoryCollection(call.args.map(alloc(_, numGlb, numLcl, numPvt)))
    }
  }

  private def allocUserFun(outT: Type,
    numGlb: Allocator,
    numLcl: Allocator,
    numPvt: Allocator,
    call: FunCall): OpenCLMemory = {

    if (call.addressSpace == UndefAddressSpace)
      throw new RuntimeException("No address space at " + call)

    val maxSizeInBytes = Type.getAllocatedSize(outT)
    val baseSize = Type.getAllocatedSize(Type.getBaseType(outT))
    // size in bytes necessary to hold the result of f in the different
    // memory spaces
    val maxGlbOutSize = numGlb(baseSize, maxSizeInBytes)
    val maxLclOutSize = numLcl(baseSize, maxSizeInBytes)
    val maxPvtOutSize = numPvt(baseSize, maxSizeInBytes)

    OpenCLMemory.allocMemory(maxGlbOutSize, maxLclOutSize,
      maxPvtOutSize, call.addressSpace)
  }

  private def allocLambda(l: Lambda,
    numGlb: Allocator,
    numLcl: Allocator,
    numPvt: Allocator,
    inMem: OpenCLMemory): OpenCLMemory = {
    setMemInParams(l.params, inMem)
    alloc(l.body, numGlb, numLcl, numPvt)
  }

  private def allocMapGlb(am: AbstractMap,
    outT: Type,
    numGlb: Allocator,
    numLcl: Allocator,
    numPvt: Allocator,
    inMem: OpenCLMemory): OpenCLMemory = {
    am.f.params(0).mem = inMem

    alloc(am.f.body, sizeOfArray(numGlb, outT), numLcl, numPvt)
  }

  private def allocMapAtomWrg(am: AbstractMap,
    outT: Type,
    numGlb: Allocator,
    numLcl: Allocator,
    numPvt: Allocator,
    inMem: OpenCLMemory): OpenCLMemory = {
    am.f.params(0).mem = inMem

    am.asInstanceOf[MapAtomWrg].globalTaskIndex =
      OpenCLMemory.allocGlobalMemory(Type.getMaxAllocatedSize(Int))

    alloc(am.f.body, sizeOfArray(numGlb, outT), numLcl, numPvt)
  }

  private def allocMapSeqLcl(am: AbstractMap,
    outT: Type,
    numGlb: Allocator,
    numLcl: Allocator,
    numPvt: Allocator,
    inMem: OpenCLMemory): OpenCLMemory = {
    am.f.params(0).mem = inMem

    val privateMultiplier: ArithExpr =
      if (am.f.body.addressSpace.containsAddressSpace(PrivateMemory) ||
          inMem.addressSpace.containsAddressSpace(PrivateMemory))
        am.iterationCount
      else
        1

    alloc(am.f.body,
          sizeOfArray(numGlb, outT),
          sizeOfArray(numLcl, outT),
      (bs, inner) => numPvt(bs, privateMultiplier * inner))
  }

  private def allocInsertionSort(iss: InsertionSortSeq,
                                 call: FunCall,
                                 numGlb: Allocator,
                                 numLcl: Allocator,
                                 numPvt: Allocator,
                                 inMem: OpenCLMemory): OpenCLMemory = {

    val sizeInBytes = Type.getAllocatedSize(call.t)
    val outMem = OpenCLMemory.allocMemory(sizeInBytes, sizeInBytes, sizeInBytes, call.addressSpace)

    // Comparison function
    iss.f.params(1).mem = outMem
    iss.f.params(0).mem = inMem
    alloc(iss.f.body, numGlb, numLcl, numPvt)

    outMem
  }

  private def allocFilterSeq(fs: FilterSeq, call: FunCall,
                             numGlb: Allocator,
                             numLcl: Allocator,
                             numPvt: Allocator,
                             inMem: OpenCLMemory): OpenCLMemory = {
    fs.f.params.head.mem = inMem
    alloc(fs.f.body, numGlb, numLcl, numPvt)
    val sizeInBytes = Type.getAllocatedSize(call.t)
    OpenCLMemory.allocMemory(sizeInBytes, sizeInBytes, sizeInBytes, call.addressSpace)
  }

  private def allocReduce(r: AbstractPartRed,
    numGlb: Allocator,
    numLcl: Allocator,
    numPvt: Allocator,
    inMem: OpenCLMemory): OpenCLMemory = {
    inMem match {
      case coll: OpenCLMemoryCollection =>
        val initM = coll.subMemories(0)
        r.f.params(0).mem = initM
        r.f.params(1).mem = coll.subMemories(1)
        val bodyM = alloc(r.f.body, numGlb, numLcl, numPvt)

        // if we have an instance of a reduce while, allocate the predicate
        r match {
          case rps: ReduceWhileSeq =>
            rps.p.params(0).mem = initM
            rps.p.params(1).mem = coll.subMemories(1)
            // set the predicate return memory to the returned memory
            rps.pmem = alloc(rps.p.body, numGlb, numLcl, numPvt)
          case _ =>
        }

        // replace `bodyM` by `initM` in `r.f.body`
        Expr.visit(r.f.body, e => if (e.mem == bodyM) e.mem = initM, _ => {})

        initM // return initM as the memory of the reduction pattern
      case _ => throw new IllegalArgumentException(inMem.toString)
    }
  }

  private def allocMapSeqSlide(sp: MapSeqSlide,
                                outT: Type,
                                numGlb: Allocator,
                                numLcl: Allocator,
                                numPvt: Allocator,
                                inMem: OpenCLMemory): OpenCLMemory = {

    sp.f.params(0).mem = OpenCLMemory(sp.windowVar, Type.getAllocatedSize(sp.f.params(0).t) * sp.size , PrivateMemory)

    val privateMultiplier: ArithExpr =
      if (sp.f.body.addressSpace.containsAddressSpace(PrivateMemory) ||
        inMem.addressSpace.containsAddressSpace(PrivateMemory))
        sp.iterationCount
      else
        1

    alloc(sp.f.body,
          sizeOfArray(numGlb, outT),
          sizeOfArray(numLcl, outT),
      (bs, inner) => numPvt(bs, privateMultiplier * inner))
  }


  private def allocSearch(s: AbstractSearch, call: FunCall,
    numGlb: Allocator,
    numLcl: Allocator,
    numPvt: Allocator,
    inMem: OpenCLMemory): OpenCLMemory = {

    inMem match {
      case coll: OpenCLMemoryCollection =>
        // Set the comparison function input to be the elements
        // of the array we're searching
        s.f.params(0).mem = coll.subMemories(1)
        // Allocate memory for the comparison function
        alloc(s.f.body, numGlb, numLcl, numPvt)

        val size = Type.getAllocatedSize(call.t)
        // TODO: Do this the way the reduce does it - it makes a lot more sense!?
        // HOW IT'S ACTUALLY DONE: manually allocate that memory,
        // storing it in the correct address space
        OpenCLMemory.allocMemory(size, call.addressSpace)

      case _ => throw new IllegalArgumentException(inMem.toString)
    }
  }

  private def allocUnsafeArrayAccess(ua: UnsafeArrayAccess,
                                     call: FunCall,
                                     numGlb: Allocator,
                                     numLcl: Allocator,
                                     numPvt: Allocator,
                                     inMem: OpenCLMemory): OpenCLMemory = {
    // let the index allocate memory for itself (most likely a param, so it will know its memory)
    alloc(ua.index, numGlb, numLcl, numPvt)

    // allocate memory itself
    val outputSize = Type.getAllocatedSize(call.t)
    val baseSize = Type.getAllocatedSize(Type.getBaseType(call.t))
    // manually allocate that much memory, storing it in the correct address space
    if (call.addressSpace != UndefAddressSpace) {
     // use given address space
      OpenCLMemory.allocMemory(
        numGlb(baseSize, outputSize),
        numLcl(baseSize, outputSize),
        numPvt(baseSize, outputSize),
        call.addressSpace
      )
    } else {
      // address space is not predetermined
      //  => figure out the address space based on the input address space(s)
      val addrSpace =
        inMem match {
          case m: OpenCLMemory => m.addressSpace
          case _ => throw new IllegalArgumentException("PANIC")
        }
      OpenCLMemory.allocMemory(outputSize, outputSize, outputSize, addrSpace)
    }
  }

  private def allocCheckedArrayAccess(ca: CheckedArrayAccess,
                                      call: FunCall,
                                      numGlb: Allocator,
                                      numLcl: Allocator,
                                      numPvt: Allocator,
                                      inMem: OpenCLMemory): OpenCLMemory = {
    // let the index allocate memory for itself (most likely a param, so it will know its memory)
    alloc(ca.index, numGlb, numLcl, numPvt)

    // allocate memory itself
    val outputSize = Type.getAllocatedSize(call.t)
    val baseSize = Type.getAllocatedSize(Type.getBaseType(call.t))
    // manually allocate that much memory, storing it in the correct address space
    if (call.addressSpace != UndefAddressSpace) {
      // use given address space
      OpenCLMemory.allocMemory(
        numGlb(baseSize, outputSize),
        numLcl(baseSize, outputSize),
        numPvt(baseSize, outputSize),
        call.addressSpace
      )
    } else {
      // address space is not predetermined
      //  => figure out the address space based on the input address space(s)
      val addrSpace =
      inMem match {
        case m: OpenCLMemory => m.addressSpace
        case _ => throw new IllegalArgumentException("PANIC")
      }
      OpenCLMemory.allocMemory(outputSize, outputSize, outputSize, addrSpace)
    }
  }

  private def allocIterate(it: Iterate, call: FunCall,
    numGlb: Allocator,
    numLcl: Allocator,
    numPvt: Allocator,
    inMem: OpenCLMemory): OpenCLMemory = {

    it.n match {
      case _ =>
        // Get sizes in bytes necessary to hold the input and output of the
        // function inside the iterate
        val inSize = Type.getAllocatedSize(call.argsType)
        val outSize = Type.getAllocatedSize(call.t)

        // Get the max from those two
        val largestSize = ArithExpr.max(inSize, outSize)
        val baseSize = Type.getAllocatedSize(Type.getBaseType(call.t))

        // Create a swap buffer
        it.swapBuffer = OpenCLMemory.allocMemory(
          numGlb(baseSize, largestSize),
          numLcl(baseSize, largestSize),
          numPvt(baseSize, largestSize),
          inMem.addressSpace
        )
    }

    // Recurse to allocate memory for the function(s) inside
    it.f.params(0).mem = inMem
    alloc(it.f.body, numGlb, numLcl, numPvt)
  }

  private def allocScanSeq(scan: ScanSeq,
                           call: FunCall,
    numGlb: Allocator,
    numLcl: Allocator,
    numPvt: Allocator,
    inMem: OpenCLMemory): OpenCLMemory = {
      inMem match {
        case coll: OpenCLMemoryCollection =>
          //"Connect" the input memories to the parameters of F
          val init_mem = coll.subMemories(0)
          val input_mem = coll.subMemories(1)
          scan.f.params(0).mem = init_mem
          scan.f.params(1).mem = input_mem
          val bodyM = alloc(scan.f.body, numGlb, numLcl, numPvt)
          // replace `bodyM` by `init_mem` in the lambda's body
          Expr.visit(scan.f.body, e => if (e.mem == bodyM) e.mem = init_mem, _ => {})
          scan.f.body.mem = init_mem

          val maxSizeInBytes = Type.getAllocatedSize(call.t)
          val baseSize = Type.getAllocatedSize(Type.getBaseType(call.t))

          val maxGlbOutSize = numGlb(baseSize, maxSizeInBytes)
          val maxLclOutSize = numLcl(baseSize, maxSizeInBytes)
          val maxPvtOutSize = numPvt(baseSize, maxSizeInBytes)

          val resultMem = OpenCLMemory.allocMemory(maxGlbOutSize, maxLclOutSize,
            maxPvtOutSize, call.addressSpace)
          resultMem

        case _ =>
          throw new IllegalArgumentException("Cannot allocate memory for scanSeq: an OpenCL memory collection input is needed")
      }
  }

  private def allocZipTuple(inMem: OpenCLMemory): OpenCLMemory = {
    inMem match {
      case coll: OpenCLMemoryCollection =>
        if (coll.subMemories.length < 2) throw new NumberOfArgumentsException
        coll
      case _ => throw new IllegalArgumentException(inMem.toString)
    }
  }

  private def allocGet(n: Int, inMem: OpenCLMemory): OpenCLMemory = {
    inMem match {
      case coll: OpenCLMemoryCollection =>
        assert(n < coll.subMemories.length)
        coll.subMemories(n)
      case _ => inMem
      // case _ => throw new IllegalArgumentException("PANIC")
    }
  }

  private def allocFilter(f: Filter,
    numGlb: Allocator,
    numLcl: Allocator,
    inMem: OpenCLMemory): OpenCLMemory = {
    inMem match {
      case coll: OpenCLMemoryCollection =>
        if (coll.subMemories.length != 2) throw new NumberOfArgumentsException
        coll.subMemories(0)
      case _ => throw new IllegalArgumentException(inMem.toString)
    }
  }

  private def setMemInParams(params: Array[Param], mem: OpenCLMemory ): Unit = {
    params.length match {
      case 1 => params.head.mem = mem
      case _ =>
        val coll = mem.asInstanceOf[OpenCLMemoryCollection]
        (params zip coll.subMemories).foreach({case (p, m) => p.mem = m})
    }
  }

  /**
   * Helper function for computing the size to allocate for an array given its
   * type and the size of its elements
   *
   * @param getSizeFromInner a scala function allocating the whole array given the inner size
   * @param ty the type of the array
   * @return a scala function that allocates this array. Might be `?`
   */
  private def sizeOfArray(getSizeFromInner: Allocator, ty: Type): Allocator = {
    def align(n: ArithExpr): ArithExpr = ((n + size_t.size - 1) / size_t.size) * size_t.size

    ty match {
      case at: ArrayType =>
        at match {
          case c: Capacity =>
            val map = TypeVar.getTypeVars(c.capacity).map(tv => (tv, tv.range.max)).toMap
            val capacity = ArithExpr.substitute(c.capacity, map.toMap)
            def alloc(baseSize: ArithExpr, innerSize: ArithExpr): ArithExpr = {
              if (baseSize.eval < size_t.size.eval)
                getSizeFromInner(baseSize, at.headerSize * size_t.size + align(capacity * innerSize))
              else
                getSizeFromInner(baseSize, at.headerSize * baseSize + capacity * innerSize)
            }
            alloc
          case _ =>
            // Unknown capacity. We can't know how much memory to allocate…
            // See the comments at the top of this file for further information.
            (_, _) => ?
        }
      case _ => throw new IllegalArgumentException("sizeOfArray expects an array type")
    }
  }
}<|MERGE_RESOLUTION|>--- conflicted
+++ resolved
@@ -47,10 +47,10 @@
  */
 
 import arithmetic.TypeVar
+import lift.arithmetic.{?, ArithExpr, Cst}
 import ir.Type.size_t
 import ir._
 import ir.ast._
-import lift.arithmetic.{?, ArithExpr}
 import opencl.ir.pattern._
 
 object OpenCLMemoryAllocator {
@@ -177,14 +177,9 @@
       case debug.PrintView(_, f) => allocLambda(f, numGlb, numLcl, numPvt, inMem)
 
       case Split(_) | Join() | asVector(_) | asScalar() |
-<<<<<<< HEAD
            Transpose() | Unzip() | TransposeW() | Slide(_, _) | Pad(_, _, _) |
            Head() | Tail() | Gather(_) | Scatter(_) | ArrayAccess(_) |
            debug.PrintType(_) | debug.PrintComment(_) | debug.AssertType(_, _) =>
-=======
-           Transpose() | Unzip() | TransposeW() | Slide(_, _) | Pad(_, _, _) | PadConstant(_, _, _) |
-           Head() | Tail() | Gather(_) | Scatter(_) | ArrayAccess(_) | PrintType() | Id() =>
->>>>>>> 0c08b3aa
         inMem
     }
   }
