--- conflicted
+++ resolved
@@ -442,17 +442,10 @@
   }
 
   private def allocIterate(it: Iterate, call: FunCall,
-<<<<<<< HEAD
-                           numGlb: ArithExpr,
-                           numLcl: ArithExpr,
-                           numPvt: ArithExpr,
-                           inMem: OpenCLMemory): OpenCLMemory = {
-=======
-    numGlb: Allocator,
-    numLcl: Allocator,
-    numPvt: Allocator,
-    inMem: OpenCLMemory): OpenCLMemory = {
->>>>>>> 28688c17
+    numGlb: Allocator,
+    numLcl: Allocator,
+    numPvt: Allocator,
+    inMem: OpenCLMemory): OpenCLMemory = {
 
     it.n match {
       case _ =>
