package opencl.ir

/**
 * About memory allocation
 * The memory allocation process is decomposed in two steps:
 *
 * 1. The `OpenCLMemoryAllocator` class computes an arithmetic expression
 *    representing the amount of space (in bytes) we need two allocate for each
 *    input, output and temporary result depending on its **type**.
 * 2. The `Executor` tries to infer a value for each variable appearing in
 *    these sizes given the value of the inputs of a kernel, replace all theses
 *    variables by their actual value and actually allocate OpenCL buffers.
 *    (For example if an input array has type `ArrayType(Int, N)` and the
 *    actual input given to the executor is an array of size 128, the
 *    `Executor` will infer that N = 128.)
 *
 *
 * This class implements the first point:
 *
 * The arithmetic expression computed for allocating memory only depends on the
 * type of the lift expression and is derived from the capacity of the array to
 * be allocated. We can only compute a meaningfull arithmetic expression
 * **when the capacity is part of the array's type**. If the type of the
 * expression for allocation contains an array for which the capacity is not
 * part of the type, we cannot produce an expression for its size and the
 * OpenCLMemoryAllocator returns the `?` special value.
 *
 * At the moment, arrays are the only structure for which we may not know how
 * much space to allocated judging only from the type. Therefore, the only
 * scenario in which the memory allocator returns `?` is when there is an
 * `ArrayType` without all capacity information available in the type.
 *
 * In general, the special `?` value means: "Dynamic memory allocation is
 * required". But:
 *
 * 1. OpenCL does not support dynamic allocation. We want to emulate this in
 *    the future but this is **not implemented** yet.
 * 2. There is a special case where we still can derive the allocation size in
 *    the executor: In a case, where an input of the kernel has not been
 *    allocated memory by the OpenCLMemoryAllocator, the `Executor` will look
 *    at both the type **and** the actual value of the input to infer the
 *    allocation size. Since the `Executor` can investigate the inputs of the
 *    kernel it can use the lengths of the arrays for which the capacity is not
 *    part of the type as their capacity and use them where the memory
 *    allocator was stuck. This special memory allocation is performed by the
 *    `allocArgumentWithoutFixedAllocatedSize` method in the executor.
 */

import arithmetic.TypeVar
import lift.arithmetic.{?, ArithExpr, Cst}
import ir.Type.size_t
import ir._
import ir.ast._
import opencl.ir.pattern._

object OpenCLMemoryAllocator {
  /** (baseSize, innerSize) => totalSize */
  type Allocator = (ArithExpr, ArithExpr) => ArithExpr

  /**
    * Allocate memory for both the body and the parameters of a lambda
    * expression
    *
    * @param f the lambda expression
    * @return the OpenCLMemory used as output by f
    */
  def apply(f: Lambda): OpenCLMemory = {
    f.params.foreach((p) =>
      p.mem = OpenCLMemory.allocMemory(Type.getAllocatedSize(p.t), p.addressSpace)
    )

    alloc(f.body)
  }

<<<<<<< HEAD
  /**
   * Allocate OpenCLMemory objects for a given expression
   *
   * @param expr   The expression for which memory should be allocated
   * @param numGlb Function computing the number of bytes to allocate in global
   *               memory given the sizes of the elements and of the base
   *               elements in case this is an array.
   * @param numLcl Idem in local memory
   * @param numPvt Idem in private memory
   * @return The OpenCLMemory used by expr
   */
=======
  /** Allocate OpenCLMemory objects for a given expression
    *
    * @param expr   The expression for which memory should be allocated
    * @param numGlb Product of the lengths of all arrays traversed so far
    * @param numLcl Number of ... // FIXME
    * @return The OpenCLMemory used by expr
    */
>>>>>>> 8a504cc1
  def alloc(expr: Expr,
    numGlb: Allocator = (_, x) => x,
    numLcl: Allocator = (_, x) => x,
    numPvt: Allocator = (_, x) => x): OpenCLMemory = {

    val result = expr match {
      case _: ArrayConstructors => OpenCLNullMemory // an array constructor is not backed by memory

      case v: Value => allocValue(v)
      case vp: VectorParam => allocParam(vp.p)
      case p: Param => allocParam(p)
      case call: FunCall =>
        allocFunCall(call, numGlb, numLcl, numPvt, UndefAddressSpace)
    }
    // set the output
    expr.mem = result

    // finally return the output
    result
  }

  private def allocValue(v: Value): OpenCLMemory = {
    if (v.mem != UnallocatedMemory) {
      val oclMem = OpenCLMemory.asOpenCLMemory(v.mem)
      assert(oclMem.addressSpace == PrivateMemory)
      oclMem
    } else {
      OpenCLMemory.allocPrivateMemory(Type.getAllocatedSize(v.t))
    }
  }

  private def allocParam(p: Param): OpenCLMemory = {
    if (p.mem == UnallocatedMemory)
      throw new IllegalArgumentException(s"Param $p has UnallocatedMemory")

    OpenCLMemory.asOpenCLMemory(p.mem)
  }

  private def allocFunCall(call: FunCall,
    numGlb: Allocator,
    numLcl: Allocator,
    numPvt: Allocator,
    addressSpace: OpenCLAddressSpace): OpenCLMemory = {
    // Get the input memory of f from the input arguments
    val inMem = getInMFromArgs(call, numGlb, numLcl, numPvt)

    // Determine the output memory based on the type of f ...
    call.f match {
      // Here is where the actual allocation happens
      case _: UserFun | _: VectorizeUserFun =>
        allocUserFun(call.t, numGlb, numLcl, numPvt, call)

      case MapGlb(_, _) |
           MapWrg(_, _) |
           Map(_) => allocMapGlb(call.f.asInstanceOf[AbstractMap],
        call.t, numGlb, numLcl, numPvt, inMem)

      case MapAtomWrg(_, _, _) => allocMapAtomWrg(call.f.asInstanceOf[AbstractMap],
        call.t, numGlb, numLcl, numPvt, inMem)

      case MapLcl(_, _) | MapAtomLcl(_, _, _) |
           MapWarp(_) | MapLane(_) |
           MapSeq(_) =>
        allocMapSeqLcl(call.f.asInstanceOf[AbstractMap],
          call.t, numGlb, numLcl, numPvt, inMem)

      case fs: FilterSeq => allocFilterSeq(fs, call, numGlb, numLcl, numPvt, inMem)

      case r: AbstractPartRed => allocReduce(r, numGlb, numLcl, numPvt, inMem)

      case sp: MapSeqSlide => allocMapSeqSlide(sp,call.t, numGlb, numLcl, numPvt, inMem)

      case s: AbstractSearch => allocSearch(s, call, numGlb, numLcl, numPvt, inMem)

      case it: Iterate => allocIterate(it, call, numGlb, numLcl, numPvt, inMem)

      case l: Lambda => allocLambda(l, numGlb, numLcl, numPvt, inMem)
      case toGlobal(f) => allocLambda(f, numGlb, numLcl, numPvt, inMem)
      case toLocal(f) => allocLambda(f, numGlb, numLcl, numPvt, inMem)
      case toPrivate(f) => allocLambda(f, numGlb, numLcl, numPvt, inMem)

      case Zip(_) | Tuple(_) => allocZipTuple(inMem)
      case Get(n) => allocGet(n, inMem)
      case f: Filter => allocFilter(f, numGlb, numLcl, inMem)
      case ua: UnsafeArrayAccess => allocUnsafeArrayAccess(ua, call, numGlb, numLcl, numPvt, inMem)
      case ca: CheckedArrayAccess => allocCheckedArrayAccess(ca, call, numGlb, numLcl, numPvt, inMem)

      case Split(_) | Join() | asVector(_) | asScalar() |
           Transpose() | Unzip() | TransposeW() | Slide(_, _) | Pad(_, _, _) |
           Head() | Tail() | Gather(_) | Scatter(_) | ArrayAccess(_) | PrintType() =>
        inMem
    }
  }

  private def getInMFromArgs(call: FunCall,
    numGlb: Allocator,
    numLcl: Allocator,
    numPvt: Allocator): OpenCLMemory = {
    call.args.length match {
      case 0 =>
        throw new IllegalArgumentException(s"Function call without arguments $call")
      case 1 =>
        alloc(call.args.head, numGlb, numLcl, numPvt)
      case _ =>
        OpenCLMemoryCollection(call.args.map(alloc(_, numGlb, numLcl, numPvt)))
    }
  }

  private def allocUserFun(outT: Type,
    numGlb: Allocator,
    numLcl: Allocator,
    numPvt: Allocator,
    call: FunCall): OpenCLMemory = {

    if (call.addressSpace == UndefAddressSpace)
      throw new RuntimeException("No address space at " + call)

    val maxSizeInBytes = Type.getAllocatedSize(outT)
    val baseSize = Type.getAllocatedSize(Type.getBaseType(outT))
    // size in bytes necessary to hold the result of f in the different
    // memory spaces
    val maxGlbOutSize = numGlb(baseSize, maxSizeInBytes)
    val maxLclOutSize = numLcl(baseSize, maxSizeInBytes)
    val maxPvtOutSize = numPvt(baseSize, maxSizeInBytes)

    OpenCLMemory.allocMemory(maxGlbOutSize, maxLclOutSize,
      maxPvtOutSize, call.addressSpace)
  }

  private def allocLambda(l: Lambda,
    numGlb: Allocator,
    numLcl: Allocator,
    numPvt: Allocator,
    inMem: OpenCLMemory): OpenCLMemory = {
    setMemInParams(l.params, inMem)
    alloc(l.body, numGlb, numLcl, numPvt)
  }

  private def allocMapGlb(am: AbstractMap,
    outT: Type,
    numGlb: Allocator,
    numLcl: Allocator,
    numPvt: Allocator,
    inMem: OpenCLMemory): OpenCLMemory = {
    am.f.params(0).mem = inMem

    alloc(am.f.body, sizeOfArray(numGlb, outT), numLcl, numPvt)
  }

  private def allocMapAtomWrg(am: AbstractMap,
    outT: Type,
    numGlb: Allocator,
    numLcl: Allocator,
    numPvt: Allocator,
    inMem: OpenCLMemory): OpenCLMemory = {
    am.f.params(0).mem = inMem

    am.asInstanceOf[MapAtomWrg].globalTaskIndex =
      OpenCLMemory.allocGlobalMemory(Type.getMaxAllocatedSize(Int))

    alloc(am.f.body, sizeOfArray(numGlb, outT), numLcl, numPvt)
  }

  private def allocMapSeqLcl(am: AbstractMap,
    outT: Type,
    numGlb: Allocator,
    numLcl: Allocator,
    numPvt: Allocator,
    inMem: OpenCLMemory): OpenCLMemory = {
    am.f.params(0).mem = inMem

    val privateMultiplier: ArithExpr =
      if (am.f.body.addressSpace.containsAddressSpace(PrivateMemory) ||
          inMem.addressSpace.containsAddressSpace(PrivateMemory))
        am.iterationCount
      else
        1
  
    alloc(am.f.body,
          sizeOfArray(numGlb, outT),
          sizeOfArray(numLcl, outT),
      (bs, inner) => numPvt(bs, privateMultiplier * inner))
  }
  
<<<<<<< HEAD
  private def allocFilterSeq(fs: FilterSeq, outT: Type,
                             numGlb: Allocator,
                             numLcl: Allocator,
                             numPvt: Allocator,
=======
  private def allocFilterSeq(fs: FilterSeq, call: FunCall,
                             numGlb: ArithExpr,
                             numLcl: ArithExpr,
                             numPvt: ArithExpr,
>>>>>>> 8a504cc1
                             inMem: OpenCLMemory): OpenCLMemory = {
    fs.f.params.head.mem = inMem
    alloc(fs.f.body, numGlb, numLcl, numPvt)
<<<<<<< HEAD
    alloc(fs.copyFun.body, sizeOfArray(numGlb, outT), sizeOfArray(numLcl, outT), sizeOfArray(numPvt, outT))
=======
    val sizeInBytes = Type.getAllocatedSize(call.t)
    OpenCLMemory.allocMemory(sizeInBytes, sizeInBytes, sizeInBytes, call.addressSpace)
>>>>>>> 8a504cc1
  }

  private def allocReduce(r: AbstractPartRed,
    numGlb: Allocator,
    numLcl: Allocator,
    numPvt: Allocator,
    inMem: OpenCLMemory): OpenCLMemory = {
    inMem match {
      case coll: OpenCLMemoryCollection =>
        val initM = coll.subMemories(0)
        r.f.params(0).mem = initM
        r.f.params(1).mem = coll.subMemories(1)
        val bodyM = alloc(r.f.body, numGlb, numLcl, numPvt)

        // if we have an instance of a reduce while, allocate the predicate
        r match {
          case rps: ReduceWhileSeq =>
            rps.p.params(0).mem = initM
            rps.p.params(1).mem = coll.subMemories(1)
            // set the predicate return memory to the returned memory
            rps.pmem = alloc(rps.p.body, numGlb, numLcl, numPvt)
          case _ =>
        }

        // replace `bodyM` by `initM` in `r.f.body`
        Expr.visit(r.f.body, e => if (e.mem == bodyM) e.mem = initM, _ => {})

        initM // return initM as the memory of the reduction pattern
      case _ => throw new IllegalArgumentException(inMem.toString)
    }
  }

  private def allocMapSeqSlide(sp: MapSeqSlide,
                                outT: Type,
                                numGlb: Allocator,
                                numLcl: Allocator,
                                numPvt: Allocator,
                                inMem: OpenCLMemory): OpenCLMemory = {

    sp.f.params(0).mem = OpenCLMemory(sp.windowVar, Type.getAllocatedSize(sp.f.params(0).t) * sp.size , PrivateMemory)

    val privateMultiplier: ArithExpr =
      if (sp.f.body.addressSpace.containsAddressSpace(PrivateMemory) ||
        inMem.addressSpace.containsAddressSpace(PrivateMemory))
        sp.iterationCount
      else
        1

    alloc(sp.f.body,
          sizeOfArray(numGlb, outT),
          sizeOfArray(numLcl, outT),
      (bs, inner) => numPvt(bs, privateMultiplier * inner))
  }


  private def allocSearch(s: AbstractSearch, call: FunCall,
    numGlb: Allocator,
    numLcl: Allocator,
    numPvt: Allocator,
    inMem: OpenCLMemory): OpenCLMemory = {

    inMem match {
      case coll: OpenCLMemoryCollection =>
        // Set the comparison function input to be the elements
        // of the array we're searching
        s.f.params(0).mem = coll.subMemories(1)
        // Allocate memory for the comparison function
        alloc(s.f.body, numGlb, numLcl, numPvt)

        val size = Type.getAllocatedSize(call.t)
        // TODO: Do this the way the reduce does it - it makes a lot more sense!?
        // HOW IT'S ACTUALLY DONE: manually allocate that memory,
        // storing it in the correct address space
        OpenCLMemory.allocMemory(size, call.addressSpace)

      case _ => throw new IllegalArgumentException(inMem.toString)
    }
  }

  private def allocUnsafeArrayAccess(ua: UnsafeArrayAccess,
                                     call: FunCall,
                                     numGlb: Allocator,
                                     numLcl: Allocator,
                                     numPvt: Allocator,
                                     inMem: OpenCLMemory): OpenCLMemory = {
    // let the index allocate memory for itself (most likely a param, so it will know its memory)
    alloc(ua.index, numGlb, numLcl, numPvt)

    // allocate memory itself
    val outputSize = Type.getAllocatedSize(call.t)
    val baseSize = Type.getAllocatedSize(Type.getBaseType(call.t))
    // manually allocate that much memory, storing it in the correct address space
    if (call.addressSpace != UndefAddressSpace) {
     // use given address space
      OpenCLMemory.allocMemory(
        numGlb(baseSize, outputSize),
        numLcl(baseSize, outputSize),
        numPvt(baseSize, outputSize),
        call.addressSpace
      )
    } else {
      // address space is not predetermined
      //  => figure out the address space based on the input address space(s)
      val addrSpace =
        inMem match {
          case m: OpenCLMemory => m.addressSpace
          case _ => throw new IllegalArgumentException("PANIC")
        }
      OpenCLMemory.allocMemory(outputSize, outputSize, outputSize, addrSpace)
    }
  }

  private def allocCheckedArrayAccess(ca: CheckedArrayAccess,
                                      call: FunCall,
                                      numGlb: Allocator,
                                      numLcl: Allocator,
                                      numPvt: Allocator,
                                      inMem: OpenCLMemory): OpenCLMemory = {
    // let the index allocate memory for itself (most likely a param, so it will know its memory)
    alloc(ca.index, numGlb, numLcl, numPvt)

    // allocate memory itself
    val outputSize = Type.getAllocatedSize(call.t)
    val baseSize = Type.getAllocatedSize(Type.getBaseType(call.t))
    // manually allocate that much memory, storing it in the correct address space
    if (call.addressSpace != UndefAddressSpace) {
      // use given address space
      OpenCLMemory.allocMemory(
        numGlb(baseSize, outputSize),
        numLcl(baseSize, outputSize),
        numPvt(baseSize, outputSize),
        call.addressSpace
      )
    } else {
      // address space is not predetermined
      //  => figure out the address space based on the input address space(s)
      val addrSpace =
      inMem match {
        case m: OpenCLMemory => m.addressSpace
        case _ => throw new IllegalArgumentException("PANIC")
      }
      OpenCLMemory.allocMemory(outputSize, outputSize, outputSize, addrSpace)
    }
  }

  private def allocIterate(it: Iterate, call: FunCall,
    numGlb: Allocator,
    numLcl: Allocator,
    numPvt: Allocator,
    inMem: OpenCLMemory): OpenCLMemory = {

    it.n match {
      case Cst(1) => // do not allocate a swap buffer when we only iterate once
      case _ =>
        // Get sizes in bytes necessary to hold the input and output of the
        // function inside the iterate
        val inSize = Type.getAllocatedSize(call.argsType)
        val outSize = Type.getAllocatedSize(call.t)

        // Get the max from those two
        val largestSize = ArithExpr.max(inSize, outSize)
        val baseSize = Type.getAllocatedSize(Type.getBaseType(call.t))

        // Create a swap buffer
        it.swapBuffer = OpenCLMemory.allocMemory(
          numGlb(baseSize, largestSize),
          numLcl(baseSize, largestSize),
          numPvt(baseSize, largestSize),
          inMem.addressSpace
        )
    }

    // Recurse to allocate memory for the function(s) inside
    it.f.params(0).mem = inMem
    alloc(it.f.body, numGlb, numLcl, numPvt)
  }

  private def allocZipTuple(inMem: OpenCLMemory): OpenCLMemory = {
    inMem match {
      case coll: OpenCLMemoryCollection =>
        if (coll.subMemories.length < 2) throw new NumberOfArgumentsException
        coll
      case _ => throw new IllegalArgumentException(inMem.toString)
    }
  }

  private def allocGet(n: Int, inMem: OpenCLMemory): OpenCLMemory = {
    inMem match {     
      case coll: OpenCLMemoryCollection =>
        assert(n < coll.subMemories.length)
        coll.subMemories(n)
      case _ => inMem
      // case _ => throw new IllegalArgumentException("PANIC")
    }
  }

  private def allocFilter(f: Filter,
    numGlb: Allocator,
    numLcl: Allocator,
    inMem: OpenCLMemory): OpenCLMemory = {
    inMem match {
      case coll: OpenCLMemoryCollection =>
        if (coll.subMemories.length != 2) throw new NumberOfArgumentsException
        coll.subMemories(0)
      case _ => throw new IllegalArgumentException(inMem.toString)
    }
  }

  private def setMemInParams(params: Array[Param], mem: OpenCLMemory ): Unit = {
    params.length match {
      case 1 => params.head.mem = mem
      case _ =>
        val coll = mem.asInstanceOf[OpenCLMemoryCollection]
        (params zip coll.subMemories).foreach({case (p, m) => p.mem = m})
    }
  }
  
  /**
   * Helper function for computing the size to allocate for an array given its
   * type and the size of its elements
   *
   * @param getSizeFromInner a scala function allocating the whole array given the inner size
   * @param ty the type of the array
   * @return a scala function that allocates this array. Might be `?`
   */
  private def sizeOfArray(getSizeFromInner: Allocator, ty: Type): Allocator = {
    def align(n: ArithExpr): ArithExpr = ((n + size_t.size - 1) / size_t.size) * size_t.size

    ty match {
      case at: ArrayType =>
        at match {
          case c: Capacity =>
            val map = TypeVar.getTypeVars(c.capacity).map(tv => (tv, tv.range.max)).toMap
            val capacity = ArithExpr.substitute(c.capacity, map.toMap)
            def alloc(baseSize: ArithExpr, innerSize: ArithExpr): ArithExpr = {
              if (baseSize.eval < size_t.size.eval)
                getSizeFromInner(baseSize, at.headerSize * size_t.size + align(capacity * innerSize))
              else
                getSizeFromInner(baseSize, at.headerSize * baseSize + capacity * innerSize)
            }
            alloc
          case _ =>
            // Unknown capacity. We can't know how much memory to allocate…
            // See the comments at the top of this file for further information.
            (_, _) => ?
        }
      case _ => throw new IllegalArgumentException("sizeOfArray expects an array type")
    }
  }
}<|MERGE_RESOLUTION|>--- conflicted
+++ resolved
@@ -72,7 +72,6 @@
     alloc(f.body)
   }
 
-<<<<<<< HEAD
   /**
    * Allocate OpenCLMemory objects for a given expression
    *
@@ -84,15 +83,6 @@
    * @param numPvt Idem in private memory
    * @return The OpenCLMemory used by expr
    */
-=======
-  /** Allocate OpenCLMemory objects for a given expression
-    *
-    * @param expr   The expression for which memory should be allocated
-    * @param numGlb Product of the lengths of all arrays traversed so far
-    * @param numLcl Number of ... // FIXME
-    * @return The OpenCLMemory used by expr
-    */
->>>>>>> 8a504cc1
   def alloc(expr: Expr,
     numGlb: Allocator = (_, x) => x,
     numLcl: Allocator = (_, x) => x,
@@ -277,26 +267,15 @@
       (bs, inner) => numPvt(bs, privateMultiplier * inner))
   }
   
-<<<<<<< HEAD
-  private def allocFilterSeq(fs: FilterSeq, outT: Type,
+  private def allocFilterSeq(fs: FilterSeq, call: FunCall,
                              numGlb: Allocator,
                              numLcl: Allocator,
                              numPvt: Allocator,
-=======
-  private def allocFilterSeq(fs: FilterSeq, call: FunCall,
-                             numGlb: ArithExpr,
-                             numLcl: ArithExpr,
-                             numPvt: ArithExpr,
->>>>>>> 8a504cc1
                              inMem: OpenCLMemory): OpenCLMemory = {
     fs.f.params.head.mem = inMem
     alloc(fs.f.body, numGlb, numLcl, numPvt)
-<<<<<<< HEAD
-    alloc(fs.copyFun.body, sizeOfArray(numGlb, outT), sizeOfArray(numLcl, outT), sizeOfArray(numPvt, outT))
-=======
     val sizeInBytes = Type.getAllocatedSize(call.t)
     OpenCLMemory.allocMemory(sizeInBytes, sizeInBytes, sizeInBytes, call.addressSpace)
->>>>>>> 8a504cc1
   }
 
   private def allocReduce(r: AbstractPartRed,
