--- conflicted
+++ resolved
@@ -141,13 +141,9 @@
         allocMapSeqLcl(call.f.asInstanceOf[AbstractMap],
           call.t, numGlb, numLcl, numPvt, inMem)
 
-<<<<<<< HEAD
-      case fs: FilterSeq => allocFilterSeq(fs, call.t, numGlb, numLcl, numPvt, inMem)
-
       case iss: InsertionSortSeq => allocInsertionSort(iss, numGlb, numLcl, numPvt, inMem)
-=======
+
       case fs: FilterSeq => allocFilterSeq(fs, call, numGlb, numLcl, numPvt, inMem)
->>>>>>> 873cd2aa
 
       case r: AbstractPartRed => allocReduce(r, numGlb, numLcl, numPvt, inMem)
 
@@ -257,42 +253,38 @@
         am.iterationCount
       else
         1
-  
+
     alloc(am.f.body,
           sizeOfArray(numGlb, outT),
           sizeOfArray(numLcl, outT),
           numPvt * privateMultiplier)
   }
-  
-<<<<<<< HEAD
+
   private def allocInsertionSort(iss: InsertionSortSeq,
                                  numGlb: ArithExpr,
                                  numLcl: ArithExpr,
                                  numPvt: ArithExpr,
                                  inMem: OpenCLMemory): OpenCLMemory = {
     val len = Type.getLength(iss.f.params.head.t)
-  
+
     // Copy function
     iss.copyFun.params.head.mem = inMem
     val outMem = alloc(iss.copyFun.body, numGlb * len, numLcl * len, numPvt)
-  
+
     // Comparison function
     iss.f.params(1).mem = outMem
     iss.f.params(0).mem = inMem
     alloc(iss.f.body, numGlb, numLcl, numPvt)
-  
+
     // Shifting function
     iss.shiftFun.params.head.mem = outMem
     val wrongM = alloc(iss.shiftFun.body, numGlb, numLcl, numPvt)
     Expr.visit(iss.shiftFun.body, e => if (e.mem == wrongM) e.mem = outMem, _ => {})
-  
+
     outMem
   }
 
-  private def allocFilterSeq(fs: FilterSeq, outT: Type,
-=======
   private def allocFilterSeq(fs: FilterSeq, call: FunCall,
->>>>>>> 873cd2aa
                              numGlb: ArithExpr,
                              numLcl: ArithExpr,
                              numPvt: ArithExpr,
@@ -348,7 +340,7 @@
         sp.iterationCount
       else
         1
-    
+
     alloc(sp.f.body,
           sizeOfArray(numGlb, outT),
           sizeOfArray(numLcl, outT),
@@ -473,7 +465,7 @@
   }
 
   private def allocGet(n: Int, inMem: OpenCLMemory): OpenCLMemory = {
-    inMem match {     
+    inMem match {
       case coll: OpenCLMemoryCollection =>
         assert(n < coll.subMemories.length)
         coll.subMemories(n)
@@ -502,7 +494,7 @@
         (params zip coll.subMemories).foreach({case (p, m) => p.mem = m})
     }
   }
-  
+
   /**
    * Helper function for computing the size to allocate for an array given its
    * type and the size of its elements
