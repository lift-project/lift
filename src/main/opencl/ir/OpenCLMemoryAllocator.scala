--- conflicted
+++ resolved
@@ -177,14 +177,9 @@
       case debug.PrintView(_, f) => allocLambda(f, numGlb, numLcl, numPvt, inMem)
 
       case Split(_) | Join() | asVector(_) | asScalar() |
-<<<<<<< HEAD
-           Transpose() | Unzip() | TransposeW() | Slide(_, _) | Pad(_, _, _) |
+           Transpose() | Unzip() | TransposeW() | Slide(_, _) | Pad(_, _, _) | PadConstant(_, _, _) |
            Head() | Tail() | Gather(_) | Scatter(_) | ArrayAccess(_) |
-           debug.PrintType(_) | debug.PrintComment(_) | debug.AssertType(_, _) =>
-=======
-           Transpose() | Unzip() | TransposeW() | Slide(_, _) | Pad(_, _, _) | PadConstant(_, _, _) |
-           Head() | Tail() | Gather(_) | Scatter(_) | ArrayAccess(_) | PrintType(_) | Id() =>
->>>>>>> b39e5cdb
+           debug.PrintType(_) | debug.PrintTypeInConsole(_) | debug.PrintComment(_) | debug.AssertType(_, _) | Id() =>
         inMem
     }
   }
