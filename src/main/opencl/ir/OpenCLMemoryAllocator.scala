package opencl.ir

import apart.arithmetic.ArithExpr
import ir._
import ir.ast._
import opencl.ir.OpenCLMemory._
import opencl.ir.pattern._

object OpenCLMemoryAllocator {

  def apply(f: Lambda) = {
    f.params.foreach((p) =>
      p.mem = OpenCLMemory.allocMemory(OpenCLMemory.getSizeInBytes(p.t), p.addressSpace)
    )

    alloc(f.body)
  }

  /** Allocate OpenCLMemory objects for a given Fun f
    *
    * @param expr   The expression for which memory should be allocated
    * @param numGlb Number of ...
    * @param numLcl Number of ..
    * @return The OpenCLMemory used as output by f
    */
  def alloc(expr: Expr,
    numGlb: ArithExpr = 1,
    numLcl: ArithExpr = 1,
    numPvt: ArithExpr = 1): OpenCLMemory = {

    val result = expr match {
      case v: Value => allocValue(v)
      case vp: VectorParam => allocParam(vp.p)
      case p: Param => allocParam(p)
      case call: FunCall =>
        allocFunCall(call, numGlb, numLcl, numPvt, UndefAddressSpace)
    }
    // set the output
    assert(result != OpenCLNullMemory)
    expr.mem = result

    // finally return the output
    result
  }

  private def allocValue(v: Value): OpenCLMemory = {
    if (v.mem != UnallocatedMemory) {
      val oclMem = OpenCLMemory.asOpenCLMemory(v.mem)
      assert(oclMem.addressSpace == PrivateMemory)
      oclMem
    } else {
      OpenCLMemory.allocPrivateMemory(getSizeInBytes(v.t))
    }
  }

  private def allocParam(p: Param): OpenCLMemory = {
    if (p.mem == UnallocatedMemory)
      throw new IllegalArgumentException(s"Param $p has UnallocatedMemory")

    OpenCLMemory.asOpenCLMemory(p.mem)
  }

  private def allocFunCall(call: FunCall,
    numGlb: ArithExpr,
    numLcl: ArithExpr,
    numPvt: ArithExpr,
    addressSpace: OpenCLAddressSpace): OpenCLMemory = {
    // Get the input memory of f from the input arguments
    val inMem = getInMFromArgs(call, numGlb, numLcl, numPvt)

    // Determine the output memory based on the type of f ...
    call.f match {
      // Here is where the actual allocation happens
      case _: UserFun | _: VectorizeUserFun =>
        allocUserFun(call.t, numGlb, numLcl, numPvt, call)

      case MapGlb(_, _) |
           MapWrg(_, _) |
           Map(_) => allocMapGlb(call.f.asInstanceOf[AbstractMap],
        call.t, numGlb, numLcl, numPvt, inMem)

      case MapAtomWrg(_, _, _) => allocMapAtomWrg(call.f.asInstanceOf[AbstractMap],
        call.t, numGlb, numLcl, numPvt, inMem)

      case MapLcl(_, _) | MapAtomLcl(_, _, _) |
           MapWarp(_) | MapLane(_) |
           MapSeq(_) =>
        allocMapSeqLcl(call.f.asInstanceOf[AbstractMap],
          call.t, numGlb, numLcl, numPvt, inMem)

      case r: AbstractPartRed => allocReduce(r, numGlb, numLcl, numPvt, inMem)
<<<<<<< HEAD
      case s: AbstractSearch  => allocSearch(s, call, numGlb, numLcl, numPvt, inMem, addressSpace)
      case it: Iterate        => allocIterate(it, call, numGlb, numLcl, numPvt,
                                              inMem)
      case tg: toGlobal       => allocToGlobal(tg, numGlb, numLcl, numPvt,
                                               inMem)
      case tl: toLocal        => allocToLocal(tl, numGlb, numLcl, numPvt,
                                              inMem)
      case tp: toPrivate      => allocToPrivate(tp, numGlb, numLcl, numPvt,
                                                inMem)
      case Zip(_) | Tuple(_)  => allocZipTuple(inMem)
      case Get(n)             => allocGet(n, inMem)
      case f: Filter          => allocFilter(f, numGlb, numLcl, inMem)
      case Split(_) | Join() | asVector(_) | asScalar() |
           Transpose() | Unzip() | TransposeW() | Slide(_,_) | Pad(_,_,_) |
=======
      case s: AbstractSearch => allocSearch(s, call, numGlb, numLcl, numPvt, inMem)

      case it: Iterate => allocIterate(it, call, numGlb, numLcl, numPvt, inMem)

      case l: Lambda => allocLambda(l, numGlb, numLcl, numPvt, inMem)
      case toGlobal(f) => allocLambda(f, numGlb, numLcl, numPvt, inMem)
      case toLocal(f) => allocLambda(f, numGlb, numLcl, numPvt, inMem)
      case toPrivate(f) => allocLambda(f, numGlb, numLcl, numPvt, inMem)

      case Zip(_) | Tuple(_) => allocZipTuple(inMem)
      case Get(n) => allocGet(n, inMem)
      case f: Filter => allocFilter(f, numGlb, numLcl, inMem)

      case Split(_) | Join() | asVector(_) | asScalar() |
           Transpose() | Unzip() | TransposeW() | Group(_) | Pad(_, _) |
>>>>>>> a05a80f2
           Head() | Tail() | Gather(_) | Scatter(_) =>
        inMem
    }
  }

  private def getInMFromArgs(call: FunCall,
    numGlb: ArithExpr,
    numLcl: ArithExpr,
    numPvt: ArithExpr): OpenCLMemory = {
    call.args.length match {
      case 0 =>
        throw new IllegalArgumentException(s"Function call without arguments $call")
      case 1 =>
        alloc(call.args.head, numGlb, numLcl, numPvt)
      case _ =>
        OpenCLMemoryCollection(call.args.map(alloc(_, numGlb, numLcl, numPvt)))
    }
  }

  private def allocUserFun(outT: Type,
    numGlb: ArithExpr,
    numLcl: ArithExpr,
    numPvt: ArithExpr,
    call: FunCall): OpenCLMemory = {

    if (call.addressSpace == UndefAddressSpace)
      throw new RuntimeException("No address space at " + call)

    val maxSizeInBytes = getSizeInBytes(outT)
    // size in bytes necessary to hold the result of f in the different
    // memory spaces
    val maxGlbOutSize = maxSizeInBytes * numGlb
    val maxLclOutSize = maxSizeInBytes * numLcl
    val maxPvtOutSize = maxSizeInBytes * numPvt

    OpenCLMemory.allocMemory(maxGlbOutSize, maxLclOutSize,
      maxPvtOutSize, call.addressSpace)
  }

  private def allocLambda(l: Lambda,
    numGlb: ArithExpr,
    numLcl: ArithExpr,
    numPvt: ArithExpr,
    inMem: OpenCLMemory): OpenCLMemory = {
    setMemInParams(l.params, inMem)
    alloc(l.body, numGlb, numLcl, numPvt)
  }

  private def allocMapGlb(am: AbstractMap,
    outT: Type,
    numGlb: ArithExpr,
    numLcl: ArithExpr,
    numPvt: ArithExpr,
    inMem: OpenCLMemory): OpenCLMemory = {
    am.f.params(0).mem = inMem

    val len = Type.getMaxLength(outT)
    alloc(am.f.body, numGlb * len, numLcl, numPvt)
  }

  private def allocMapAtomWrg(am: AbstractMap,
    outT: Type,
    numGlb: ArithExpr,
    numLcl: ArithExpr,
    numPvt: ArithExpr,
    inMem: OpenCLMemory): OpenCLMemory = {
    am.f.params(0).mem = inMem

    am.asInstanceOf[MapAtomWrg].globalTaskIndex =
      OpenCLMemory.allocGlobalMemory(Type.getMaxSize(Int))

    val len = Type.getMaxLength(outT)
    alloc(am.f.body, numGlb * len, numLcl, numPvt)
  }

  private def allocMapSeqLcl(am: AbstractMap,
    outT: Type,
    numGlb: ArithExpr,
    numLcl: ArithExpr,
    numPvt: ArithExpr,
    inMem: OpenCLMemory): OpenCLMemory = {
    am.f.params(0).mem = inMem

    val len = Type.getMaxLength(outT)

    val privateMultiplier: ArithExpr =
      if (am.f.body.addressSpace.containsAddressSpace(PrivateMemory))
        am.iterationCount
      else
        1

    alloc(am.f.body, numGlb * len, numLcl * len, numPvt * privateMultiplier)
  }

  private def allocReduce(r: AbstractPartRed,
    numGlb: ArithExpr,
    numLcl: ArithExpr,
    numPvt: ArithExpr,
    inMem: OpenCLMemory): OpenCLMemory = {
    inMem match {
      case coll: OpenCLMemoryCollection =>
        val initM = coll.subMemories(0)
        r.f.params(0).mem = initM
        r.f.params(1).mem = coll.subMemories(1)
        val bodyM = alloc(r.f.body, numGlb, numLcl, numPvt)

        // replace `bodyM` by `initM` in `r.f.body`
        Expr.visit(r.f.body, e => if (e.mem == bodyM) e.mem = initM, _ => {})

        initM // return initM as the memory of the reduction pattern
      case _ => throw new IllegalArgumentException(inMem.toString)
    }
  }

  private def allocSearch(s: AbstractSearch, call: FunCall,
    numGlb: ArithExpr,
    numLcl: ArithExpr,
    numPvt: ArithExpr,
    inMem: OpenCLMemory): OpenCLMemory = {

    inMem match {
      case coll: OpenCLMemoryCollection =>
        // Set the comparison function input to be the elements
        // of the array we're searching
        s.f.params(0).mem = coll.subMemories(1)
        // Allocate memory for the comparison function
        alloc(s.f.body, numGlb, numLcl, numPvt)

        val size = getSizeInBytes(call.t)
        // TODO: Do this the way the reduce does it - it makes a lot more sense!?
        // HOW IT'S ACTUALLY DONE: manually allocate that memory,
        // storing it in the correct address space
        OpenCLMemory.allocMemory(size, call.addressSpace)

      case _ => throw new IllegalArgumentException(inMem.toString)
    }
  }

  private def allocIterate(it: Iterate, call: FunCall,
    numGlb: ArithExpr,
    numLcl: ArithExpr,
    numPvt: ArithExpr,
    inMem: OpenCLMemory): OpenCLMemory = {
    // Get sizes in bytes necessary to hold the input and output of the
    // function inside the iterate
    val inSize = getSizeInBytes(call.argsType)
    val outSize = getSizeInBytes(call.t)

    // Get the max from those two
    val largestSize = ArithExpr.max(inSize, outSize)

    // Create a swap buffer
    it.swapBuffer = OpenCLMemory.allocMemory(
      largestSize * numGlb, largestSize * numLcl, largestSize * numPvt, inMem.addressSpace)

    // Recurse to allocate memory for the function(s) inside
    it.f.params(0).mem = inMem
    alloc(it.f.body, numGlb, numLcl, numPvt)
  }

  private def allocZipTuple(inMem: OpenCLMemory): OpenCLMemory = {
    inMem match {
      case coll: OpenCLMemoryCollection =>
        if (coll.subMemories.length < 2) throw new NumberOfArgumentsException
        coll
      case _ => throw new IllegalArgumentException(inMem.toString)
    }
  }

  private def allocGet(n: Int, inMem: OpenCLMemory): OpenCLMemory = {
    inMem match {
      case coll: OpenCLMemoryCollection =>
        assert(n < coll.subMemories.length)
        coll.subMemories(n)
      case _ => inMem
    }
  }

  private def allocFilter(f: Filter,
    numGlb: ArithExpr,
    numLcl: ArithExpr,
    inMem: OpenCLMemory): OpenCLMemory = {
    inMem match {
      case coll: OpenCLMemoryCollection =>
        if (coll.subMemories.length != 2) throw new NumberOfArgumentsException
        coll.subMemories(0)
      case _ => throw new IllegalArgumentException(inMem.toString)
    }
  }

  private def setMemInParams(params: Array[Param], mem: OpenCLMemory ): Unit = {
    params.length match {
      case 1 => params.head.mem = mem
      case _ =>
        val coll = mem.asInstanceOf[OpenCLMemoryCollection]
        (params zip coll.subMemories).foreach({case (p, m) => p.mem = m})
    }
  }

}<|MERGE_RESOLUTION|>--- conflicted
+++ resolved
@@ -89,22 +89,6 @@
           call.t, numGlb, numLcl, numPvt, inMem)
 
       case r: AbstractPartRed => allocReduce(r, numGlb, numLcl, numPvt, inMem)
-<<<<<<< HEAD
-      case s: AbstractSearch  => allocSearch(s, call, numGlb, numLcl, numPvt, inMem, addressSpace)
-      case it: Iterate        => allocIterate(it, call, numGlb, numLcl, numPvt,
-                                              inMem)
-      case tg: toGlobal       => allocToGlobal(tg, numGlb, numLcl, numPvt,
-                                               inMem)
-      case tl: toLocal        => allocToLocal(tl, numGlb, numLcl, numPvt,
-                                              inMem)
-      case tp: toPrivate      => allocToPrivate(tp, numGlb, numLcl, numPvt,
-                                                inMem)
-      case Zip(_) | Tuple(_)  => allocZipTuple(inMem)
-      case Get(n)             => allocGet(n, inMem)
-      case f: Filter          => allocFilter(f, numGlb, numLcl, inMem)
-      case Split(_) | Join() | asVector(_) | asScalar() |
-           Transpose() | Unzip() | TransposeW() | Slide(_,_) | Pad(_,_,_) |
-=======
       case s: AbstractSearch => allocSearch(s, call, numGlb, numLcl, numPvt, inMem)
 
       case it: Iterate => allocIterate(it, call, numGlb, numLcl, numPvt, inMem)
@@ -119,8 +103,7 @@
       case f: Filter => allocFilter(f, numGlb, numLcl, inMem)
 
       case Split(_) | Join() | asVector(_) | asScalar() |
-           Transpose() | Unzip() | TransposeW() | Group(_) | Pad(_, _) |
->>>>>>> a05a80f2
+           Transpose() | Unzip() | TransposeW() | Slide(_, _) | Pad(_, _, _) |
            Head() | Tail() | Gather(_) | Scatter(_) =>
         inMem
     }
