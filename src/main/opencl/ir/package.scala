--- conflicted
+++ resolved
@@ -1,10 +1,6 @@
 package opencl
 
-<<<<<<< HEAD
-import _root_.ir.{TupleType, Type, ScalarType}
-=======
 import _root_.ir.{Type, TupleType, ScalarType}
->>>>>>> 3e63338b
 import _root_.ir.ast.{UserFun, Value}
 
 import scala.language.implicitConversions
@@ -27,9 +23,6 @@
   def max(ty: ScalarType, name: String="maximum"): UserFun =
     UserFun(name, Array("x", "y"), "return x > y ? x : y;", Seq(ty, ty), ty)
 
-  def add(ty: ScalarType, name: String = "add"): UserFun =
-    UserFun(name, Array("x", "y"), "return x + y;", Seq(ty, ty), ty)
-  
   // commonly used user functions
 
   val id = UserFun("id", "x", "{ return x; }", Float, Float).
