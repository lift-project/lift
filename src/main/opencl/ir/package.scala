package opencl

import _root_.ir.{Type, TupleType}
import _root_.ir.ast.{UserFun, Value}

import scala.language.implicitConversions

package object ir {
  // commonly used user functions

<<<<<<< HEAD
  val id = UserFun("id", "x", "{ return x; }", Float, Float).
    setScalaFun(x => x.head)
=======
  val t_id = UserFun("tuple_id", "x", "return x;", TupleType(Int, Int), TupleType(Int, Int))
  val i_id = UserFun("int_id", "x", "return x;", Int, Int)
  val int_add = UserFun("int_add", Array("a", "b"), "return a+b;", Array(Int, Int), Int)

  val id = UserFun("id", "x", "{ return x; }", Float, Float)
>>>>>>> 0dacc7c7

  val idI = UserFun("id", "x", "{ return x; }", Int, Int)

  val idfloat = UserFun("idfloat", "x", "{ return x; }", Float, Float)

  val iddouble = UserFun("iddouble", "x", "{ return x; }", Double, Double)

  val idF4 = UserFun("id", "x", "{ return x; }", Float4, Float4)

  val idFI = UserFun("id", "x", "{ return x; }", TupleType(Float, Int), TupleType(Float, Int))

  val idFF = UserFun("idFF", "x", "{ return x; }", TupleType(Float, Float), TupleType(Float, Float))

  val absAndSumUp = UserFun("absAndSumUp", Array("acc", "x"), "{ return acc + fabs(x); }",
                            Seq(Float, Float), Float)

  val add = UserFun("add", Array("x", "y"), "{ return x+y; }", Seq(Float, Float), Float).
    setScalaFun( xs => xs(0).asInstanceOf[Float] + xs(1).asInstanceOf[Float] )

  val adddouble = UserFun("adddouble", Array("x", "y"), "{ return x+y; }", Seq(Double, Double), Double)

  val plusOne = UserFun("plusOne", "x", "{ return x+1; }", Float, Float).
    setScalaFun( xs => xs(0).asInstanceOf[Float] + 1.0f )

  val doubleItAndSumUp = UserFun("doubleItAndSumUp", Array("x", "y"), "{ return x + (y * y); }",
                                 Seq(Float, Float), Float)

  val sqrtIt = UserFun("sqrtIt", "x", "{ return sqrt(x); }", Float, Float)

  val abs = UserFun("abs", "x", "{ return x >= 0 ? x : -x; }", Float, Float)

  val neg = UserFun("neg", "x", "{ return -x; }", Float, Float).
    setScalaFun( x => - x.head.asInstanceOf[Float] )

  val mult = UserFun("mult", Array("l", "r"), "{ return l * r; }", Seq(Float, Float), Float)

  val multdouble = UserFun("multdouble", Array("l", "r"), "{ return l * r; }", Seq(Double, Double), Double)

  val multAndSumUp = UserFun("multAndSumUp", Array("acc", "l", "r"),
                             "{ return acc + (l * r); }",
                             Seq(Float, Float, Float), Float)

  val addPair = UserFun(
                         "pair",
                         Array("x", "y"),
                         "{ x._0 = x._0 + y._0;" +
                         "x._1 = x._1 + y._1;" +
                         "return x; }",
                         Seq(TupleType(Float, Float), TupleType(Float, Float)),
                         TupleType(Float, Float))

  implicit def IntToValue(i: Int): Value = Value(i.toString, opencl.ir.Int)

  implicit def FloatToValue(f: Float): Value = Value(f.toString + "f", opencl.ir.Float)

  implicit def DoubleToValue(d: Double): Value = Value(d.toString, opencl.ir.Double)

  implicit def Tuple2ToValue[T1, T2](t: (T1, T2)): Value = {
    val tupleType = TupleType(getType(t._1), getType(t._2))
    Value(t.toString().replace('(', '{').replace(')', '}'), tupleType)
  }

  implicit def Tuple3ToValue[T1, T2, T3](t: (T1, T2, T3)): Value = {
    val tupleType = TupleType(getType(t._1), getType(t._2), getType(t._3))
    Value(t.toString().replace('(', '{').replace(')', '}'), tupleType)
  }

  private def getType(a: Any): Type = a match {
    case _: Float => Float
    case _: Int => Int
    case _ => throw new IllegalArgumentException
  }
}<|MERGE_RESOLUTION|>--- conflicted
+++ resolved
@@ -8,16 +8,12 @@
 package object ir {
   // commonly used user functions
 
-<<<<<<< HEAD
   val id = UserFun("id", "x", "{ return x; }", Float, Float).
     setScalaFun(x => x.head)
-=======
+
   val t_id = UserFun("tuple_id", "x", "return x;", TupleType(Int, Int), TupleType(Int, Int))
   val i_id = UserFun("int_id", "x", "return x;", Int, Int)
   val int_add = UserFun("int_add", Array("a", "b"), "return a+b;", Array(Int, Int), Int)
-
-  val id = UserFun("id", "x", "{ return x; }", Float, Float)
->>>>>>> 0dacc7c7
 
   val idI = UserFun("id", "x", "{ return x; }", Int, Int)
 
@@ -35,12 +31,12 @@
                             Seq(Float, Float), Float)
 
   val add = UserFun("add", Array("x", "y"), "{ return x+y; }", Seq(Float, Float), Float).
-    setScalaFun( xs => xs(0).asInstanceOf[Float] + xs(1).asInstanceOf[Float] )
+    setScalaFun( xs => xs.head.asInstanceOf[Float] + xs(1).asInstanceOf[Float] )
 
   val adddouble = UserFun("adddouble", Array("x", "y"), "{ return x+y; }", Seq(Double, Double), Double)
 
   val plusOne = UserFun("plusOne", "x", "{ return x+1; }", Float, Float).
-    setScalaFun( xs => xs(0).asInstanceOf[Float] + 1.0f )
+    setScalaFun( xs => xs.head.asInstanceOf[Float] + 1.0f )
 
   val doubleItAndSumUp = UserFun("doubleItAndSumUp", Array("x", "y"), "{ return x + (y * y); }",
                                  Seq(Float, Float), Float)
