package opencl

import _root_.ir.{Type, TupleType}
import _root_.ir.ast.{UserFun, Value}

import scala.language.implicitConversions

package object ir {
  // commonly used user functions

  val id = UserFun("id", "x", "{ return x; }", Float, Float).
    setScalaFun(x => x.head)

  val idI = UserFun("id", "x", "{ return x; }", Int, Int)

  val iddouble = UserFun("iddouble", "x", "{ return x; }", Double, Double)

  val idFI = UserFun("id", "x", "{ return x; }", TupleType(Float, Int), TupleType(Float, Int))

  val idFF = UserFun("id", "x", "{ return x; }", TupleType(Float, Float), TupleType(Float, Float))

  val absAndSumUp = UserFun("absAndSumUp", Array("acc", "x"), "{ return acc + fabs(x); }",
                            Seq(Float, Float), Float)

  val add = UserFun("add", Array("x", "y"), "{ return x+y; }", Seq(Float, Float), Float).
    setScalaFun( xs => xs(0).asInstanceOf[Float] + xs(1).asInstanceOf[Float] )

<<<<<<< HEAD
  val plusOne = UserFun("plusOne", "x", "{ return x+1; }", Float, Float).
    setScalaFun( xs => xs(0).asInstanceOf[Float] + 1.0f )
=======
  val adddouble = UserFun("adddouble", Array("x", "y"), "{ return x+y; }", Seq(Double, Double), Double)

  val plusOne = UserFun("plusOne", "x", "{ return x+1; }", Float, Float)
>>>>>>> 057d700e

  val doubleItAndSumUp = UserFun("doubleItAndSumUp", Array("x", "y"), "{ return x + (y * y); }",
                                 Seq(Float, Float), Float)

  val sqrtIt = UserFun("sqrtIt", "x", "{ return sqrt(x); }", Float, Float)

  val abs = UserFun("abs", "x", "{ return x >= 0 ? x : -x; }", Float, Float)

  val neg = UserFun("neg", "x", "{ return -x; }", Float, Float).
    setScalaFun( x => - x.head.asInstanceOf[Float] )

  val mult = UserFun("mult", Array("l", "r"), "{ return l * r; }", Seq(Float, Float), Float)

  val multdouble = UserFun("multdouble", Array("l", "r"), "{ return l * r; }", Seq(Double, Double), Double)

  val multAndSumUp = UserFun("multAndSumUp", Array("acc", "l", "r"),
                             "{ return acc + (l * r); }",
                             Seq(Float, Float, Float), Float)

  val addPair = UserFun(
                         "pair",
                         Array("x", "y"),
                         "{ x._0 = x._0 + y._0;" +
                         "x._1 = x._1 + y._1;" +
                         "return x; }",
                         Seq(TupleType(Float, Float), TupleType(Float, Float)),
                         TupleType(Float, Float))

  implicit def IntToValue(i: Int): Value = Value(i.toString, opencl.ir.Int)

  implicit def FloatToValue(f: Float): Value = Value(f.toString + "f", opencl.ir.Float)

  implicit def DoubleToValue(d: Double): Value = Value(d.toString, opencl.ir.Double)

  implicit def Tuple2ToValue[T1, T2](t: (T1, T2)): Value = {
    val tupleType = TupleType(getType(t._1), getType(t._2))
    Value(t.toString().replace('(', '{').replace(')', '}'), tupleType)
  }

  implicit def Tuple3ToValue[T1, T2, T3](t: (T1, T2, T3)): Value = {
    val tupleType = TupleType(getType(t._1), getType(t._2), getType(t._3))
    Value(t.toString().replace('(', '{').replace(')', '}'), tupleType)
  }

  private def getType(a: Any): Type = a match {
    case _: Float => Float
    case _: Int => Int
    case _ => throw new IllegalArgumentException
  }
}<|MERGE_RESOLUTION|>--- conflicted
+++ resolved
@@ -25,14 +25,10 @@
   val add = UserFun("add", Array("x", "y"), "{ return x+y; }", Seq(Float, Float), Float).
     setScalaFun( xs => xs(0).asInstanceOf[Float] + xs(1).asInstanceOf[Float] )
 
-<<<<<<< HEAD
+  val adddouble = UserFun("adddouble", Array("x", "y"), "{ return x+y; }", Seq(Double, Double), Double)
+
   val plusOne = UserFun("plusOne", "x", "{ return x+1; }", Float, Float).
     setScalaFun( xs => xs(0).asInstanceOf[Float] + 1.0f )
-=======
-  val adddouble = UserFun("adddouble", Array("x", "y"), "{ return x+y; }", Seq(Double, Double), Double)
-
-  val plusOne = UserFun("plusOne", "x", "{ return x+1; }", Float, Float)
->>>>>>> 057d700e
 
   val doubleItAndSumUp = UserFun("doubleItAndSumUp", Array("x", "y"), "{ return x + (y * y); }",
                                  Seq(Float, Float), Float)
