package opencl.ir

import ir.ScalarType
import ir.ast._
import opencl.generator.IllegalKernel
import opencl.ir.pattern._

object InferOpenCLAddressSpace {

  /**
    * Infer OpenCL address spaces for `lambda`.
    *
    * By default the parameters will be set to global space
    * and the return address space should be in global memory
    *
    * @param lambda The lambda to infer address spaces for
    */
  def apply(lambda: Lambda): Unit = {

    // Set the param address space to global memory, if it's not a scalar
    lambda.params.foreach(p => p.t match {
      case _: ScalarType => p.addressSpace = PrivateMemory
      case _ => p.addressSpace = GlobalMemory
    })

    setAddressSpace(lambda.body)
  }

  private def setAddressSpace(expr: Expr,
                              writeTo : OpenCLAddressSpace = UndefAddressSpace) : OpenCLAddressSpace = {

    val result = expr match {
      case Value(_, _) => PrivateMemory
      case _: ArrayConstructors => UndefAddressSpace
      case vp: VectorParam => vp.p.addressSpace
      case p: Param => p.addressSpace
      case f: FunCall => setAddressSpaceFunCall(f, writeTo)
    }

    expr.addressSpace = result
    result
  }

  private def setAddressSpaceFunCall(call: FunCall,
                                     writeTo: OpenCLAddressSpace) : OpenCLAddressSpace = {

    val addressSpaces = call.args.map(setAddressSpace(_, writeTo))

    call.f match {

      case Unzip() | Zip(_) | Transpose() | TransposeW() | asVector(_) |
           asScalar() | Split(_) | Join() | Scatter(_) | Gather(_) |
<<<<<<< HEAD
           Pad(_,_,_) | Tuple(_) | Slide(_,_) | Head() | Tail() | debug.PrintType(_) |
           debug.PrintComment(_) | debug.AssertType(_, _) |
           UnsafeArrayAccess(_) | CheckedArrayAccess(_) | ArrayAccess(_) =>
=======
           Pad(_,_,_) | PadConstant(_, _, _) | Tuple(_) | Slide(_,_) | Head() | Tail() | PrintType() |
           UnsafeArrayAccess(_) | CheckedArrayAccess(_) | ArrayAccess(_) | Id() =>
>>>>>>> 0c08b3aa

        setAddressSpaceDefault(addressSpaces)

      case toPrivate(_) | toLocal(_) | toGlobal(_) =>
        setAddressSpaceChange(call, addressSpaces)

      case Filter() => addressSpaces.head
      case Get(i) => setAddressSpaceGet(i, addressSpaces.head)

      case iss: InsertionSortSeq => setAddressSpaceSort(iss, writeTo, addressSpaces)
      case fs: FilterSeq =>
        setAddressSpaceLambda(fs.f, PrivateMemory, addressSpaces)
        inferAddressSpace(writeTo, addressSpaces)

      case rw: ReduceWhileSeq => setAddressSpaceReduceWhile(rw, call, addressSpaces)
      case r: AbstractPartRed => setAddressSpaceReduce(r.f, call, addressSpaces)
      case s: AbstractSearch => setAddressSpaceSearch(s, writeTo, addressSpaces)

      case l: Lambda => setAddressSpaceLambda(l, writeTo, addressSpaces)
      case fp: FPattern => setAddressSpaceLambda(fp.f, writeTo, addressSpaces)

      case VectorizeUserFun(_, _) | UserFun(_, _, _, _, _) =>
        inferAddressSpace(writeTo, addressSpaces)

    }
  }

  private def setAddressSpaceDefault(addressSpaces: Seq[OpenCLAddressSpace]) =
    if (addressSpaces.length == 1) addressSpaces.head
    else AddressSpaceCollection(addressSpaces)

  private def setAddressSpaceGet(i: Int, addressSpace: OpenCLAddressSpace) =
    addressSpace match {
      case collection: AddressSpaceCollection => collection.spaces(i)
      case _ => addressSpace
    }
  
  private def setAddressSpaceSort(iss: InsertionSortSeq,
                             writeTo: OpenCLAddressSpace,
                             addrSpaces: Seq[OpenCLAddressSpace]) = {
    setAddressSpaceLambda(iss.f, PrivateMemory, addrSpaces)
    inferAddressSpace(writeTo, addrSpaces)
  }

  private def setAddressSpaceReduce(lambda: Lambda, call: FunCall,
    addressSpaces: Seq[OpenCLAddressSpace]) = {

    // First argument is initial value
    if (call.args.head.addressSpace == UndefAddressSpace)
      throw UnexpectedAddressSpaceException(
        s"No address space ${call.args.head.addressSpace} at $call")

    // The address space of the result of a reduction
    // is always the same as the initial element
    val writeTo = call.args.head.addressSpace

    setAddressSpaceLambda(lambda, writeTo, addressSpaces)
  }
  
  private def setAddressSpaceReduceWhile(rw: ReduceWhileSeq, call: FunCall,
                                         addressSpaces: Seq[OpenCLAddressSpace]) = {
    // default to just writing to private memory
    setAddressSpaceLambda(rw.p, PrivateMemory, addressSpaces)

    // carry on with the normal reduction address space setting
    setAddressSpaceReduce(rw.f, call, addressSpaces)
  }

  private def setAddressSpaceSearch(s: AbstractSearch, writeTo: OpenCLAddressSpace,
    addressSpaces: Seq[OpenCLAddressSpace]) = {

    // Set the comparison function input to be the
    // elements of the array we're searching
    s.f.params(0).addressSpace = addressSpaces(1)

    // Set address space for the comparison function
    setAddressSpace(s.f.body, PrivateMemory)

    inferAddressSpace(writeTo, addressSpaces)
  }

  private def setAddressSpaceLambda(l: Lambda, writeTo : OpenCLAddressSpace,
    addressSpaces : Seq[OpenCLAddressSpace]) = {

    l.params.zip(addressSpaces).foreach({ case (p, a) => p.addressSpace = a })
    setAddressSpace(l.body, writeTo)
  }

  private def setAddressSpaceChange(call:FunCall,
    addressSpaces : Seq[OpenCLAddressSpace]) = {

    if (!call.isConcrete(false))
      throw new IllegalKernel(s"Address space change requested without a write at $call")

    val (addressSpace, lambda) = call.f match {
      case toPrivate(f) => (PrivateMemory, f)
      case toLocal(f) => (LocalMemory, f)
      case toGlobal(f) => (GlobalMemory, f)
    }

    setAddressSpaceLambda(lambda, addressSpace, addressSpaces)
  }

  // TODO: Decide if this strategy is the one we want. See issue #61
  private def inferAddressSpace(writeTo : OpenCLAddressSpace,
    addressSpaces: Seq[OpenCLAddressSpace]) = {

    if (writeTo != UndefAddressSpace)
      writeTo
    else
      AddressSpaceCollection(addressSpaces).findCommonAddressSpace()

  }
}<|MERGE_RESOLUTION|>--- conflicted
+++ resolved
@@ -50,14 +50,9 @@
 
       case Unzip() | Zip(_) | Transpose() | TransposeW() | asVector(_) |
            asScalar() | Split(_) | Join() | Scatter(_) | Gather(_) |
-<<<<<<< HEAD
            Pad(_,_,_) | Tuple(_) | Slide(_,_) | Head() | Tail() | debug.PrintType(_) |
            debug.PrintComment(_) | debug.AssertType(_, _) |
            UnsafeArrayAccess(_) | CheckedArrayAccess(_) | ArrayAccess(_) =>
-=======
-           Pad(_,_,_) | PadConstant(_, _, _) | Tuple(_) | Slide(_,_) | Head() | Tail() | PrintType() |
-           UnsafeArrayAccess(_) | CheckedArrayAccess(_) | ArrayAccess(_) | Id() =>
->>>>>>> 0c08b3aa
 
         setAddressSpaceDefault(addressSpaces)
 
