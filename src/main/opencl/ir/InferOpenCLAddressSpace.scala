package opencl.ir

import ir.ScalarType
import ir.ast._
import opencl.generator.IllegalKernel
import opencl.ir.pattern._

object InferOpenCLAddressSpace {

  /**
    * Infer OpenCL address spaces for `lambda`.
    *
    * By default the parameters will be set to global space
    * and the return address space should be in global memory
    *
    * @param lambda The lambda to infer address spaces for
    */
  def apply(lambda: Lambda): Unit = {

    // Set the param address space to global memory, if it's not a scalar
    lambda.params.foreach(p => p.t match {
      case _: ScalarType => p.addressSpace = PrivateMemory
      case _ => p.addressSpace = GlobalMemory
    })

    setAddressSpace(lambda.body)

    if (lambda.body.addressSpace != GlobalMemory)
      throw new IllegalKernel("Final result must be stored in global memory")
  }

  private def setAddressSpace(expr: Expr,
                              writeTo : OpenCLAddressSpace = UndefAddressSpace) : OpenCLAddressSpace = {

    val result = expr match {
      case Value(_) => PrivateMemory
      case _: ArrayConstructors => UndefAddressSpace
      case vp: VectorParam => vp.p.addressSpace
      case p: Param => p.addressSpace
      case f: FunCall => setAddressSpaceFunCall(f, writeTo)
    }

    expr.addressSpace = result
    result
  }

  private def setAddressSpaceFunCall(call: FunCall,
                                     writeTo: OpenCLAddressSpace) : OpenCLAddressSpace = {

    val addressSpaces = call.args.map(setAddressSpace(_, writeTo))

    call.f match {

      case Unzip() | Zip(_) | Transpose() | TransposeW() | asVector(_) |
           asScalar() | Split(_) | Join() | Scatter(_) | Gather(_) |
           Pad(_,_,_) | Tuple(_) | Slide(_,_) | Head() | Tail() | PrintType() |
           UnsafeArrayAccess(_) | CheckedArrayAccess(_) | ArrayAccess(_) =>

        setAddressSpaceDefault(addressSpaces)

      case toPrivate(_) | toLocal(_) | toGlobal(_) =>
        setAddressSpaceChange(call, addressSpaces)

      case Filter() => addressSpaces.head
      case Get(i) => setAddressSpaceGet(i, addressSpaces.head)

<<<<<<< HEAD
      case fs: FilterSeq => setAddressSpaceFilterSeq(fs, writeTo, addressSpaces)
      case iss: InsertionSortSeq => setAddressSpaceSort(iss, writeTo, addressSpaces)
=======
      case fs: FilterSeq =>
        setAddressSpaceLambda(fs.f, PrivateMemory, addressSpaces)
        inferAddressSpace(writeTo, addressSpaces)
>>>>>>> 873cd2aa
      case rw: ReduceWhileSeq => setAddressSpaceReduceWhile(rw, call, addressSpaces)
      case r: AbstractPartRed => setAddressSpaceReduce(r.f, call, addressSpaces)
      case s: AbstractSearch => setAddressSpaceSearch(s, writeTo, addressSpaces)

      case l: Lambda => setAddressSpaceLambda(l, writeTo, addressSpaces)
      case fp: FPattern => setAddressSpaceLambda(fp.f, writeTo, addressSpaces)

      case VectorizeUserFun(_, _) | UserFun(_, _, _, _, _) =>
        inferAddressSpace(writeTo, addressSpaces)

    }
  }

  private def setAddressSpaceDefault(addressSpaces: Seq[OpenCLAddressSpace]) =
    if (addressSpaces.length == 1) addressSpaces.head
    else AddressSpaceCollection(addressSpaces)

  private def setAddressSpaceGet(i: Int, addressSpace: OpenCLAddressSpace) =
    addressSpace match {
      case collection: AddressSpaceCollection => collection.spaces(i)
      case _ => addressSpace
    }
  
  private def setAddressSpaceSort(iss: InsertionSortSeq,
                             writeTo: OpenCLAddressSpace,
                             addrSpaces: Seq[OpenCLAddressSpace]) = {
    setAddressSpaceLambda(iss.f, PrivateMemory, addrSpaces)
    setAddressSpaceLambda(iss.copyFun, writeTo, addrSpaces)
    setAddressSpaceLambda(iss.shiftFun, writeTo, addrSpaces)
  }

  private def setAddressSpaceReduce(lambda: Lambda, call: FunCall,
    addressSpaces: Seq[OpenCLAddressSpace]) = {

    // First argument is initial value
    if (call.args.head.addressSpace == UndefAddressSpace)
      throw UnexpectedAddressSpaceException(
        s"No address space ${call.args.head.addressSpace} at $call")

    // The address space of the result of a reduction
    // is always the same as the initial element
    val writeTo = call.args.head.addressSpace

    setAddressSpaceLambda(lambda, writeTo, addressSpaces)
  }
  
  private def setAddressSpaceReduceWhile(rw: ReduceWhileSeq, call: FunCall,
                                         addressSpaces: Seq[OpenCLAddressSpace]) = {
    // default to just writing to private memory
    setAddressSpaceLambda(rw.p, PrivateMemory, addressSpaces)

    // carry on with the normal reduction address space setting
    setAddressSpaceReduce(rw.f, call, addressSpaces)
  }

  private def setAddressSpaceSearch(s: AbstractSearch, writeTo: OpenCLAddressSpace,
    addressSpaces: Seq[OpenCLAddressSpace]) = {

    // Set the comparison function input to be the
    // elements of the array we're searching
    s.f.params(0).addressSpace = addressSpaces(1)

    // Set address space for the comparison function
    setAddressSpace(s.f.body, PrivateMemory)

    inferAddressSpace(writeTo, addressSpaces)
  }

  private def setAddressSpaceLambda(l: Lambda, writeTo : OpenCLAddressSpace,
    addressSpaces : Seq[OpenCLAddressSpace]) = {

    l.params.zip(addressSpaces).foreach({ case (p, a) => p.addressSpace = a })
    setAddressSpace(l.body, writeTo)
  }

  private def setAddressSpaceChange(call:FunCall,
    addressSpaces : Seq[OpenCLAddressSpace]) = {

    if (!call.isConcrete(false))
      throw new IllegalKernel(s"Address space change requested without a write at $call")

    val (addressSpace, lambda) = call.f match {
      case toPrivate(f) => (PrivateMemory, f)
      case toLocal(f) => (LocalMemory, f)
      case toGlobal(f) => (GlobalMemory, f)
    }

    setAddressSpaceLambda(lambda, addressSpace, addressSpaces)
  }

  // TODO: Decide if this strategy is the one we want. See issue #61
  private def inferAddressSpace(writeTo : OpenCLAddressSpace,
    addressSpaces: Seq[OpenCLAddressSpace]) = {

    if (writeTo != UndefAddressSpace)
      writeTo
    else
      AddressSpaceCollection(addressSpaces).findCommonAddressSpace()

  }
}<|MERGE_RESOLUTION|>--- conflicted
+++ resolved
@@ -64,14 +64,11 @@
       case Filter() => addressSpaces.head
       case Get(i) => setAddressSpaceGet(i, addressSpaces.head)
 
-<<<<<<< HEAD
-      case fs: FilterSeq => setAddressSpaceFilterSeq(fs, writeTo, addressSpaces)
       case iss: InsertionSortSeq => setAddressSpaceSort(iss, writeTo, addressSpaces)
-=======
       case fs: FilterSeq =>
         setAddressSpaceLambda(fs.f, PrivateMemory, addressSpaces)
         inferAddressSpace(writeTo, addressSpaces)
->>>>>>> 873cd2aa
+
       case rw: ReduceWhileSeq => setAddressSpaceReduceWhile(rw, call, addressSpaces)
       case r: AbstractPartRed => setAddressSpaceReduce(r.f, call, addressSpaces)
       case s: AbstractSearch => setAddressSpaceSearch(s, writeTo, addressSpaces)
