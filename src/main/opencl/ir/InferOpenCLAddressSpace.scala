--- conflicted
+++ resolved
@@ -50,14 +50,9 @@
 
       case Unzip() | Zip(_) | Transpose() | TransposeW() | asVector(_) |
            asScalar() | Split(_) | Join() | Scatter(_) | Gather(_) |
-<<<<<<< HEAD
-           Pad(_,_,_) | PadConstant(_, _, _) | Tuple(_) | Slide(_,_) | Head() | Tail() | PrintType(_) |
+           Pad(_,_,_) | PadConstant(_, _, _) | Tuple(_) | Slide(_,_) | Head() | Tail() | debug.PrintType(_) |
+           debug.PrintTypeInConsole(_) | debug.PrintComment(_) | debug.AssertType(_, _) |
            UnsafeArrayAccess(_) | CheckedArrayAccess(_) | ArrayAccess(_) | Id() =>
-=======
-           Pad(_,_,_) | Tuple(_) | Slide(_,_) | Head() | Tail() | debug.PrintType(_) |
-           debug.PrintComment(_) | debug.AssertType(_, _) |
-           UnsafeArrayAccess(_) | CheckedArrayAccess(_) | ArrayAccess(_) =>
->>>>>>> 164af223
 
         setAddressSpaceDefault(addressSpaces)
 
