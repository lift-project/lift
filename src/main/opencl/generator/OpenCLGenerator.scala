--- conflicted
+++ resolved
@@ -524,15 +524,9 @@
         case debug.PrintComment(msg)      => debugPrintComment(msg, block)
         case Unzip() | Transpose() | TransposeW() | asVector(_) | asScalar() |
              Split(_) | Join() | Slide(_, _) | Zip(_) | Tuple(_) | Filter() |
-<<<<<<< HEAD
-             Head() | Tail() | Scatter(_) | Gather(_) | Get(_) | Pad(_, _, _) |
-             ArrayAccess(_) | debug.PrintType(_) | debug.PrintTypeInConsole(_) | debug.AssertType(_, _) =>
-        case _ => (block: MutableBlock) += Comment("__" + call.toString + "__")
-=======
              Head() | Tail() | Scatter(_) | Gather(_) | Get(_) | Pad(_, _, _) | PadConstant(_, _, _) |
              ArrayAccess(_) | debug.PrintType(_) | debug.PrintTypeInConsole(_) | debug.AssertType(_, _) =>
         case _                            => (block: MutableBlock) += Comment("__" + call.toString + "__")
->>>>>>> c913ffc3
       }
       case v: Value             => generateValue(v, block)
       case _: Param             =>
@@ -544,15 +538,8 @@
   private def debugPrintComment(msg: String, block: MutableBlock): Unit = {
     (block: MutableBlock) += Comment(msg)
   }
-<<<<<<< HEAD
-
-  /* Prints the view as a comment in OpenCL kernel with newlines and tabs */
-  private def debugPrintView(dpv: debug.PrintView, call: FunCall, msg: String, block: MutableBlock): Unit = {
-    val inlineView: String = call.args.head.view.toString
-=======
   
   private def prettifyView(inlineView: String): String = {
->>>>>>> c913ffc3
     var printedView: String = ""
     val commas = """,(.)(?<![\d|c=|s=])|\(|\)""".r.findAllIn(inlineView)
     var level = 1
@@ -573,8 +560,6 @@
       commas.next()
     }
     printedView += inlineView.substring(start, inlineView.length()) + ",\n" + "  " * level
-<<<<<<< HEAD
-=======
     
     printedView
   }
@@ -583,7 +568,6 @@
   private def debugPrintView(dpv: debug.PrintView, call: FunCall, msg: String, block: MutableBlock): Unit = {
     val printedView: String = prettifyView(call.args.head.view.toString)
 
->>>>>>> c913ffc3
     (block: MutableBlock) += Comment(msg + ":\n" + printedView)
 
     generate(dpv.f.body, block)
