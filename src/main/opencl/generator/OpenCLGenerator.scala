--- conflicted
+++ resolved
@@ -211,23 +211,9 @@
           OpenCLAST.ParamDecl(lenVar.toString, Int)
         ),
         body = OpenCLAST.Block(List(OpenCLAST.Inline(
-          s"""
-             |  // Compute new index
-             |  int relIndices[] = {${group.relIndices.deep.mkString(", ")}};
-             |  int $newIdx = j + relIndices[i];
-             |
-             |  // Boundary check
-             |  if ($newIdx < 0) {
-             |    return ${OpenCLCodeGen.print(
-                              group.negOutOfBoundsF(newIdx, lenVar))};
-             |  } else if ($newIdx >= $lenVar) {
-             |    return ${OpenCLCodeGen.print(
-                              group.posOutOfBoundsF(newIdx - lenVar + 1,
-                                                    lenVar))};
-             |  } else {
-             |    return $newIdx;
-             |  }
-         """.stripMargin
+          s"""|  // Compute new index
+              |  int relIndices[] = {${group.relIndices.deep.mkString(", ")}};
+              |  return j + relIndices[i];""".stripMargin
         ))))
     })
 
@@ -297,12 +283,8 @@
     f.params.foreach(_.mem.readOnly = true)
 
     // array of all unique vars (like N, iterSize, etc. )
-<<<<<<< HEAD
-    val allVars = Kernel.memory.map(mem => mem.mem.size.varList).filter(_.nonEmpty).flatten.distinct
-=======
     val allVars = Kernel.memory.map(_.mem.size.varList)
                                .filter(_.nonEmpty).flatten.distinct
->>>>>>> 0f1416ba
     // partition into iteration variables and all others variables
     val (iterateVars, vars) = allVars.partition(_.name == Iterate.varName)
 
@@ -388,14 +370,9 @@
         case fp: FPattern => generate(fp.f.body, block)
         case l: Lambda => generate(l.body, block)
         case Unzip() | Transpose() | TransposeW() | asVector(_) | asScalar() |
-<<<<<<< HEAD
              Split(_) | Join() | Group(_) | Zip(_) | Tuple(_) | Filter() |
-             Head() | Tail() | Scatter(_) | Gather(_) | Pad(_,_) =>
-=======
-             Split(_) | Join() | Group(_,_,_) | Zip(_) | Tuple(_) | Filter() |
-             Head() | Tail() | Scatter(_) | Gather(_) | Epsilon() | Get(_) =>
+             Head() | Tail() | Scatter(_) | Gather(_) | Epsilon() | Get(_) | Pad(_,_) =>
                 block
->>>>>>> 0f1416ba
 
         //case _ => oclPrinter.print("__" + call.toString + "__")
       }
@@ -589,17 +566,6 @@
       inputMem.variable = oldInV
       outputMem.variable = oldOutV
 
-<<<<<<< HEAD
-      System.out.println(s">>>>> $curOutLen * $innerOutputLength /^ $innerInputLength")
-      System.out.println(s">>>>> ${curOutLen * innerOutputLength} /^ $innerInputLength")
-      System.out.println(s">>>>> ${ArithExpr.gcd(curOutLen * innerOutputLength, innerInputLength)}")
-      System.out.println(s">>>>> ${curOutLen * innerOutputLength /^ innerInputLength}")
-
-      // tmp = tmp * outputLen / inputLen
-      oclPrinter.println(oclPrinter.toOpenCL(curOutLen) + " = " +
-                         oclPrinter.toOpenCL(curOutLen * innerOutputLength /^ innerInputLength)+
-                         ";")
-=======
       val curOutLenRef = OpenCLAST.VarRef(curOutLen.toString)
 
       val innerOutputLength = Type.getLength(funCall.t)
@@ -611,7 +577,6 @@
 
 
       val tinVStrRef = OpenCLAST.VarRef(OpenCLCodeGen.print(tin))
->>>>>>> 0f1416ba
 
       // tin = (tout == swap) ? swap : out
       b += OpenCLAST.Assignment(tinVStrRef,
@@ -685,19 +650,10 @@
         case uf: UserFun =>
           OpenCLAST.FunctionCall(uf.name, args)
 
-<<<<<<< HEAD
-      for (i <- 0 until iterationCount.eval) {
-        replacements = replacements.updated(indexVar, i)
-        if (range.min.isInstanceOf[OclFunction])
-          replacementsWithFuns = replacementsWithFuns.updated(indexVar, range.min + step*i)
-        else
-          replacementsWithFuns = replacementsWithFuns.updated(indexVar, i)
-=======
         //case vf: Vectorize =>
         //  generateFunCall(UserFun.vectorize(vf.f.asInstanceOf[UserFun],
         //                                    vf.n), args:_*)
         case l: Lambda => generateFunCall(l.body, args)
->>>>>>> 0f1416ba
 
         case _ => throw new NotImplementedError()
       }
@@ -733,11 +689,6 @@
                                                replacementsWithFuns) / vt.len))
 
           // originally an array, but now a vector type => vstore
-<<<<<<< HEAD
-          case at: ArrayType  if Type.isEqual(at.elemT, vt.scalarT)  =>
-            vstore(mem, vt, view, valueGenerator)
-          case _ => ???
-=======
           case at: ArrayType if Type.isEqual(Type.getValueType(at), vt.scalarT) =>
             OpenCLAST.Store(
               OpenCLAST.VarRef(mem.variable.toString), vt,
@@ -745,9 +696,7 @@
               offset = OpenCLAST.Expression(
                           ArithExpr.substitute(ViewPrinter.emit(view),
                                                replacementsWithFuns) / vt.len))
->>>>>>> 0f1416ba
         }
-        case _ => ???
       }
     }
   }
@@ -819,11 +768,6 @@
               // if the allocated memory was originally an index, compute the
               // index and append it
               case _:ArrayType =>
-<<<<<<< HEAD
-                val index = ArithExpr.substitute(ViewPrinter.emit(view), replacements).eval
-                s"${varname}_" + oclPrinter.toOpenCL(index)
-              case _ => varname
-=======
                 val index = ArithExpr.substitute(ViewPrinter.emit(view),
                                                  replacements).eval
 
@@ -831,7 +775,6 @@
 
               case _ =>
                 OpenCLAST.VarRef(varname)
->>>>>>> 0f1416ba
             }
         }
     }
