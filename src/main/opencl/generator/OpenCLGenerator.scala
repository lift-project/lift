--- conflicted
+++ resolved
@@ -67,6 +67,21 @@
       (Array.empty[TypedOpenCLMemory], globalsFirst)
   }
 
+  def substitute(f: Lambda, localSize: NDRange, globalSize: NDRange, valueMap: collection.Map[ArithExpr, ArithExpr]): Lambda = {
+    // inject local and global size and valueMap information into the lambda
+    val substitutions = collection.mutable.Map[ArithExpr, ArithExpr]() ++ valueMap
+    for (i <- 0 to 2) {
+      val lclsz = localSize(i)
+      if (lclsz != ?)
+        substitutions += ((get_local_size(i), lclsz))
+      val glbsz = globalSize(i)
+      if (glbsz != ?)
+        substitutions += ((get_global_size(i), glbsz))
+    }
+
+    IRNode.visitArithExpr(f, ArithExpr.substitute(_, substitutions))
+      .asInstanceOf[Lambda]
+  }
 
   private[generator] def isFixedSizeLocalMemory: (TypedOpenCLMemory) => Boolean = {
     mem => try {
@@ -113,7 +128,6 @@
     generate(f, localSizes, Array(?, ?, ?), immutable.Map())
   }
 
-
   // Compile a type-checked function into an OpenCL kernel
   def generate(f: Lambda, localSize: NDRange, globalSize: NDRange,
                valueMap: immutable.Map[ArithExpr, ArithExpr]): Kernel = {
@@ -121,24 +135,15 @@
     assert(localSize.length == 3)
     assert(globalSize.length == 3)
 
-    // inject local and global size and valueMap information into the lambda
-    val substitutions = collection.mutable.HashMap[ArithExpr, ArithExpr]()
-    for( i <- 0 to 2) {
-      val lclsz = localSize(i)
-      if (lclsz != ?)
-        substitutions += ((get_local_size(i),lclsz))
-      val glbsz = globalSize(i)
-      if (glbsz != ?)
-        substitutions += ((get_global_size(i),glbsz))
-    }
-    val newF = IRNode.visitArithExpr(f, (ae: ArithExpr) =>
-      ArithExpr.substitute(ae, substitutions)
-    ).asInstanceOf[Lambda]
+    val newF: Lambda = OpenCLGenerator.substitute(f, localSize, globalSize, valueMap)
     new Kernel(_generate(newF, localSize, globalSize, valueMap), newF)
   }
+
 
   def _generate(f: Lambda, localSize: NDRange, globalSize: NDRange,
     valueMap: collection.Map[ArithExpr, ArithExpr]): String  = {
+
+    println(f)
 
     if (f.body.t == UndefType)
       throw new OpenCLGeneratorException("Lambda has to be type-checked to generate code")
@@ -417,26 +422,19 @@
 
     kernel.body += OpenCLAST.Comment("Private Memory")
     privateMems.foreach(x => {
-<<<<<<< HEAD
-      val decl = OpenCLAST.VarDecl(x.mem.variable.toString, x.t,
-        addressSpace = x.mem.addressSpace,
-        length = (x.mem.size /^ Type.getSize(Type.getValueType(x.t))).eval)
-
-      privateDecls += x.mem.variable -> decl
-
-      kernel.body += decl
-=======
       val length = x.mem.size /^ Type.getMaxSize(Type.getValueType(x.t))
 
       if (!length.isEvaluable)
         throw new IllegalKernel("Private memory length has to be" +
           s"evaluable, but found $length")
 
-      kernel.body +=
-        OpenCLAST.VarDecl(x.mem.variable, x.t,
-          addressSpace = x.mem.addressSpace,
-          length = length.eval)
->>>>>>> c8731fc5
+      val decl = OpenCLAST.VarDecl(x.mem.variable, x.t,
+        addressSpace = x.mem.addressSpace,
+        length = length.eval)
+
+      privateDecls += x.mem.variable -> decl
+
+      kernel.body += decl
     })
 
     generate(f.body, kernel.body)
@@ -707,12 +705,8 @@
   private def generateReduceSeqCall(r: AbstractReduce,
                                     call: FunCall,
                                     block: Block): Unit = {
-<<<<<<< HEAD
     // TODO: Separate pass. Information needed elsewhere
-    val unroll: Boolean = OpenCLMemory.containsPrivateMemory(call.args(1).mem)
-=======
     val unroll = r.isInstanceOf[ReduceSeqUnroll] || OpenCLMemory.containsPrivateMemory(call.args(1).mem)
->>>>>>> c8731fc5
 
     val innerBlock = OpenCLAST.Block(Vector.empty)
     block.asInstanceOf[Block] += OpenCLAST.Comment("reduce_seq")
@@ -1063,6 +1057,7 @@
 
     }
 
+    // TODO: Information needed elsewhere. See analysis.ControlFlow
     // try to see if we really need a loop
     indexVar.range.numVals match {
       case Cst(0) =>
@@ -1161,22 +1156,9 @@
   private def generateStoreNode(mem: OpenCLMemory,
                                 currentType: Type,
                                 view: View,
-<<<<<<< HEAD
-                                value: OclAstNode): OclAstNode = {
+    value: OclAstNode): Expression = {
     val originalType = getOriginalType(mem)
 
-=======
-                                value: OclAstNode): Expression = {
-    val originalType: Type = {
-      try {
-        varDecls(mem.variable)
-      } catch {
-        case _: java.util.NoSuchElementException =>
-          throw new VariableNotDeclaredError(s"Trying to generate store to variable" +
-                                             s"${mem.variable} which was not previously declared.")
-      }
-    }
->>>>>>> c8731fc5
     if (Type.haveSameValueTypes(originalType, currentType)) {
       OpenCLAST.AssignmentExpression(
         to = accessNode(mem.variable, mem.addressSpace, view),
@@ -1361,8 +1343,7 @@
     } catch {
       case _: NoSuchElementException =>
         throw new VariableNotDeclaredError(s"Trying to generate access to variable " +
-          s"${mem.variable} which was not previously " +
-          s"declared.")
+          s"${mem.variable} which was not previously declared.")
     }
 
   }
@@ -1449,17 +1430,13 @@
     }
 
     val real = ArithExpr.substitute(i, replacements).eval
+    println(declaration.length)
 
     if (real >= declaration.length) {
       throw new OpenCLGeneratorException(s"Out of bounds access to $v with $real")
     }
-<<<<<<< HEAD
 
     real
-=======
-    val subst = ArithExpr.substitute(i, replacements)
-    subst.eval
->>>>>>> c8731fc5
   }
 
   /**
