--- conflicted
+++ resolved
@@ -391,12 +391,8 @@
         case l: Lambda => generate(l.body, block)
         case Unzip() | Transpose() | TransposeW() | asVector(_) | asScalar() |
              Split(_) | Join() | Group(_,_,_) | Zip(_) | Tuple(_) | Filter() |
-<<<<<<< HEAD
              Head() | Tail() | Scatter(_) | Gather(_) | Get(_) =>
-=======
-             Head() | Tail() | Scatter(_) | Gather(_) | Epsilon() | Get(_) =>
                 block
->>>>>>> d4e5b0d6
 
         //case _ => oclPrinter.print("__" + call.toString + "__")
       }
