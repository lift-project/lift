--- conflicted
+++ resolved
@@ -425,11 +425,9 @@
         case m: MapSeq => generateMapSeqCall(m, call, block)
         case _: Map =>
 
-<<<<<<< HEAD
+        case f: FilterSeq => generateFilterSeqCall(f, call, block)
+
         case iss: InsertionSortSeq => generateInsertSortSeqCall(iss, call, block)
-=======
-        case f: FilterSeq => generateFilterSeqCall(f, call, block)
->>>>>>> 3e63338b
 
         case r: ReduceSeq => generateReduceSeqCall(r, call, block)
         case r: ReduceWhileSeq => generateReduceWhileCall(r, call, block)
@@ -1098,41 +1096,6 @@
       case ra: RangeAdd => ra.stop
       case _ => throw new OpenCLGeneratorException("Cannot handle range for ForLoop: " + range)
     }
-<<<<<<< HEAD
-    val cond = CondExpression(
-      ArithExpression(indexVar),
-      ArithExpression(stop),
-      if (step.sign == Sign.Positive)
-        CondExpression.Operator.<
-      else CondExpression.Operator.>
-    )
-
-    // if we need to unroll (e.g. because of access to private memory)
-    if (needUnroll) {
-
-      val iterationCount = try {
-        indexVar.range.numVals.enforceSimplification.eval
-      } catch {
-        case NotEvaluableException =>
-          throw new OpenCLGeneratorException("Trying to unroll loop, " +
-            "but iteration count could not be determined statically.")
-      }
-
-      if (iterationCount > 0) {
-        (block: Block) += OpenCLAST.Comment("unroll")
-
-        for (i <- 0 until iterationCount) {
-          replacements = replacements.updated(indexVar, i)
-          val j: ArithExpr =
-            if (range.min.isInstanceOf[OclFunction]) {
-              range.min + step * i
-            } else {
-              i
-            }
-          replacementsWithFuns = replacementsWithFuns.updated(indexVar, j)
-
-          generateBody(block)
-=======
     val reuse = size - step
     val cond = CondExpression(ArithExpression(indexVar), ArithExpression((stop-reuse)/step), CondExpression.Operator.<)
 
@@ -1154,7 +1117,6 @@
           range.min + step * i
         } else {
           i
->>>>>>> 3e63338b
         }
       replacementsWithFuns = replacementsWithFuns.updated(sSP.windowVar, j)
 
@@ -1163,7 +1125,7 @@
     replacements = replacements - sSP.windowVar
     replacementsWithFuns = replacementsWithFuns - sSP.windowVar
 
-    for(i <- 0 to reuse.eval-1) {
+    for(i <- 0 until reuse.eval) {
       (block: Block) += AssignmentExpression(VarRef(sSP.windowVar, suffix = s"_$i"), ViewPrinter.emit(inputMem.variable, call.args.head.view.access(i)))
     }
 
