package opencl.generator

import lift.arithmetic._
import arithmetic.TypeVar
import generator.Generator
import ir._
import ir.ast._
import ir.view._
import opencl.generator.OpenCLAST._
import opencl.ir._
import opencl.ir.ast.OpenCLBuiltInFun
import opencl.ir.pattern._

import scala.collection.immutable

object OpenCLGenerator extends Generator {

  def generate(f: Lambda): String = {
    generate(f, NDRange(?, ?, ?))
  }

  def generate(f: Lambda, localSizes: NDRange): String = {
    generate(f, localSizes, NDRange(?, ?, ?), immutable.Map())
  }

  // Compile a type-checked function into an OpenCL kernel
  def generate(f: Lambda, localSize: NDRange, globalSize: NDRange,
               valueMap: immutable.Map[ArithExpr, ArithExpr]): String = {
    (new OpenCLGenerator).generate(f, localSize, globalSize, valueMap)
  }

  def printTypes(expr: Expr): Unit = {
    Expr.visit(expr, {
      case e@(call: FunCall) => println(e + "\n    " +
        e.t + " <- " + call.argsType + "\n")
      case e => println(e + "\n    " + e.t + "\n")
    }, (_: Expr) => {})
  }

  def printTypes(lambda: Lambda): Unit = printTypes(lambda.body)

  def getMemories(f: Lambda): (Array[TypedOpenCLMemory], Array[TypedOpenCLMemory]) = {
    val memories = TypedOpenCLMemory.get(f.body, f.params).toArray

    val numInputs = f.params.length

    val outputMem = memories.last

    if (memories.length > numInputs) {
      val temp = memories(numInputs)
      memories(numInputs) = outputMem
      memories(memories.length - 1) = temp
    }

    val (locals, globals) = memories.partition(_.mem.addressSpace == LocalMemory)
    val globalsFirst = globals ++ locals

    if (AllocateLocalMemoryStatically())
      globalsFirst.partition(isFixedSizeLocalMemory)
    else
      (Array.empty[TypedOpenCLMemory], globalsFirst)
  }

  def getDifferentMemories(lambda: Lambda) = {

    val valMems = Expr.visitWithState(Set[Memory]())(lambda.body, (expr, set) =>
      expr match {
        case value: Value => set + value.mem
        case _ => set
      })

    val typedMems =
      TypedOpenCLMemory.get(lambda.body, lambda.params, includePrivate = true).toArray

    val memory = TypedOpenCLMemory.get(lambda.body, lambda.params)

    val (typedValueMems, privateMems) =
      typedMems.diff(memory).partition(m => valMems.contains(m.mem))

    // the base type is used for allocation of all variables ...
    var varDecls =
      typedMems.map(tm => {
        if (tm.mem.addressSpace == PrivateMemory) {
          // do not de-vectorise for private memory
          (tm.mem.variable, tm.t)
        } else {
          (tm.mem.variable, Type.devectorize(tm.t))
        }
      }).toMap

    // ... besides the these variables which use the value types
    // (i.e., possibly a vector type)
    varDecls = varDecls ++
      typedValueMems.map(tm => (tm.mem.variable, tm.t)).toMap

    (typedValueMems, privateMems, varDecls)
  }

  def getOriginalType(mem: OpenCLMemory,
    varDecls: immutable.Map[Var, Type]): Type = {

    try {
      varDecls(mem.variable)
    } catch {
      case _: NoSuchElementException =>
        throw new VariableNotDeclaredError(s"Trying to generate access to variable " +
          s"${mem.variable} which was not previously declared.")
    }

  }

  private[generator] def isFixedSizeLocalMemory: (TypedOpenCLMemory) => Boolean = {
    mem => try {
      mem.mem.size.eval
      mem.mem.addressSpace == LocalMemory
    } catch {
      case NotEvaluableException => false
    }
  }
}

class OpenCLGenerator extends Generator {

  type ValueTable = immutable.Map[ArithExpr, ArithExpr]
  type SymbolTable = immutable.Map[Var, Type]

  private val openCLCodeGen = new OpenCLPrinter

  private var replacements: ValueTable = immutable.Map.empty
  private var replacementsWithFuns: ValueTable = immutable.Map.empty
  private var privateMems = Array[TypedOpenCLMemory]()
  private var privateDecls = immutable.Map[Var, OpenCLAST.VarDecl]()

  private var varDecls: SymbolTable = immutable.Map.empty

  private var localSize: NDRange = _

  private def printMemories(expr: Expr): Unit = {
    Expr.visit(expr, {
      case e@(call: FunCall) =>
        println(e + "\n    " +
          e.mem.toString + " <- " +
          call.argsMemory.toString + "\n")
      case e => println(e + "\n    " + e.mem.toString + "\n")
    }, (_: Expr) => {})
  }

  def generate(f: Lambda): String  = {
    generate(f, NDRange(?, ?, ?))
  }

  def generate(f: Lambda, localSizes: NDRange): String = {
    generate(f, localSizes, NDRange(?, ?, ?), immutable.Map())
  }

  def generate(f: Lambda, localSize: NDRange, globalSize: NDRange,
                valueMap: collection.Map[ArithExpr, ArithExpr]): String = {

    this.localSize = localSize

    if (f.body.t == UndefType)
      throw new OpenCLGeneratorException("Lambda has to be type-checked to generate code")

    InferOpenCLAddressSpace(f)

    // Allocate the params and set the corresponding type
    f.params.foreach((p) => {
      p.mem = OpenCLMemory.allocMemory(OpenCLMemory.getSizeInBytes(p.t), p.addressSpace)
    })

    RangesAndCounts(f, localSize, globalSize, valueMap)
    allocateMemory(f)

    ShouldUnroll(f)

    if (PerformBarrierElimination())
      BarrierElimination(f)

    checkLambdaIsLegal(f)

    if (Verbose()) {

      println("Types:")
      OpenCLGenerator.printTypes(f.body)

      println("Memory:")
      printMemories(f.body)

      println("Allocated Memory:")
      TypedOpenCLMemory.get(f.body, f.params, includePrivate = true).foreach(println(_))
      println()
    }

    View(f)

    val globalBlock = OpenCLAST.Block(Vector.empty, global = true)

    val containsDouble = Expr.visitWithState(false)(f.body, {
      case (expr, _) if expr.t == Double => true
      case (_, state) => state
    })

    if (containsDouble) {
      globalBlock += OpenCLExtension("cl_khr_fp64")
    }

    val tupleTypes = Expr.visitWithState(Set[TupleType]())(f.body, (expr, typeList) => {
      expr match {
        case FunCall(uf: UserFun, _*) => typeList ++ uf.tupleTypes
        case FunCall(vec: VectorizeUserFun, _*) => typeList ++ vec.vectorizedFunction.tupleTypes
        case _ =>
          expr.t match {
            case t: TupleType if t.elemsT.forall(!_.isInstanceOf[ArrayType]) => typeList + t
            case _ => typeList
          }
      }
    })

    tupleTypes.foreach(globalBlock += OpenCLAST.TypeDef(_))

    // pass 2: find and generate user and group functions
    generateUserFunctions(f.body).foreach(globalBlock += _)

    // pass 3: generate the
    globalBlock += generateKernel(f)

    // return the code generated
    openCLCodeGen(globalBlock)
  }

  // TODO: Gather(_)/Transpose() without read and Scatter(_)/TransposeW() without write
  private def checkLambdaIsLegal(lambda: Lambda): Unit = {
    CheckBarriersAndLoops(lambda)

    Context.updateContext(lambda.body)

    Expr.visit(lambda.body, _ => Unit, {
      case call@FunCall(MapGlb(dim, _), _*) if call.context.inMapGlb(dim) =>
        throw new IllegalKernel(s"Illegal nesting of $call inside MapGlb($dim)")
      case call@FunCall(MapWrg(dim, _), _*) if call.context.inMapWrg(dim) =>
        throw new IllegalKernel(s"Illegal nesting of $call inside MapWrg($dim)")
      case call@FunCall(MapLcl(dim, _), _*) if call.context.inMapLcl(dim) =>
        throw new IllegalKernel(s"Illegal nesting of $call inside MapLcl($dim)")
      case call@FunCall(MapLcl(dim, _), _*) if !call.context.inMapWrg(dim) =>
        throw new IllegalKernel(s"Illegal use of $call without MapWrg($dim)")
      case call@FunCall(toLocal(_), _) if !call.context.inMapWrg.reduce(_ || _) =>
        throw new IllegalKernel(s"Illegal use of local memory, without using MapWrg $call")
      case call@FunCall(Map(nestedLambda), _*) if nestedLambda.body.isConcrete =>
        throw new IllegalKernel(s"Illegal use of UserFun where it won't generate code in $call")
      case _ =>
    })

    lambda.body.mem match {
      case m: OpenCLMemory if m.addressSpace != GlobalMemory =>
        throw new IllegalKernel("Final result must be stored in global memory")
      case _ =>
    }
  }

  /** Traversals f and print all user functions using oclPrinter */
  private def generateUserFunctions(expr: Expr): Seq[Declaration] = {
    var fs = Seq[Declaration]()

    val userFuns = Expr.visitWithState(Set[UserFun]())(expr, (expr, set) =>
      expr match {
        case call: FunCall => call.f match {
          case _: OpenCLBuiltInFun => set
          case uf: UserFun => set + uf
          case vec: VectorizeUserFun => set + vec.vectorizedFunction
          case _ => set
        }
        case ArrayFromUserFunGenerator(uf, _) => set + uf
        case Array2DFromUserFunGenerator(uf, _) => set + uf
        case Array3DFromUserFunGenerator(uf, _) => set + uf
        case _ => set
      })

    userFuns.foreach(uf => {

      val block = OpenCLAST.Block()
      if (uf.tupleTypes.length == 1)
        block += OpenCLAST.TupleAlias(uf.tupleTypes.head, "Tuple")
      else uf.tupleTypes.zipWithIndex.foreach({ case (x, i) =>
        // TODO: think about this one ...
        block += OpenCLAST.TupleAlias(x, s"Tuple$i")
      })
      block += OpenCLAST.OpenCLCode(uf.body)

      fs = fs :+ OpenCLAST.Function(
        name = uf.name,
        ret = uf.outT,
        params = (uf.inTs, uf.paramNames).
          zipped.map((t, n) => OpenCLAST.ParamDecl(n, t)).toList,
        body = block)
    })

    fs
  }

  def allocateMemory(f: Lambda): Unit = {
    OpenCLMemoryAllocator(f)
    Kernel.memory = TypedOpenCLMemory.get(f.body, f.params).toArray
  }

  private object Kernel {
    var memory = Array.empty[TypedOpenCLMemory]
    var staticLocalMemory = Array.empty[TypedOpenCLMemory]
  }


  private def generateKernel(f: Lambda): Declaration = {

    val someMemories = OpenCLGenerator.getDifferentMemories(f)

    val typedValueMems = someMemories._1
    this.privateMems = someMemories._2
    varDecls = someMemories._3

    val memories = OpenCLGenerator.getMemories(f)

    Kernel.memory = memories._2
    Kernel.staticLocalMemory = memories._1

    f.params.foreach(_.mem.readOnly = true)

    // array of all unique vars (like N, iterSize, etc. )
    val allVars = Kernel.memory.map(_.mem.size.varList)
      .filter(_.nonEmpty).flatten.distinct
    // partition into iteration variables and all others variables
    val (iterateVars, vars) = allVars.partition(_.name == Iterate.varName)

    val attribute =
      if (localSize.forall(_.isEvaluable) &&
        f.body.contains({ case FunCall(MapWrg(_, _), _) => }))
        Some(RequiredWorkGroupSize(localSize))
      else None

    // Create the actual kernel function
    val kernel = OpenCLAST.Function(
      name = "KERNEL",
      ret = UndefType, // = void
      params =
        Kernel.memory.map(x =>
          OpenCLAST.ParamDecl(
            x.mem.variable.toString, Type.devectorize(x.t),
            const = x.mem.readOnly,
            addressSpace = x.mem.addressSpace
          )
        ).toList ++
          // size parameters
          vars.sortBy(_.name).map(x => OpenCLAST.ParamDecl(x.toString, Int)),
      body = OpenCLAST.Block(Vector.empty),
      kernel = true, attribute)

    // print out allocated memory sizes
    val varMap = iterateVars.map(v => (v, ArithExpr.asCst(v.range.max))).toMap
    Kernel.memory.foreach(mem => {
      val m = mem.mem
      if (Verbose()) {
        println("Allocated " + ArithExpr.substitute(m.size, varMap.toMap) +
          " bytes for variable " + OpenCLPrinter.toString(m.variable) +
          " in " + m.addressSpace + " memory")
      }
    })

    kernel.body += OpenCLAST.Comment("Static local memory")
    Kernel.staticLocalMemory.foreach(x =>
      kernel.body +=
        OpenCLAST.VarDecl(x.mem.variable, x.t,
          addressSpace = x.mem.addressSpace,
          length = (x.mem.size /^ Type.getMaxAllocatedSize(Type.getBaseType(x.t))).eval))

    kernel.body += OpenCLAST.Comment("Typed Value memory")
    typedValueMems.foreach(x =>
      kernel.body +=
        OpenCLAST.VarDecl(x.mem.variable,
          Type.getValueType(x.t),
          addressSpace = x.mem.addressSpace))

    kernel.body += OpenCLAST.Comment("Private Memory")
    privateMems.foreach(x => {

      val length =
        (x.mem.size /^ Type.getMaxAllocatedSize(Type.getValueType(x.t))).enforceSimplification

      if (!length.isEvaluable)
        throw new IllegalKernel("Private memory length has to be" +
          s" evaluable, but found $length")

      val decl = OpenCLAST.VarDecl(x.mem.variable, x.t,
        addressSpace = x.mem.addressSpace,
        length = length.eval)

      privateDecls += x.mem.variable -> decl

      kernel.body += decl
    })

    generate(f.body, kernel.body)

    if (CSE())
      CommonSubexpressionElimination(kernel.body)

    kernel
  }


  private def generate(expr: Expr, block: Block): Unit = {
    assert(expr.t != UndefType)

    expr match {
      case f: FunCall => f.args.foreach(generate(_, block))
      case _ =>
    }

    expr match {
      case call: FunCall => call.f match {
        case m: MapWrg => generateMapWrgCall(m, call, block)
        case m: MapGlb => generateMapGlbCall(m, call, block)
        case m: MapAtomWrg => generateMapAtomWrgCall(m, call, block)
        case m: MapLcl => generateMapLclCall(m, call, block)
        case m: MapAtomLcl => generateMapAtomLclCall(m, call, block)
        case m: MapWarp => generateMapWarpCall(m, call, block)
        case m: MapLane => generateMapLaneCall(m, call, block)
        case m: MapSeq => generateMapSeqCall(m, call, block)
        case _: Map =>

        case f: FilterSeq => generateFilterSeqCall(f, call, block)

        case r: ReduceSeq => generateReduceSeqCall(r, call, block)
        case r: ReduceWhileSeq => generateReduceWhileCall(r, call, block)

        case bs: BSearch => generateBSearchCall(bs, call, block)
        case ls: LSearch => generateLSearchCall(ls, call, block)
        case _: Search =>

        case i: Iterate => generateIterateCall(i, call, block)

        case vec: VectorizeUserFun => generateUserFunCall(vec.vectorizedFunction, call, block)
        case u: UserFun => generateUserFunCall(u, call, block)

        case fp: FPattern => generate(fp.f.body, block)
        case l: Lambda => generate(l.body, block)
        case ua: UnsafeArrayAccess => generateUnsafeArrayAccess(ua, call, block)
        case Unzip() | Transpose() | TransposeW() | asVector(_) | asScalar() |
             Split(_) | Join() | Slide(_, _) | Zip(_) | Tuple(_) | Filter() |
             Head() | Tail() | Scatter(_) | Gather(_) | Get(_) | Pad(_, _, _) |
             ArrayAccess(_) | PrintType() =>
        case _ => (block: Block) += OpenCLAST.Comment("__" + call.toString + "__")
      }
      case v: Value => generateValue(v, block)
      case _: Param =>
      case _: ArrayConstructors =>
    }
  }

  // === Maps ===

  // MapWrg
  private def generateMapWrgCall(m: MapWrg,
                                 call: FunCall,
                                 block: Block): Unit = {
    generateForLoop(block, call.args.head, m.loopVar, generate(m.f.body, _))
    // TODO: This assumes, that the MapWrg(0) is always the outermost and there
    // is no need for synchronization inside.
    // TODO: Rethink and then redesign this!
    // if (m.dim == 0) {
    //  oclPrinter.println("return;")
    // }
  }

  // MapGlb
  private def generateMapGlbCall(m: MapGlb,
                                 call: FunCall,
                                 block: Block): Unit = {
    generateForLoop(block, call.args.head, m.loopVar, generate(m.f.body, _))
    // TODO: This assumes, that the MapGlb(0) is always the outermost and there
    // is no need for synchronization inside.
    // TODO: Rethink and then redesign this!
    // if (m.dim == 0) {
    //  oclPrinter.println("return;")
    // }
  }

  private def generateMapAtomWrgCall(m: MapAtomWrg,
                                     call: FunCall,
                                     block: Block): Unit = {
    // build a new nested block
    val nestedBlock = OpenCLAST.Block(Vector.empty)
    (block: Block) += Comment("atomic_workgroup_map")

    // get shorthands for the loopvar/workvar
    val loopVar = m.loopVar
    val workVar = m.workVar
    // val threadid = new get_local_id(0 : Int)
    val threadid = get_local_id(0)

    // wrap the task update/getting functionality in a variable, as we need to use it twice
    def atomicGetTask(ob: Block): Unit = {
      generateConditional(ob, Predicate(threadid, 0, Predicate.Operator.==),
        (b) => {
          (b: Block) += AssignmentExpression(OpenCLAST.ArithExpression(loopVar),
            FunctionCall("atomic_inc", List(OpenCLAST.VarRef(workVar))))
        }, (_) => {})
    }

    // declare a global variable holding the next index to process, and assign it a value
    nestedBlock += OpenCLAST.VarDecl(workVar, opencl.ir.IntPtr,
      OpenCLAST.ArithExpression(m.globalTaskIndex.variable), addressSpace = GlobalMemory)
    // initialise it to zero
    //    generateConditional(nestedBlock, Predicate(new get_global_id(0), 0, Predicate.Operator.==),
    //      (b) => {
    //        b += OpenCLAST.AssignmentExpression(
    //          OpenCLAST.FunctionCall("*",List(OpenCLAST.Expression(workVar))), OpenCLAST.Expression(0))
    //      }, (_) => {}
    //    )

    // declare an index for this thread, the loop variable, and give it a value from the task index
    // we only wish for the first thread in the workgroup to perform the operation
    nestedBlock += OpenCLAST.VarDecl(loopVar, opencl.ir.Int, addressSpace = LocalMemory)
    atomicGetTask(nestedBlock)
    nestedBlock += OpenCLAST.Barrier(OpenCLMemory(workVar, 4, LocalMemory))
    // get the loop variable as a range variable
    val range = loopVar.range.asInstanceOf[RangeAdd]
    // generate a while loop which increments the task index atomically, while 
    // it's less than the maximum range of the loop variable
    generateWhileLoop(nestedBlock,
      Predicate(loopVar, range.stop, Predicate.Operator.<),
      (b) => {
        generate(m.f.body, b)
        atomicGetTask(b)
        (b: Block) += OpenCLAST.Barrier(OpenCLMemory(workVar, 4, LocalMemory))
      })
    (block: Block) += nestedBlock

    // emit a barrier?
    if (m.emitBarrier)
      (block: Block) += OpenCLAST.Barrier(call.mem.asInstanceOf[OpenCLMemory])
  }

  // MapLcl
  private def generateMapLclCall(m: MapLcl,
                                 call: FunCall,
                                 block: Block): Unit = {
    generateForLoop(block, call.args.head, m.loopVar, generate(m.f.body, _), m.shouldUnroll)

    if (m.emitBarrier)
      (block: Block) += OpenCLAST.Barrier(call.mem.asInstanceOf[OpenCLMemory])
  }

  // MapAtomLcl 
  private def generateMapAtomLclCall(m: MapAtomLcl,
                                     call: FunCall,
                                     block: Block): Unit = {

    // build a new nested block
    val nestedBlock = Block(Vector.empty)
    (block: Block) += OpenCLAST.Comment("atomic_local_map")

    // get shorthands for the loopvar/workvar
    val loopVar = m.loopVar
    val workVar = m.workVar
    val workVarPtr = OpenCLAST.FunctionCall("&", List(OpenCLAST.VarRef(workVar)))

    // declare a local variable holding the next index to process, and assign it a value
    // this must be done in a separate statement, as the variable is in LocalMemory
    nestedBlock += OpenCLAST.VarDecl(workVar, opencl.ir.Int, addressSpace = LocalMemory)
    nestedBlock += OpenCLAST.AssignmentExpression(OpenCLAST.ArithExpression(workVar), OpenCLAST.ArithExpression(0))

    // declare an index for this thread, the loop variable, and give it a value from the task index
    nestedBlock += OpenCLAST.VarDecl(loopVar, opencl.ir.Int,
      OpenCLAST.FunctionCall("atomic_inc", List(workVarPtr))
    )

    // get the loop variable as a range variable
    val range = loopVar.range.asInstanceOf[RangeAdd]

    // generate a while loop which increments the task index atomically, while 
    // it's less than the maximum range of the loop variable
    generateWhileLoop(nestedBlock,
      Predicate(loopVar, range.stop, Predicate.Operator.<),
      (b) => {
        generate(m.f.body, b)
        (b: Block) += OpenCLAST.AssignmentExpression(OpenCLAST.ArithExpression(loopVar),
          OpenCLAST.FunctionCall("atomic_inc", List(workVarPtr))
        )
      })
    (block: Block) += nestedBlock

    // emit a barrier?
    if (m.emitBarrier)
      (block: Block) += OpenCLAST.Barrier(call.mem.asInstanceOf[OpenCLMemory])
  }

  // MapWarp
  private def generateMapWarpCall(m: MapWarp,
                                  call: FunCall,
                                  block: Block): Unit = {
    generateForLoop(block, call.args.head, m.loopVar, generate(m.f.body, _))
    call.mem match {
      case m: OpenCLMemory => (block: Block) += OpenCLAST.Barrier(m)
      case _ =>
    }
  }

  // MapLane
  private def generateMapLaneCall(m: MapLane,
                                  call: FunCall,
                                  block: Block): Unit = {
    generateForLoop(block, call.args.head, m.loopVar, generate(m.f.body, _))
  }

  // MapSeq
  private def generateMapSeqCall(m: MapSeq,
                                 call: FunCall,
                                 block: Block): Unit = {
    (block: Block) += OpenCLAST.Comment("map_seq")
    generateForLoop(block, call.args.head, m.loopVar, generate(m.f.body, _), m.shouldUnroll)
    (block: Block) += OpenCLAST.Comment("end map_seq")
  }

<<<<<<< HEAD
  // Expr should be an array
  private def generateLength(e: Expr): Either[Expression, ArithExpr] = {
    e match {
      case e: Expr =>
        e.t match {
          case _: UnknownLengthArrayType =>
            // TODO: Emitting a view of type ArrayType is illegal!
            Left(ViewPrinter.emit(e.mem.variable, e.view))
          case a: ArrayType => Right(a.len)
          case NoType | ScalarType(_, _) | TupleType(_) | UndefType | VectorType(_, _) =>
            throw new TypeException(e.t, "Array")
        }
    }
  }
  
  // === Filter ===
  private def generateFilterSeqCall(f: FilterSeq,
                                    call: FunCall,
                                    block: Block): Unit = {
    
    (block: Block) += OpenCLAST.Comment("filter_seq")
    
    // Declare the index for the output array as a local variable
    (block: Block) += OpenCLAST.VarDecl(
      f.loopWrite,
      opencl.ir.Int,
      ArithExpression(Cst(0))
    )
  
    // If the predicate returns true:
    def copyAndIncrementIndex(block: Block): Unit = {
      // 1. Store the input value at "the top" of the output array
      generate(f.copyFun.body, block)
      // 2. Increment the index of "the top" of the output array
      (block: Block) += AssignmentExpression(
        ArithExpression(f.loopWrite),
        ArithExpression(
          f.loopWrite
          + f.loopWrite.range.asInstanceOf[RangeAdd].step)
      )
    }
  
    def generateBody(block: Block): Unit = {
      generate(f.f.body, block)  // Evaluates the predicate
      generateConditional(
        block,
        generateLoadNode(
          OpenCLMemory.asOpenCLMemory(f.f.body.mem),
          f.f.body.t,
          f.f.body.view
        ),
        copyAndIncrementIndex,
        _ => ()
      )
    }
    
    generateForLoop(block, f.loopRead, generateBody)
    
    (block: Block) += OpenCLAST.Comment("end filter_seq")
  }

=======
>>>>>>> 53a6d242
  // === Reduce ===
  private def generateReduceSeqCall(r: ReduceSeq,
                                    call: FunCall,
                                    block: Block): Unit = {

    val innerBlock = OpenCLAST.Block(Vector.empty)
    (block: Block) += OpenCLAST.Comment("reduce_seq")

    generateForLoop(block, call.args(1), r.loopVar, generate(r.f.body, _), r.shouldUnroll)

    (block: Block) += OpenCLAST.Comment("end reduce_seq")
  }

  // === ReduceWhile ===
  private def generateReduceWhileCall(r: ReduceWhileSeq, 
                                      call: FunCall, 
                                      block: Block) : Unit = {
    val innerBlock = OpenCLAST.Block(Vector.empty)
    (block: Block) += OpenCLAST.Comment("reduce_while_seq")

    // get the memory address of the predicate result
    val pResMem = generateLoadNode(OpenCLMemory.asOpenCLMemory(r.pmem), r.p.body.t, r.p.body.view)

    val generateBody = (ib: Block) =>  {
      // generate the Predicate
      generate(r.p.body, ib)
      // generate the access and break
      generateConditional(ib,
        pResMem,
        _ => {},
        (ccb) => {
          (ccb: Block) += OpenCLAST.Break()
        }
      )
      // generate the body
      generate(r.f.body, ib)
    }

    generateForLoop(block, call.args(1), r.loopVar, generateBody(_), r.shouldUnroll)

    (block: Block) += OpenCLAST.Comment("end reduce_while_seq")
  }


  // BSearch
  private def generateBSearchCall(s: AbstractSearch,
                                  call: FunCall,
                                  block: Block): Unit = {
    val nestedBlock = OpenCLAST.Block(Vector.empty)
    (block: Block) += OpenCLAST.Comment("binary_search")
    // get the default value handily
    val defaultVal = call.args.head
    // get the input handily
    val inArr = call.args(1)
    // get the type of the input (handily, concretely)
    val inArrT = inArr.t.asInstanceOf[ArrayType with Size with Capacity]
    // get an opencl version of the input mem
    val clInArrMem = OpenCLMemory.asOpenCLMemory(inArr.mem)
    // get a reference to it for loading
    val inArrRef = generateLoadNode(clInArrMem, inArrT, inArr.view.access(s.indexVar))
    // declare temporary vars for declaring the upper and lower indicies of the search
    val lowerIndex = Var("li")
    val upperIndex = Var("ui")
    // declare the lower and upper indicies
    nestedBlock += OpenCLAST.VarDecl(lowerIndex, opencl.ir.Int)
    nestedBlock += OpenCLAST.VarDecl(upperIndex, opencl.ir.Int)
    nestedBlock += OpenCLAST.VarDecl(s.indexVar, opencl.ir.Int)
    // assign initial values
    nestedBlock += OpenCLAST.AssignmentExpression(OpenCLAST.ArithExpression(lowerIndex), OpenCLAST.ArithExpression(0))
    nestedBlock += OpenCLAST.AssignmentExpression(OpenCLAST.ArithExpression(upperIndex), OpenCLAST.ArithExpression(inArrT.size))
    // Declare a variable to copy the result of the user function into
    // We have to do this, as we currently have no nice way of describing normal C statements
    // in a way that works private memory properly.
    // TODO: Find some way of representing the arguments to while/if/etc...
    val compFuncResVar = Var("cmp_res_var")
    varDecls = varDecls.updated(compFuncResVar, Type.devectorize(s.f.body.t))
    // create a memory object for it
    val compFuncResMem = OpenCLMemory(compFuncResVar, OpenCLMemory.getSizeInBytes(s.f.body.t), PrivateMemory)
    // set the memory of the call to the mem
    s.f.body.mem = compFuncResMem
    // declare it, with the same type as the comparison result
    nestedBlock += OpenCLAST.VarDecl(compFuncResVar, s.f.body.t)

    // create a variable for each goto label
    val finishLabel = Var("done")
    val writeResultLabel = Var("writeresult")
    generateWhileLoop(nestedBlock, Predicate(lowerIndex, upperIndex, Predicate.Operator.<),
      (b) => {
        (b: Block) += OpenCLAST.AssignmentExpression(OpenCLAST.ArithExpression(s.indexVar),
          OpenCLAST.ArithExpression(lowerIndex + (upperIndex - lowerIndex) / 2))

        generate(s.f.body, b)

        generateConditional(b,
          Predicate(compFuncResVar, 0, Predicate.Operator.<),
          (cb) => {
            (cb: Block) += OpenCLAST.AssignmentExpression(OpenCLAST.ArithExpression(upperIndex), OpenCLAST.ArithExpression(s.indexVar))
          },
          (cb) => {
            generateConditional(cb,
              Predicate(compFuncResVar, 0, Predicate.Operator.>),
              (ccb) => {
                (ccb: Block) += OpenCLAST.AssignmentExpression(OpenCLAST.ArithExpression(lowerIndex), OpenCLAST.ArithExpression(s.indexVar + 1))
              },
              (ccb) => {
                (ccb: Block) += OpenCLAST.GOTO(writeResultLabel)
              }
            )
          }
        )
      }
    )
    nestedBlock += generateStoreNode(OpenCLMemory.asOpenCLMemory(call.mem), call.t, call.outputView.access(Cst(0)),
      generateLoadNode(OpenCLMemory.asOpenCLMemory(defaultVal.mem), defaultVal.t, defaultVal.view))
    nestedBlock += OpenCLAST.GOTO(finishLabel)
    nestedBlock += OpenCLAST.Label(writeResultLabel)
    nestedBlock += generateStoreNode(
      OpenCLMemory.asOpenCLMemory(call.mem), call.t, call.outputView.access(Cst(0)),
      inArrRef)
    nestedBlock += OpenCLAST.Label(finishLabel)
    (block: Block) += nestedBlock
    (block: Block) += OpenCLAST.Comment("binary_search")
  }

  // LSearch
  private def generateLSearchCall(s: AbstractSearch,
                                  call: FunCall,
                                  block: Block): Unit = {
    val nestedBlock = OpenCLAST.Block(Vector.empty)
    (block: Block) += OpenCLAST.Comment("linear_search")
    // get the default value handily
    val defaultVal = call.args.head
    // get the input handily
    val inArr = call.args(1)
    // get the type of the input (handily, concretely)
    val inArrT = inArr.t.asInstanceOf[ArrayType with Size with Capacity]
    // get an opencl version of the input mem
    val clInArrMem = OpenCLMemory.asOpenCLMemory(inArr.mem)
    // get a reference to it for loading
    val inArrRef = generateLoadNode(clInArrMem, inArrT, inArr.view.access(s.indexVar))
    // declare the index var
    nestedBlock += OpenCLAST.VarDecl(s.indexVar, opencl.ir.Int)
    // assign initial values
    nestedBlock += OpenCLAST.AssignmentExpression(OpenCLAST.ArithExpression(s.indexVar), OpenCLAST.ArithExpression(0))
    // Declare a variable to copy the result of the user function into
    // We have to do this, as we currently have no nice way of describing normal C statements
    // in a way that works private memory properly.
    // TODO: Find some way of representing the arguments to while/if/etc...
    val compFuncResVar = Var("cmp_res_var")
    varDecls = varDecls.updated(compFuncResVar, Type.devectorize(s.f.body.t))
    // create a memory object for it
    val compFuncResMem = OpenCLMemory(compFuncResVar, OpenCLMemory.getSizeInBytes(s.f.body.t), PrivateMemory)
    // set the memory of the call to the mem
    s.f.body.mem = compFuncResMem
    // declare it, with the same type as the comparison result
    nestedBlock += OpenCLAST.VarDecl(compFuncResVar, s.f.body.t)
    // get an AST node describing a load from the comparator function result
    // val cmpResMemVar = s.f.body.mem.variable
    // create a variable for each goto label
    val finishLabel = Var("done")
    val writeResultLabel = Var("writeresult")
    val searchFailedLabel = Var("searchfailed")

    // todo - need to simplify inArrT.len, as currently it evaluates to unexecutable code on some tests
    generateWhileLoop(nestedBlock, Predicate(s.indexVar, inArrT.size, Predicate.Operator.<),
      (b) => {

        generate(s.f.body, b)

        generateConditional(b,
          // if the result of the comparator is greater than zero, the element we're currently
          // comparing to is smaller than the element we are searching for
          Predicate(compFuncResVar, 0, Predicate.Operator.>),
          (cb) => {
            // therefore, keep searching!
            (cb: Block) += OpenCLAST.AssignmentExpression(OpenCLAST.ArithExpression(s.indexVar), OpenCLAST.ArithExpression(s.indexVar + 1))
          },
          (cb) => {
            // else...
            generateConditional(cb,
              // if the result is less than 0, we've gone past the value we're looking for, so abort
              Predicate(compFuncResVar, 0, Predicate.Operator.<),
              // if the value is greater than, it's gone past! the search has failed.
              (ccb) => {
                (ccb: Block) += OpenCLAST.GOTO(searchFailedLabel)
              },
              // otherwise, it must be equal to, so jump to returning the result
              (ccb) => {
                (ccb: Block) += OpenCLAST.GOTO(writeResultLabel)
              }
            )
          }
        )
      }
    )
    nestedBlock += OpenCLAST.Label(searchFailedLabel)
    nestedBlock += generateStoreNode(OpenCLMemory.asOpenCLMemory(call.mem), call.t, call.outputView.access(Cst(0)),
      generateLoadNode(OpenCLMemory.asOpenCLMemory(defaultVal.mem), defaultVal.t, defaultVal.view))
    nestedBlock += OpenCLAST.GOTO(finishLabel)
    nestedBlock += OpenCLAST.Label(writeResultLabel)
    nestedBlock += generateStoreNode(
      OpenCLMemory.asOpenCLMemory(call.mem), call.t, call.outputView.access(Cst(0)),
      inArrRef)
    nestedBlock += OpenCLAST.Label(finishLabel)
    (block: Block) += nestedBlock
    (block: Block) += OpenCLAST.Comment("linear_search")
  }

  private def generateUnsafeArrayAccess(ua: UnsafeArrayAccess,
                                        call: FunCall,
                                        block: Block): Unit = {
    val index = ua.index
    val clIndexMem = OpenCLMemory.asOpenCLMemory(index.mem)

    val loadIndex = generateLoadNode(clIndexMem, index.t, index.view)

    val indexVar = Var("index")
    (block: Block) += OpenCLAST.VarDecl(indexVar, Int, init=loadIndex)

    val inArr = call.args(0)
    val clInArrMem = OpenCLMemory.asOpenCLMemory(inArr.mem)

    val loadFromArray = generateLoadNode(clInArrMem, inArr.t, inArr.view.access(indexVar))

    val storeToOutput = generateStoreNode(OpenCLMemory.asOpenCLMemory(call.mem), call.t,
                                          call.view.access(0), loadFromArray)

    (block: Block) += storeToOutput
  }

  private def generateValue(v: Value, block: Block): Unit = {
    val temp = Var("tmp")

    (block: Block) += OpenCLAST.VarDecl(temp, Type.getValueType(v.t),
      init = OpenCLAST.OpenCLCode(v.value))
    (block: Block) += OpenCLAST.AssignmentExpression(
      OpenCLAST.VarRef(v.mem.variable),
      OpenCLAST.VarRef(temp))
  }

  // === Iterate ===
  private def generateIterateCall(i: Iterate,
                                  call: FunCall,
                                  block: Block): Unit = {

    val inputMem = OpenCLMemory.asOpenCLMemory(call.args.head.mem)
    val outputMem = OpenCLMemory.asOpenCLMemory(call.mem)
    val swapMem = OpenCLMemory.asOpenCLMemory(i.swapBuffer)

    // directly generate function call of the body
    if (i.n == Cst(1)) {
      generate(i.f.body, block)
      return
    }

    // iterate more than once => generate for loop while swapping input and output buffer
    // after each iteration

    assert(inputMem.addressSpace == outputMem.addressSpace)

    val funCall = i.f.body match {
      case call: FunCall => call
    }

    // use the type var as the var holding the iterating size if it exists
    if (TypeVar.getTypeVars(funCall.argsType).size > 1) {
      println("size: " + TypeVar.getTypeVars(funCall.argsType).size)
      TypeVar.getTypeVars(funCall.argsType).foreach((tv) => {
        println("tv: " + tv)
      })
      println("i.f.inT " + funCall.argsType)
      throw new NotImplementedError()
    }

    val curOutLen =
      if (TypeVar.getTypeVars(funCall.argsType).isEmpty)
        Var("curOutLen")
      else
        TypeVar.getTypeVars(funCall.argsType).head

    (block: Block) +=
      OpenCLAST.VarDecl(curOutLen, Int,
        OpenCLAST.ArithExpression(Type.getLength(call.argsType)))

    // create new temporary input and output pointers
    val tin = Var("tin")
    val tout = Var("tout")
    varDecls = varDecls.updated(tin, Type.devectorize(call.t))
    varDecls = varDecls.updated(tout, Type.devectorize(call.t))

    // ADDRSPC TYPE tin = in;
    (block: Block) += OpenCLAST.VarDecl(tin, Type.devectorize(call.t),
      OpenCLAST.VarRef(inputMem.variable),
      outputMem.addressSpace)

    val range = i.indexVar.range.asInstanceOf[RangeAdd]

    // ADDRSPC TYPE tin = (odd ? out : swap);
    (block: Block) += OpenCLAST.VarDecl(tout, Type.devectorize(call.t),
      init = OpenCLAST.ArithExpression(
        ((range.stop % 2) ne Cst(0)) ?? outputMem.variable !! swapMem.variable),
      addressSpace = outputMem.addressSpace)

    generateForLoop(block, call.args.head, i.indexVar, (b) => {

      // modify the pointers to the memory before generating the body
      val oldInV = inputMem.variable
      val oldOutV = outputMem.variable
      inputMem.variable = tin
      outputMem.variable = tout

      // generate the function call in the body
      generate(funCall, b)

      // restore the pointers to memory
      inputMem.variable = oldInV
      outputMem.variable = oldOutV

      val curOutLenRef = OpenCLAST.VarRef(curOutLen)

      val innerOutputLength = Type.getLength(funCall.t)

      // tmp = tmp * outputLen / inputLen
      (b: Block) += OpenCLAST.AssignmentExpression(curOutLenRef,
        OpenCLAST.ArithExpression(innerOutputLength))


      val tinVStrRef = OpenCLAST.VarRef(tin)

      // tin = (tout == swap) ? swap : out
      (b: Block) += OpenCLAST.AssignmentExpression(tinVStrRef,
        OpenCLAST.ArithExpression((tout eq swapMem.variable) ??
          swapMem.variable !! outputMem.variable))


      val toutVStrRef = OpenCLAST.VarRef(tout)

      // tout = (tout == swap) ? out : swap
      (b: Block) += OpenCLAST.AssignmentExpression(toutVStrRef,
        OpenCLAST.ArithExpression((tout eq swapMem.variable) ??
          outputMem.variable !! swapMem.variable))

      if (outputMem.addressSpace != PrivateMemory)
        (b: Block) += OpenCLAST.Barrier(outputMem)

    } /*, i.iterationCount*/)
  }

  private def generateForLoop(block: Block,
                              array: Expr,
                              indexVar: Var,
                              generateBody: (Block) => Unit,
                              needUnroll: Boolean = false): Unit = {

    // if we need to unroll (e.g. because of access to private memory)
    if (needUnroll) {
      generateForLoopUnrolled(block, array, indexVar, generateBody)
    } else {
      // TODO: Information needed elsewhere. See analysis.ControlFlow
      // try to see if we really need a loop
      if (PerformLoopOptimisation())
        generateOptimizedForLoopRepresentations(block, array, indexVar, generateBody)
      else
        generateDefaultForLoopRepresentation(block, array, indexVar, generateBody)
    }
  }

  private def getRangeAdd(indexVar: Var) = {
    indexVar.range match {
      case r: RangeAdd => r
      case _ =>
        throw new OpenCLGeneratorException("Cannot handle range for ForLoop: " + indexVar.range)
    }
  }

  private def getIterationCount(array: Expr, indexVar: Var): Int = {
    array.t match {
      case _: RuntimeSizedArrayType =>
        throw new OpenCLGeneratorException("Trying to unroll loop, but iteration count could " +
          "not be determined statically.")
      case _ =>
    }

    try {
      indexVar.range.numVals.enforceSimplification.eval
    } catch {
      case NotEvaluableException =>
        throw new OpenCLGeneratorException("Trying to unroll loop, but iteration count could " +
          "not be determined statically.")
    }
  }

  private def generateForLoopUnrolled(block: Block,
                                      array: Expr,
                                      indexVar: Var,
                                      generateBody: (Block) => Unit): Unit = {
    val range = getRangeAdd(indexVar)
    val iterationCount = getIterationCount(array, indexVar)

    if (iterationCount > 0) {
      (block: Block) += OpenCLAST.Comment("unroll")

      for (i <- 0 until iterationCount) {
        replacements = replacements.updated(indexVar, i)
        val j: ArithExpr = range.min match {
          case _: OclFunction => range.min + range.step * i
          case _ => i
        }
        replacementsWithFuns = replacementsWithFuns.updated(indexVar, j)
        generateBody(block)
      }
      // cleanup
      replacements = replacements - indexVar
      replacementsWithFuns = replacementsWithFuns - indexVar

      (block: Block) += OpenCLAST.Comment("end unroll")
    } else {
      throw new OpenCLGeneratorException(s"Trying to unroll loop," +
        s"but iteration count is $iterationCount.")
    }
  }

  private def generateOptimizedForLoopRepresentations(block: Block,
                                                      array: Expr,
                                                      indexVar: Var,
                                                      generateBody: (Block) => Unit): Unit = {
    val range = getRangeAdd(indexVar)
    val init = ArithExpression(range.start)

    array.t match {
      case _: RuntimeSizedArrayType =>
        generateDefaultForLoopRepresentation(block, array, indexVar, generateBody)

      case _: ArrayType =>
        range.numVals match {
          case Cst(0) => (block: Block) += OpenCLAST.Comment("iteration count is 0, no loop emitted")

          case Cst(1) => generateStatement(block, indexVar, generateBody, init)

          // TODO: See TestInject.injectExactlyOneIterationVariable
          // TODO: M / 128 is not equal to M /^ 128 even though they print to the same C code
          case _ if range.start.min.min == Cst(0) &&
            ArithExpr.substituteDiv(range.stop) == ArithExpr.substituteDiv(range.step) =>
            generateStatement(block, indexVar, generateBody, init)

          // TODO: See TestOclFunction.numValues and issue #62
          case _ if range.start.min.min == Cst(0) && range.stop == Cst(1) =>
            generateIfStatement(block, indexVar, generateBody, init, range.stop)

          case _ if range.numVals.min == Cst(0) && range.numVals.max == Cst(1) =>
            generateIfStatement(block, indexVar, generateBody, init, range.stop)

          case _ =>
            generateDefaultForLoopRepresentation(block, array, indexVar, generateBody)
        }
      case _ => throw new NotImplementedError() // should never get there
    }
  }

  private def generateDefaultForLoopRepresentation(block: Block,
                                                   array: Expr,
                                                   indexVar: Var,
                                                   generateBody: (Block) => Unit): Unit = {
    array.t match {
      case _: RuntimeSizedArrayType =>
        generateDefaultForLoopForRuntimeSizedArrayType(block, array, indexVar, generateBody)

      case _: ArrayType =>
        generateDefaultForLoopForArrayType(block, array, indexVar, generateBody)

      case _ => throw new NotImplementedError() // should never get there
    }
  }

  private def getVarForSize(mem: Memory): Var = {
    OpenCLMemory.asOpenCLMemory(mem) match {
      case ms: OpenCLMemoryCollection => getVarForSize(ms.subMemories.head)
      case x => x.variable
    }
  }

  private def generateDefaultForLoopForRuntimeSizedArrayType(block: Block,
                                                             array: Expr,
                                                             indexVar: Var,
                                                             generateBody: (Block) => Unit): Unit = {
    val range = getRangeAdd(indexVar)

    val headerIndex = ViewPrinter.emit(getVarForSize(array.mem), array.view.size()) match {
      case VarRef(_, _, arrayIndex) => arrayIndex
      case _ => throw new NotImplementedError() // should never get there
    }
    val headerLength: ArithExpr = 1

    val addressSpace = OpenCLMemory.asOpenCLMemory(array.mem).addressSpace
    val sizeExpr = PointerCast(
      VarRef(array.mem.variable, arrayIndex = headerIndex), Int, addressSpace)

    val init =
      VarDecl(indexVar, opencl.ir.Int, ArithExpression(range.start), PrivateMemory)
    val cond =
      CondExpression(ArithExpression(indexVar), sizeExpr, CondExpression.Operator.<)
    val increment =
      AssignmentExpression(
        ArithExpression(indexVar), ArithExpression(indexVar + range.step))

    val innerBlock  = OpenCLAST.Block(Vector.empty)
    (block: Block) += OpenCLAST.ForLoop(init, ExpressionStatement(cond), increment, innerBlock)

    // shift index by header length
    replacements = replacements.updated(indexVar, indexVar + headerLength)
    replacementsWithFuns = replacementsWithFuns.updated(indexVar, indexVar + headerLength)

    generateBody(innerBlock)

    replacements = replacements - indexVar
    replacementsWithFuns = replacementsWithFuns - indexVar
  }

  private def generateDefaultForLoopForArrayType(block: Block,
                                                 array: Expr,
                                                 indexVar: Var,
                                                 generateBody: (Block) => Unit): Unit = {
    val range = getRangeAdd(indexVar)

    val init =
      VarDecl(indexVar, opencl.ir.Int, ArithExpression(range.start), PrivateMemory)
    val cond =
      CondExpression(ArithExpression(indexVar), ArithExpression(range.stop),
        CondExpression.Operator.<)
    val increment =
      AssignmentExpression(
        ArithExpression(indexVar), ArithExpression(indexVar + range.step))

    val innerBlock  = OpenCLAST.Block(Vector.empty)
    (block: Block) += OpenCLAST.ForLoop(init, ExpressionStatement(cond), increment, innerBlock)
    generateBody(innerBlock)
  }

  private def generateStatement(block: Block,
                                indexVar: Var,
                                generateBody: (Block) => Unit, init: ArithExpression): Unit = {
    // one iteration
    (block: Block) += OpenCLAST.Comment("iteration count is exactly 1, no loop emitted")
    val innerBlock = OpenCLAST.Block(Vector.empty)
    innerBlock += OpenCLAST.VarDecl(indexVar, opencl.ir.Int, init, PrivateMemory)
    generateBody(innerBlock)
    (block: Block) += innerBlock
  }

  private def generateIfStatement(block: Block, indexVar: Var, generateBody: (Block) => Unit, init: ArithExpression, stop: ArithExpr): Unit = {
    (block: Block) += OpenCLAST.Comment("iteration count is exactly 1 or less, no loop emitted")
    val innerBlock = OpenCLAST.Block(Vector.empty)
    innerBlock += OpenCLAST.VarDecl(indexVar, opencl.ir.Int, init, PrivateMemory)
    (block: Block) += OpenCLAST.IfThenElse(CondExpression(init, ArithExpression(stop), CondExpression.Operator.<), innerBlock)
    generateBody(innerBlock)
  }

  private def generateWhileLoop(block: Block,
                                loopPredicate: Predicate,
                                generateBody: (Block) => Unit): Unit = {
    val innerBlock = OpenCLAST.Block(Vector.empty)
    (block: Block) += OpenCLAST.WhileLoop(loopPredicate, body = innerBlock)
    generateBody(innerBlock)
  }

  private def generateConditional(block: Block,
                                      condition: Expression,
                                      genTrueBranch: (Block) => Unit,
                                      genFalseBranch: (Block) => Unit): Unit = {
    val trueBlock = OpenCLAST.Block(Vector.empty)
    val falseBlock = OpenCLAST.Block(Vector.empty)
    (block: Block) += OpenCLAST.IfThenElse(condition, trueBody = trueBlock, falseBody = falseBlock)
    genTrueBranch(trueBlock)
    genFalseBranch(falseBlock)
  }

  private def generateUserFunCall(u: UserFun,
                                  call: FunCall,
                                  block: Block): Block = {
    // Handle vector assignments for vector types
    val mem = OpenCLMemory.asOpenCLMemory(call.mem)
    (block: Block) += generateStoreNode(mem, call.t, call.outputView,
      generateFunCall(call, generateLoadNodes(call.args: _*)))

    block
  }

  @scala.annotation.tailrec
  private def generateFunCall(expr: Expr,
                              args: List[OclAstNode]): FunctionCall = {
    expr match {
      case call: FunCall => call.f match {
        case uf: UserFun =>
          OpenCLAST.FunctionCall(uf.name, args)
        case vf: VectorizeUserFun =>
          OpenCLAST.FunctionCall(vf.vectorizedFunction.name, args)
        case l: Lambda => generateFunCall(l.body, args)

        case _ => throw new NotImplementedError()
      }
      case _ => throw new NotImplementedError()
    }
  }

  private def getOriginalType(mem: OpenCLMemory) =
    OpenCLGenerator.getOriginalType(mem, varDecls)

  /**
    * Generate a simple or vector store.
    * This function emits a store[n] if the LHS is an array of scala types or
    * an assignment otherwise.
    */
  private def generateStoreNode(mem: OpenCLMemory,
                                currentType: Type,
                                view: View,
                                value: OclAstNode): Expression = {
    val originalType = getOriginalType(mem)

    if (Type.haveSameValueTypes(originalType, currentType)) {
      OpenCLAST.AssignmentExpression(
        to = accessNode(mem.variable, mem.addressSpace, view),
        value = value
      )
    } else {
      (originalType, currentType) match {
        // originally a scalar type in global memory, but now a vector type
        //  => emit vstore
        case (at: ArrayType, vt: VectorType)
          if Type.isEqual(Type.getValueType(at), vt.scalarT)
            && (mem.addressSpace == GlobalMemory
            || mem.addressSpace == LocalMemory) =>

          val offset = ViewPrinter.emit(mem.variable, view, replacementsWithFuns) match {
            case VarRef(_, _, idx) => ArithExpression(idx.content / vt.len)
            case x => throw new MatchError(s"Expected a VarRef, but got ${x.toString}.")
          }

          OpenCLAST.Store(OpenCLAST.VarRef(mem.variable), vt, value, offset, mem.addressSpace)
      }
    }
  }

  private def generateLoadNodes(args: Expr*): List[OclAstNode] = {
    args.map(arg => {
      val mem = OpenCLMemory.asOpenCLMemory(arg.mem)
      generateLoadNode(mem, arg.t, arg.view)
    }).toList
  }

  private def generateLoadNode(mem: OpenCLMemory, t: Type, view: View): Expression = {
    mem match {
      // we want to generate a load for a tuple constructed by a corresponding view (i.e. zip)
      case coll: OpenCLMemoryCollection =>
        if (!t.isInstanceOf[TupleType])
          throw new OpenCLGeneratorException(s"Found a OpenCLMemoryCollection for var: " +
            s"${mem.variable}, but corresponding type: $t is " +
            s"not a tuple.")
        val tt = t.asInstanceOf[TupleType]

        var args: Vector[OclAstNode] = Vector()
        for (i <- (coll.subMemories zip tt.elemsT).indices) {
          args = args :+ generateLoadNode(coll.subMemories(i), tt.elemsT(i), view.get(i))
        }

        StructConstructor(t = tt, args = args)

      // an OpenCLNullMemory object indicates that the view is not backed by memory and will directly return a value
      case OpenCLNullMemory =>
        ViewPrinter.emit(Var(), view, replacementsWithFuns)

      // not a memory collection: the default case
      case _ =>
        val currentType = t
        val originalType: Type = getOriginalType(mem)

        if (Type.haveSameValueTypes(originalType, currentType)) {
          accessNode(mem.variable, mem.addressSpace, view)
        } else {
          (originalType, currentType) match {
            // originally a scalar type, but now a vector type
            //  => emit cast
            case (st: ScalarType, vt: VectorType) if Type.isEqual(st, vt.scalarT) =>
              OpenCLAST.Cast(OpenCLAST.VarRef(mem.variable), st)

            // originally an array of scalar values in global memory,
            // but now a vector type
            //  => emit vload
            case (at: ArrayType, vt: VectorType)
              if Type.isEqual(Type.getValueType(at), vt.scalarT)
                && (mem.addressSpace == GlobalMemory || mem.addressSpace == LocalMemory) =>

              val offset = ViewPrinter.emit(mem.variable, view, replacementsWithFuns) match {
                case VarRef(_, _, idx) => ArithExpression(idx.content / vt.len)
                case x => throw new MatchError(s"Expected a VarRef, but got ${x.toString}.")
              }

              OpenCLAST.Load(OpenCLAST.VarRef(mem.variable), vt, offset, mem.addressSpace)

            // originally an array of scalar values in private memory,
            // but now a vector type
            //  => emit (float2)(f1, f2) primitive
            case (at: ArrayType, vt: VectorType)
              if Type.isEqual(Type.getValueType(at), vt.scalarT)
                && (mem.addressSpace == PrivateMemory) =>

              assert(privateMems.exists(m => m.mem == mem))

              // TODO: this seems like a very specific local solution ... find a more generic proper one

              // iterate over the range, assuming that it is contiguous
              val arraySuffixStartIndex: Int = arrayAccessPrivateMemIndex(mem.variable, view)
              val arraySuffixStopIndex: Int = arraySuffixStartIndex + vt.len.eval

              val seq = (arraySuffixStartIndex until arraySuffixStopIndex).map(i => {
                OpenCLAST.VarRef(mem.variable, suffix = "_" + i)
              })

              OpenCLAST.VectorLiteral(vt, seq: _*)

            // originally a vector value in private memory,
            // but now a scalar type
            //  => emit load from components
            case (vt: VectorType, st: ScalarType)
              if Type.isEqual(st, vt.scalarT)
                && (mem.addressSpace == PrivateMemory) =>

              val componentSuffix = componentAccessVectorVar(mem.variable, view)
              OpenCLAST.VarRef(mem.variable, suffix = componentSuffix)

            // originally an array of vector values in private memory,
            // but now a scalar type
            //  => emit load from components
            case (at: ArrayType, st: ScalarType)
              if Type.getValueType(at).isInstanceOf[VectorType]
                && Type.haveSameBaseTypes(at, st)
                && (mem.addressSpace == PrivateMemory) =>

              val actualArray = privateMems.exists(m => m.mem == mem)

              val arraySuffix =
                if (actualArray)
                  arrayAccessPrivateMem(mem.variable, view)
                else // Workaround for values
                  ""

              val componentSuffix = componentAccessVectorVar(mem.variable, view)
              OpenCLAST.VarRef(mem.variable, suffix = arraySuffix + componentSuffix)

            // originally an array of vector values in private memory,
            // but now a different vector type
            //  => emit load from components
            case (at: ArrayType, vt: VectorType)
              if Type.getValueType(at).isInstanceOf[VectorType]
                && Type.haveSameBaseTypes(at, vt)
                && (mem.addressSpace == PrivateMemory) =>

              // TODO: this seems like a very specific local solution ... find a more generic proper one

              assert(privateMems.exists(m => m.mem == mem))

              val arraySuffix = arrayAccessPrivateMem(mem.variable, view)

              val componentSuffixStartIndex = componentAccessvectorVarIndex(mem.variable, view)
              val componentSuffixStopIndex = componentSuffixStartIndex + vt.len.eval

              // iterate over the range, assuming that it is contiguous
              val componentSuffix = (componentSuffixStartIndex until componentSuffixStopIndex).foldLeft(".s")(_ + _)

              OpenCLAST.VarRef(mem.variable, suffix = arraySuffix + componentSuffix)

            // originally a tuple, now a value. => generate stuff like var[i]._j
            case (t: Type, _: ScalarType)
              if Type.getValueType(t).isInstanceOf[TupleType] =>
              // get tuple component and generate suffix (._j)
              val vtc = view.asInstanceOf[ViewTupleComponent]
              val suffix = s"._${vtc.i}"

              // throw away the tuple component view for generating array index [i]
              val innerView = vtc.iv

              mem.addressSpace match {
                case LocalMemory | GlobalMemory =>
                  ViewPrinter.emit(mem.variable, innerView, replacementsWithFuns) match {
                    case VarRef(v, _, index) => VarRef(v, suffix, index)
                    case x => throw new MatchError(s"Expected a VarRef, but got ${x.toString}.")
                  }

                case PrivateMemory =>

                  val arraySuffix =
                    if (privateMems.exists(m => m.mem == mem)) // check if this is actually an array
                      arrayAccessPrivateMem(mem.variable, innerView)
                    else // Workaround for values
                      ""
                  OpenCLAST.VarRef(mem.variable, suffix = arraySuffix + suffix)
              }
          }
        }
    }
  }

  /**
    * Create an access node(i.e. of type VarRef) for variable v based on the
    * given address space and view
    *
    * @param v            The variable to access
    * @param addressSpace The address space, i.e. global, local, private
    * @param view         The view to access var `v`
    * @return An VarRef node accessing `v` as described in `view`.
    */
  private def accessNode(v: Var,
                         addressSpace: OpenCLAddressSpace,
                         view: View): OpenCLAST.Expression = {
    addressSpace match {
      case LocalMemory | GlobalMemory =>
        val originalType = varDecls(v)
        originalType match {
          case _: ArrayType => arrayAccessNode(v, addressSpace, view)
          case _: ScalarType | _: VectorType | _: TupleType => valueAccessNode(v)
          case NoType | UndefType => throw new TypeException(originalType, "A valid type")
        }

      case PrivateMemory =>
        privateMems.find(m => m.mem.variable == v) match {
          case Some(typedMemory) => typedMemory.t match {
            case _: ArrayType => arrayAccessNode(v, addressSpace, view)
            case _: ScalarType | _: VectorType | _: TupleType => valueAccessNode(v)
            case NoType | UndefType => throw new TypeException(typedMemory.t, "A valid type")
          }
          case _ => valueAccessNode(v)
        }
    }
  }

  /**
    * Accessing v as an array
    *
    * @param v            The variable to access
    * @param addressSpace The address space `v` lives in
    * @param view         The view describing the access
    * @return An VarRef node accessing `v` as described in `view`.
    */
  private def arrayAccessNode(v: Var,
                              addressSpace: OpenCLAddressSpace,
                              view: View): OpenCLAST.Expression = {
    addressSpace match {
      case LocalMemory | GlobalMemory =>
        ViewPrinter.emit(v, view, replacementsWithFuns)

      case PrivateMemory =>
        ViewPrinter.emit(v, view, replacementsWithFuns) match {
          case VarRef(_, _, _) =>
            OpenCLAST.VarRef(v, suffix = arrayAccessPrivateMem(v, view))
          case e: Expression => e
        }
    }
  }

  /**
    * Generating the suffix appended to emulate an array access in private memory
    *
    * @param v    The variable to access
    * @param view The view describing the access
    * @return A string of the form '_index' where index is the computed
    *         array index. The index must be computable at compile time.
    */
  private def arrayAccessPrivateMem(v: Var, view: View): String = {
    // Compute the index ...
    val index = arrayAccessPrivateMemIndex(v, view)
    // ... and append it
    "_" + OpenCLPrinter.toString(index)
  }

  private def arrayAccessPrivateMemIndex(v: Var, view: View): Int = {
    val declaration = privateDecls(v)
    val originalType = declaration.t
    val valueType = Type.getValueType(originalType)

    val i = valueType match {
      case _: ScalarType | _: TupleType => ViewPrinter.emit(v, view, replacements) match {
        case VarRef(_, _, idx) => idx.content
        case x => throw new MatchError(s"Expected a VarRef, but got ${x.toString}.")
      }
      // if the original value type is a vector:
      //   divide index by vector length
      case _: VectorType =>
        val length = Type.getLength(Type.getValueType(originalType))
        val index = ViewPrinter.emit(v, view, replacements) match {
          case VarRef(_, _, idx) => idx.content
          case x => throw new MatchError(s"Expected a VarRef, but got ${x.toString}.")
        }
        index / length
      case ArrayType(_) | NoType | UndefType =>
        throw new TypeException(valueType, "A valid non array type")
    }

    val real: Int = try {
      ArithExpr.substitute(i, replacements).eval
    } catch {
      case NotEvaluableException =>
        throw new OpenCLGeneratorException(s"Could not access private array, as index $i could " +
          s"not be evaluated statically (given these replacements: $replacements)")
    }

    if (real >= declaration.length) {
      throw new OpenCLGeneratorException(s"Out of bounds access to $v with $real")
    }

    real
  }

  /**
    * Create a string representing for a component access into a vector variable
    *
    * @param v    The variable to access. Must have been declared with a vector type
    * @param view The view to access this variable
    * @return OpenCL code for accessing v, e.g.: v.s0
    */
  private def componentAccessVectorVar(v: Var, view: View): String = {
    // Compute the index ...
    val index = componentAccessvectorVarIndex(v, view)
    // ... and append it
    ".s" + OpenCLPrinter.toString(index)
  }

  private def componentAccessvectorVarIndex(v: Var, view: View): Int = {
    val originalType = varDecls(v)
    val valueType = Type.getValueType(originalType)
    val i = valueType match {
      case _: VectorType =>
        val length = Type.getLength(Type.getValueType(originalType))
        val index = ViewPrinter.emit(v, view, replacements) match {
          case VarRef(_, _, idx) => idx.content
          case x => throw new MatchError(s"Expected a VarRef, but got ${x.toString}.")
        }
        index % length
      case ArrayType(_) | NoType | ScalarType(_, _) | TupleType(_) | UndefType =>
        throw new TypeException(valueType, "VectorType")
    }

    ArithExpr.substitute(i, replacements).eval
  }

  /**
    * An access to a variable as a value, i.e. a direct access by name.
    *
    * @param v The variable to access
    * @return A VarRef node wrapping `v`
    */
  private def valueAccessNode(v: Var): OpenCLAST.VarRef = {
    OpenCLAST.VarRef(v)
  }
}<|MERGE_RESOLUTION|>--- conflicted
+++ resolved
@@ -619,22 +619,6 @@
     (block: Block) += OpenCLAST.Comment("end map_seq")
   }
 
-<<<<<<< HEAD
-  // Expr should be an array
-  private def generateLength(e: Expr): Either[Expression, ArithExpr] = {
-    e match {
-      case e: Expr =>
-        e.t match {
-          case _: UnknownLengthArrayType =>
-            // TODO: Emitting a view of type ArrayType is illegal!
-            Left(ViewPrinter.emit(e.mem.variable, e.view))
-          case a: ArrayType => Right(a.len)
-          case NoType | ScalarType(_, _) | TupleType(_) | UndefType | VectorType(_, _) =>
-            throw new TypeException(e.t, "Array")
-        }
-    }
-  }
-  
   // === Filter ===
   private def generateFilterSeqCall(f: FilterSeq,
                                     call: FunCall,
@@ -676,13 +660,11 @@
       )
     }
     
-    generateForLoop(block, f.loopRead, generateBody)
+    generateForLoop(block, call.args.head, f.loopRead, generateBody)
     
     (block: Block) += OpenCLAST.Comment("end filter_seq")
   }
 
-=======
->>>>>>> 53a6d242
   // === Reduce ===
   private def generateReduceSeqCall(r: ReduceSeq,
                                     call: FunCall,
