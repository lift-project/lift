package opencl.generator

import lift.profiler._
import arithmetic.TypeVar
import core.generator.Generator
import core.generator.{AstPrinter, GenericAST}
import ir._
import ir.ast._
import ir.view._
import lift.arithmetic._
import core.generator.GenericAST._
import opencl.generator.OpenCLAST._
import opencl.ir._
import opencl.ir.ast.OpenCLBuiltInFun
import opencl.ir.pattern._
import utils.Printer

import scala.collection.immutable

object OpenCLGenerator extends Generator {

  def generate(f: Lambda): String = {
    generate(f, NDRange(?, ?, ?))
  }

  def generate(f: Lambda, localSizes: NDRange): String = {
    generate(f, localSizes, NDRange(?, ?, ?), immutable.Map())
  }

  // Compile a type-checked function into an OpenCL kernel
  def generate(f: Lambda, localSize: NDRange, globalSize: NDRange,
               valueMap: immutable.Map[ArithExpr, ArithExpr]): String = {
    (new OpenCLGenerator).generate(f, localSize, globalSize, valueMap)
  }

  def printTypes(expr: Expr): Unit = {
    Expr.visit(expr, {
      case e@(call: FunCall) => println(e + "\n    " +
        e.t + " <- " + call.argsType + "\n")
      case e                 => println(e + "\n    " + e.t + "\n")
    }, (_: Expr) => {})
  }

  def printTypes(lambda: Lambda): Unit = printTypes(lambda.body)

  /**
    * Get memory objects allocated for given Lambda
    *
    * @param f The lambda for which to get the memory objects
    * @return A tuple with the first component the statically allocated local memory objects and the second
    *         component all remaining memory objects (i.e. dynamically allocated local and global memory objects)
    */
  def getMemories(f: Lambda): (Seq[TypedOpenCLMemory], Seq[TypedOpenCLMemory]) = {
    val (inputs, outputs, globalIntermediates, localIntermediates) = CollectTypedOpenCLMemory(f)

    if (AllocateLocalMemoryStatically()) {
      val (staticLocalIntermediates, dynamicLocalIntermediates) = localIntermediates.partition(isFixedSizeLocalMemory)
      (staticLocalIntermediates, inputs ++ outputs ++ globalIntermediates ++ dynamicLocalIntermediates)
    } else
      (Seq.empty[TypedOpenCLMemory], inputs ++ outputs ++ globalIntermediates ++ localIntermediates)
  }

  def getDifferentMemories(lambda: Lambda): (Seq[TypedOpenCLMemory], Seq[TypedOpenCLMemory], Predef.Map[Var, Type]) = {

    val valMems = Expr.visitWithState(Set[Memory]())(lambda.body, (expr, set) =>
      expr match {
        case value: Value => set + value.mem
        case _            => set
      })

    val typedMems = CollectTypedOpenCLMemory.asFlatSequence(lambda, includePrivate = true)

    val memory = CollectTypedOpenCLMemory.asFlatSequence(lambda)

    val (typedValueMems, privateMems) =
      typedMems.diff(memory).partition(m => valMems.contains(m.mem))

    // the base type is used for allocation of all variables ...
    var varDecls =
      typedMems.map(tm => {
        if (tm.mem.addressSpace == PrivateMemory || tm.t.isInstanceOf[VectorType]) {
          // do not de-vectorise for private memory
          // only de-vectorise arrays
          (tm.mem.variable, tm.t)
        } else {
          (tm.mem.variable, Type.devectorize(tm.t))
        }
      }).toMap

    // ... besides the these variables which use the value types
    // (i.e., possibly a vector type)
    varDecls = varDecls ++
      typedValueMems.map(tm => (tm.mem.variable, tm.t)).toMap

    (typedValueMems, privateMems, varDecls)
  }

  def getOriginalType(mem: OpenCLMemory,
                      varDecls: immutable.Map[Var, Type]): Type = {

    try {
      varDecls(mem.variable)
    } catch {
      case _: NoSuchElementException =>
        throw new VariableNotDeclaredError(s"Trying to generate access to variable " +
          s"${mem.variable} which was not previously declared.")
    }

  }

  def createFunctionDefinition(uf: UserFun): Function = {
    val block = MutableBlock()
    if (uf.tupleTypes.length == 1)
      block += TupleAlias(uf.tupleTypes.head, "Tuple")
    else uf.tupleTypes.zipWithIndex.foreach({ case (x, i) =>
      // TODO: think about this one ...
      block += TupleAlias(x, s"Tuple$i")
    })
    block += OclCode(uf.body)

    Function(
      name = uf.name,
      ret = uf.outT,
      params = (uf.inTs, uf.paramNames).
        zipped.map((t, n) => ParamDecl(n, t)).toList,
      body = block)
  }

  private[generator] def isFixedSizeLocalMemory: (TypedOpenCLMemory) => Boolean = {
    mem =>
      try {
        mem.mem.size.evalLong
        mem.mem.addressSpace == LocalMemory
      } catch {
        case NotEvaluableException() => false
      }
  }
}

class OpenCLGenerator extends Generator {

  type ValueTable = immutable.Map[ArithExpr, ArithExpr]
  type SymbolTable = immutable.Map[Var, Type]


//  private val openCLCodeGen = new OpenCLPrinter

  private var replacements: ValueTable = immutable.Map.empty
  private var replacementsWithFuns: ValueTable = immutable.Map.empty
  private var privateMems = Seq[TypedOpenCLMemory]()
  private var privateDecls = immutable.Map[Var, VarDeclT]()

  private var varDecls: SymbolTable = immutable.Map.empty

  private var localSize: NDRange = _

  private def printMemories(expr: Expr): Unit = {
    Expr.visit(expr, {
      case e@(call: FunCall) =>
        println(e + "\n    " +
          e.mem.toString + " <- " +
          call.argsMemory.toString + "\n")
      case e                 => println(e + "\n    " + e.mem.toString + "\n")
    }, (_: Expr) => {})
  }

  def generate(f: Lambda): String = {
    generate(f, NDRange(?, ?, ?))
  }

  def generate(f: Lambda, localSizes: NDRange): String = {
    generate(f, localSizes, NDRange(?, ?, ?), immutable.Map())
  }

  @Profile
  def generate(f: Lambda, localSize: NDRange, globalSize: NDRange,
               valueMap: collection.Map[ArithExpr, ArithExpr]): String = {

    this.localSize = localSize

    if (f.body.t == UndefType)
      throw new OpenCLGeneratorException("Lambda has to be type-checked to generate code")

    InferOpenCLAddressSpace(f)
    RangesAndCounts(f, localSize, globalSize, valueMap)
    allocateMemory(f)

    ShouldUnroll(f)

    if (PerformBarrierElimination())
      BarrierElimination(f)

    checkLambdaIsLegal(f)

    if (Verbose()) {

      println("Types:")
      OpenCLGenerator.printTypes(f.body)

      println("Memory:")
      printMemories(f.body)

      println("Allocated Memory:")
      val (inputs, outputs, globalTmps, localTmps) = CollectTypedOpenCLMemory(f, includePrivate = true)
      println(" inputs:")
      inputs.foreach(println(_))
      println(" outputs:")
      outputs.foreach(println(_))
      println(" global tmps:")
      globalTmps.foreach(println(_))
      println(" local tmps:")
      localTmps.foreach(println(_))
      println()
    }

    View(f)

    val globalBlock = MutableBlock(Vector.empty, global = true)

    val containsDouble = Expr.visitWithState(false)(f.body, {
      case (expr, state) =>
        // A `Double` may be hidden in a TupleType. We need to visit the type
        // of each expression
        var found = false
        Type.visit(expr.t, t => if (t == Double) found = true, _ => ())
        found || state
    })

    if (containsDouble) {
      globalBlock += OclExtension("cl_khr_fp64")
    }

    val tupleTypes = Expr.visitWithState(Set[TupleType]())(f.body, (expr, typeList) => {
      expr match {
        case FunCall(uf: UserFun, _*)           => typeList ++ uf.tupleTypes
        case FunCall(vec: VectorizeUserFun, _*) => typeList ++ vec.vectorizedFunction.tupleTypes
        case _                                  =>
          expr.t match {
            case t: TupleType if t.elemsT.forall(t => {
              var containsArray = false
              Type.visit(t, x => containsArray ||= x.isInstanceOf[ArrayType], _ => Unit)
              !containsArray
            })     => typeList + t
            case _ => typeList
          }
      }
    })

    tupleTypes.foreach(globalBlock += TypeDef(_))

    // pass 2: find and generate user and group functions
    generateUserFunctions(f.body).foreach(globalBlock += _)

    // pass 3: generate the
    globalBlock += generateKernel(f)

    val oclstring = AstPrinter(globalBlock)()

    if(Verbose())
      println(s"Generated AST: \n${globalBlock}")

    oclstring
  }

  // TODO: Gather(_)/Transpose() without read and Scatter(_)/TransposeW() without write
  private def checkLambdaIsLegal(lambda: Lambda): Unit = {
    CheckBarriersAndLoops(lambda)

    UpdateContext(lambda)

    Expr.visit(lambda.body, _ => Unit, {
      case call@FunCall(MapGlb(dim, _), _*) if call.context.inMapGlb(dim)       =>
        throw new IllegalKernel(s"Illegal nesting of $call inside MapGlb($dim)")
      case call@FunCall(MapWrg(dim, _), _*) if call.context.inMapWrg(dim)       =>
        throw new IllegalKernel(s"Illegal nesting of $call inside MapWrg($dim)")
      case call@FunCall(MapLcl(dim, _), _*) if call.context.inMapLcl(dim)       =>
        throw new IllegalKernel(s"Illegal nesting of $call inside MapLcl($dim)")
      case call@FunCall(MapLcl(dim, _), _*) if !call.context.inMapWrg(dim)      =>
        throw new IllegalKernel(s"Illegal use of $call without MapWrg($dim)")
      case call@FunCall(toLocal(_), _) if !call.context.inMapWrg.reduce(_ || _) =>
        throw new IllegalKernel(s"Illegal use of local memory, without using MapWrg $call")
      case call@FunCall(Map(Lambda(_, expr)), _*) if expr.isConcrete            =>
        throw new IllegalKernel(s"Illegal use of UserFun where it won't generate code in $call")
      case call@FunCall(Reduce(Lambda(_, expr)), _, _) if expr.isConcrete       =>
        throw new IllegalKernel(s"Illegal use of UserFun where it won't generate code in $call")
      case call@FunCall(PartRed(Lambda(_, expr)), _, _) if expr.isConcrete      =>
        throw new IllegalKernel(s"Illegal use of UserFun where it won't generate code in $call")
      case call@FunCall(Id(), _)                                                =>
        throw new IllegalKernel(s"Illegal use of Id where it won't generate a copy in $call")
      case _                                                                    =>
    })

    lambda.body.mem match {
      case m: OpenCLMemory if m.addressSpace != GlobalMemory =>
        throw new IllegalKernel("Final result must be stored in global memory")
      case _                                                 =>
    }
  }

  /** Traversals f and print all user functions using oclPrinter */
  private def generateUserFunctions(expr: Expr): Seq[DeclarationT] = {

    val userFuns = Expr.visitWithState(Set[UserFun]())(expr, (expr, set) =>
      expr match {
        case call: FunCall                      => call.f match {
          case _: OpenCLBuiltInFun   => set
          case uf: UserFun           => set + uf
          case vec: VectorizeUserFun => set + vec.vectorizedFunction
          case _                     => set
        }
        case ArrayFromUserFunGenerator(uf, _)   => set + uf
        case Array2DFromUserFunGenerator(uf, _) => set + uf
        case Array3DFromUserFunGenerator(uf, _) => set + uf
        case _                                  => set
      })

    userFuns.toSeq.map(OpenCLGenerator.createFunctionDefinition)
  }


  def allocateMemory(f: Lambda): Unit = {
    OpenCLMemoryAllocator(f)
    Kernel.memory = CollectTypedOpenCLMemory.asFlatSequence(f)
  }

  private object Kernel {
    var memory = Seq.empty[TypedOpenCLMemory]
    var staticLocalMemory = Seq.empty[TypedOpenCLMemory]
  }


<<<<<<< HEAD
  private def generateKernel(f: Lambda): DeclarationT = {
=======
  @Profile("OpenCL generator")
  private def generateKernel(f: Lambda): Declaration = {
>>>>>>> f70d5bb6

    val someMemories = OpenCLGenerator.getDifferentMemories(f)

    val typedValueMems = someMemories._1
    this.privateMems = someMemories._2
    this.varDecls = someMemories._3

    val memories = OpenCLGenerator.getMemories(f)

    Kernel.memory = memories._2
    Kernel.staticLocalMemory = memories._1

    f.params.foreach(_.mem.readOnly = true)

    // array of all unique vars (like N, iterSize, etc. )
    val allVars = Kernel.memory.map(_.mem.size.varList)
      .filter(_.nonEmpty).flatten.distinct
    // partition into iteration variables and all others variables
    val (iterateVars, vars) = allVars.partition(_.name == Iterate.varName)

    val attribute =
      if (localSize.forall(_.isEvaluable) &&
        f.body.contains({ case FunCall(MapWrg(_, _), _) => }))
        Some(RequiredWorkGroupSize(localSize))
      else None

    // Create the actual kernel function
    val kernel = OpenCLAST.OclFunction(
      name = "KERNEL",
      ret = UndefType, // = void
      params =
        Kernel.memory.map(x =>
          OclParamDecl(
            name = x.mem.variable.toString,
            t = x.t match { // Only de-vectorise arrays
              case vt: VectorType => vt
              case t              => Type.devectorize(t)
            },
            const = x.mem.readOnly,
            addressSpace = x.mem.addressSpace
          )
        ).toList ++
          // size parameters
          vars.sortBy(_.name).map(x => ParamDecl(x.toString, Int)),
      body = MutableBlock(Vector.empty),
      attribute = attribute,
      kernel = true
    )

    // print out allocated memory sizes
    val varMap = iterateVars.map(v => (v, ArithExpr.asCst(v.range.max))).toMap
    Kernel.memory.foreach(mem => {
      val m = mem.mem
      if (Verbose()) {
        println("Allocated " + ArithExpr.substitute(m.size, varMap.toMap) +
          " bytes for variable " + Printer.toString(m.variable) +
          " in " + m.addressSpace + " memory")
      }
    })

    kernel.body += Comment("Static local memory")
    Kernel.staticLocalMemory.foreach(x =>
      kernel.body +=
        OclVarDecl(x.mem.variable, x.t,
          addressSpace = x.mem.addressSpace,
          length = (x.mem.size /^ Type.getMaxAllocatedSize(Type.getBaseType(x.t))).eval))

    kernel.body += Comment("Typed Value memory")
    typedValueMems.foreach(x =>
      kernel.body +=
        OclVarDecl(x.mem.variable,
          Type.getValueType(x.t),
          addressSpace = x.mem.addressSpace))

    kernel.body += Comment("Private Memory")
    privateMems.foreach(x => {

      val length =
        (x.mem.size /^ Type.getMaxAllocatedSize(Type.getValueType(x.t))).enforceSimplification

      if (!length.isEvaluable)
        throw new IllegalKernel("Private memory length has to be" +
          s" evaluable, but found $length")

      val decl = OclVarDecl(x.mem.variable, x.t,
        addressSpace = x.mem.addressSpace,
        length = length.eval)

      privateDecls += x.mem.variable -> decl

      kernel.body += decl
    })

    generate(f.body, kernel.body)

    if (CSE())
      CommonSubexpressionElimination(kernel.body)

    kernel
  }


  private def generate(expr: Expr, block: MutableBlock): Unit = {
    assert(expr.t != UndefType)

    expr match {
      case f: FunCall => f.args.foreach(generate(_, block))
      case _          =>
    }

    expr match {
      case call: FunCall        => call.f match {
        case am: AbstractMap =>
          am match {
            case m: MapWrg     => generateMapWrgCall(m, call, block)
            case m: MapGlb     => generateMapGlbCall(m, call, block)
            case m: MapAtomWrg => generateMapAtomWrgCall(m, call, block)
            case m: MapLcl     => generateMapLclCall(m, call, block)
            case m: MapAtomLcl => generateMapAtomLclCall(m, call, block)
            case m: MapWarp    => generateMapWarpCall(m, call, block)
            case m: MapLane    => generateMapLaneCall(m, call, block)
            case m: MapSeq     => generateMapSeqCall(m, call, block)
            case _: Map        =>
          }
          // If the size of the input array is not known in the type, it is not
          // in the type of the output array either. Therefore, we have to copy
          // it from the input's header to the output's header.
          call.t match {
            case ArrayTypeWS(_, _) =>
            case _                 =>
              val inSizeView = call.args.head.view.size()
              // the output is accessed the same way as the input but the variable nam has to be replaced
              val outSizeView = inSizeView.replaced(call.args.head.mem.variable, call.mem.variable)
              (block: MutableBlock) += AssignmentExpression(
                to = accessNode(call.mem.variable, call.addressSpace, outSizeView),
                value = getArraySize(OpenCLMemory.asOpenCLMemory(call.args.head.mem), inSizeView)
              )
          }

        case f: FilterSeq => generateFilterSeqCall(f, call, block)

        case iss: InsertionSortSeq => generateInsertSortSeqCall(iss, call, block)

        case r: ReduceSeq      => generateReduceSeqCall(r, call, block)
        case r: ReduceWhileSeq => generateReduceWhileCall(r, call, block)

        case sp: MapSeqSlide => generateMapSeqSlideCall(sp, call, block)

        case bs: BSearch => generateBSearchCall(bs, call, block)
        case ls: LSearch => generateLSearchCall(ls, call, block)
        case _: Search   =>

        case scan: ScanSeq => generateScanSeqCall(scan, call, block)

        case i: Iterate => generateIterateCall(i, call, block)

        case vec: VectorizeUserFun => generateUserFunCall(vec.vectorizedFunction, call, block)
        case u: UserFun            => generateUserFunCall(u, call, block)

        case fp: FPattern                 => generate(fp.f.body, block)
        case l: Lambda                    => generate(l.body, block)
        case ua: UnsafeArrayAccess        => generateUnsafeArrayAccess(ua, call, block)
        case ca: CheckedArrayAccess       => generateCheckedArrayAccess(ca, call, block)
        case Unzip() | Transpose() | TransposeW() | asVector(_) | asScalar() |
             Split(_) | Join() | Slide(_, _) | Zip(_) | Tuple(_) | Filter() |
             Head() | Tail() | Scatter(_) | Gather(_) | Get(_) | Pad(_, _, _) | PadConstant(_, _, _) |
             ArrayAccess(_) | PrintType() =>
        case _                            => (block: MutableBlock) += Comment("__" + call.toString + "__")
      }
      case v: Value             => generateValue(v, block)
      case _: Param             =>
      case _: ArrayConstructors =>
    }
  }

  // === Maps ===

  // MapWrg
  private def generateMapWrgCall(m: MapWrg,
                                 call: FunCall,
                                 block: MutableBlock): Unit = {
    generateForLoop(block, call.args.head, m.loopVar, generate(m.f.body, _))
    // TODO: This assumes, that the MapWrg(0) is always the outermost and there
    // is no need for synchronization inside.
    // TODO: Rethink and then redesign this!
    // if (m.dim == 0) {
    //  oclPrinter.println("return;")
    // }
  }

  // MapGlb
  private def generateMapGlbCall(m: MapGlb,
                                 call: FunCall,
                                 block: MutableBlock): Unit = {
    generateForLoop(block, call.args.head, m.loopVar, generate(m.f.body, _))
    // TODO: This assumes, that the MapGlb(0) is always the outermost and there
    // is no need for synchronization inside.
    // TODO: Rethink and then redesign this!
    // if (m.dim == 0) {
    //  oclPrinter.println("return;")
    // }
  }

  private def generateMapAtomWrgCall(m: MapAtomWrg,
                                     call: FunCall,
                                     block: MutableBlock): Unit = {
    // build a new nested block
    val nestedBlock = MutableBlock(Vector.empty)
    (block: MutableBlock) += Comment("atomic_workgroup_map")

    // get shorthands for the loopvar/workvar
    val loopVar = m.loopVar
    val workVar = m.workVar
    // val threadid = new get_local_id(0 : Int)
    val threadid = get_local_id(0)

    // wrap the task update/getting functionality in a variable, as we need to use it twice
    def atomicGetTask(ob: MutableBlock): Unit = {
      generateConditional(ob, Predicate(threadid, 0, Predicate.Operator.==),
        (b) => {
          (b: MutableBlock) += AssignmentExpression(ArithExpression(loopVar),
            FunctionCall("atomic_inc", List(VarRef(workVar))))
        }, (_) => {})
    }

    // declare a global variable holding the next index to process, and assign it a value
    nestedBlock += OclVarDecl(workVar, opencl.ir.IntPtr,
      Some(ArithExpression(m.globalTaskIndex.variable)), addressSpace =
        GlobalMemory)
    // initialise it to zero
    //    generateConditional(nestedBlock, Predicate(new get_global_id(0), 0, Predicate.Operator.==),
    //      (b) => {
    //        b += OpenCLAST.AssignmentExpression(
    //          OpenCLAST.FunctionCall("*",List(OpenCLAST.Expression(workVar))), OpenCLAST.Expression(0))
    //      }, (_) => {}
    //    )

    // declare an index for this thread, the loop variable, and give it a value from the task index
    // we only wish for the first thread in the workgroup to perform the operation
    nestedBlock += OclVarDecl(loopVar, opencl.ir.Int, addressSpace = LocalMemory)
    atomicGetTask(nestedBlock)
    nestedBlock += OclBarrier(OpenCLMemory(workVar, 4, LocalMemory))
    // get the loop variable as a range variable
    val range = loopVar.range.asInstanceOf[RangeAdd]
    // generate a while loop which increments the task index atomically, while
    // it's less than the maximum range of the loop variable
    generateWhileLoop(nestedBlock,
      Predicate(loopVar, range.stop, Predicate.Operator.<),
      (b) => {
        generate(m.f.body, b)
        atomicGetTask(b)
        (b: MutableBlock) += OclBarrier(OpenCLMemory(workVar, 4, LocalMemory))
      })
    (block: MutableBlock) += nestedBlock

    // emit a barrier?
    if (m.emitBarrier)
      (block: MutableBlock) += OclBarrier(call.mem.asInstanceOf[OpenCLMemory])
  }

  // MapLcl
  private def generateMapLclCall(m: MapLcl,
                                 call: FunCall,
                                 block: MutableBlock): Unit = {
    generateForLoop(block, call.args.head, m.loopVar, generate(m.f.body, _), m.shouldUnroll)

    if (m.emitBarrier)
      (block: MutableBlock) += OclBarrier(call.mem.asInstanceOf[OpenCLMemory])
  }

  // MapAtomLcl
  private def generateMapAtomLclCall(m: MapAtomLcl,
                                     call: FunCall,
                                     block: MutableBlock): Unit = {

    // build a new nested block
    val nestedBlock = MutableBlock(Vector.empty)
    (block: MutableBlock) += Comment("atomic_local_map")

    // get shorthands for the loopvar/workvar
    val loopVar = m.loopVar
    val workVar = m.workVar
    val workVarPtr = FunctionCall("&", List(VarRef(workVar)))

    // declare a local variable holding the next index to process, and assign it a value
    // this must be done in a separate statement, as the variable is in LocalMemory
    nestedBlock += OclVarDecl(workVar, opencl.ir.Int, addressSpace = LocalMemory)
    nestedBlock += AssignmentExpression(ArithExpression(workVar), ArithExpression(0))

    // declare an index for this thread, the loop variable, and give it a value from the task index
    nestedBlock += OclVarDecl(loopVar, opencl.ir.Int,
      Some(FunctionCall("atomic_inc", List(workVarPtr)))
    )

    // get the loop variable as a range variable
    val range = loopVar.range.asInstanceOf[RangeAdd]

    // generate a while loop which increments the task index atomically, while
    // it's less than the maximum range of the loop variable
    generateWhileLoop(nestedBlock,
      Predicate(loopVar, range.stop, Predicate.Operator.<),
      (b) => {
        generate(m.f.body, b)
        (b: MutableBlock) += AssignmentExpression(ArithExpression(loopVar),
          FunctionCall("atomic_inc", List(workVarPtr))
        )
      })
    (block: MutableBlock) += nestedBlock

    // emit a barrier?
    if (m.emitBarrier)
      (block: MutableBlock) += OclBarrier(call.mem.asInstanceOf[OpenCLMemory])
  }

  // MapWarp
  private def generateMapWarpCall(m: MapWarp,
                                  call: FunCall,
                                  block: MutableBlock): Unit = {
    generateForLoop(block, call.args.head, m.loopVar, generate(m.f.body, _))
    call.mem match {
      case m: OpenCLMemory => (block: MutableBlock) += OclBarrier(m)
      case _               =>
    }
  }

  // MapLane
  private def generateMapLaneCall(m: MapLane,
                                  call: FunCall,
                                  block: MutableBlock): Unit = {
    generateForLoop(block, call.args.head, m.loopVar, generate(m.f.body, _))
  }

  // MapSeq
  private def generateMapSeqCall(m: MapSeq,
                                 call: FunCall,
                                 block: MutableBlock): Unit = {
    (block: MutableBlock) += Comment("map_seq")
    generateForLoop(block, call.args.head, m.loopVar, generate(m.f.body, _), m.shouldUnroll)
    (block: MutableBlock) += Comment("end map_seq")
  }

  // === Filter ===
  private def generateFilterSeqCall(f: FilterSeq,
                                    call: FunCall,
                                    block: MutableBlock): Unit = {

    (block: MutableBlock) += Comment("filter_seq")

    // Declare the index for the output array as a local variable
    (block: MutableBlock) += OclVarDecl(f.loopWrite, opencl.ir.Int,
      Some(ArithExpression(0)))

    // Code to be generated if the predicate is satisfied
    def copyAndIncrementIndex(block: MutableBlock): Unit = {
      // 1. Store the input value at "the top" of the output array
      (block: MutableBlock) += generateSeqCopy(
        call.args.head.mem, call.args.head.view.access(f.loopRead),
        call.mem, call.view.access(f.loopWrite),
        call.t.asInstanceOf[ArrayType].elemT
      )
      // 2. Increment the index of "the top" of the output array
      (block: MutableBlock) += AssignmentExpression(
        ArithExpression(f.loopWrite),
        ArithExpression(
          f.loopWrite
            + f.loopWrite.range.asInstanceOf[RangeAdd].step)
      )
    }

    def generateBody(block: MutableBlock): Unit = {
      generate(f.f.body, block) // Evaluates the predicate
      generateConditional(
        block,
        generateLoadNode(
          OpenCLMemory.asOpenCLMemory(f.f.body.mem),
          f.f.body.t,
          f.f.body.view
        ),
        copyAndIncrementIndex,
        _ => ()
      )
    }

    generateForLoop(block, call.args.head, f.loopRead, generateBody)

    // Write the header of the output array
    (block: MutableBlock) += AssignmentExpression(
      to = accessNode(call.mem.variable, call.addressSpace, call.view.size()),
      value = VarRef(f.loopWrite)
    )

    (block: MutableBlock) += Comment("end filter_seq")
  }

  // === Sorting ===
  private def generateInsertSortSeqCall(iss: InsertionSortSeq,
                                        call: FunCall,
                                        block: MutableBlock): Unit = {
    (block: MutableBlock) += Comment("insertion sort")

    generateForLoop(block, call.args.head, iss.loopRead, generateInsertion(call, _))

    (block: MutableBlock) += Comment("end insertion sort")
  }

  private def generateInsertion(call: FunCall, block: MutableBlock): Unit = {
    val iss = call.f.asInstanceOf[InsertionSortSeq]
    val i = iss.loopRead
    val j = iss.loopWrite
    val jStep = j.range.asInstanceOf[RangeAdd].step

    (block: MutableBlock) += OclVarDecl(
      j, Int,
      Some(ArithExpression(i - i.range.asInstanceOf[RangeAdd].step))
    )

    /**
      * out[j+1] = out[j];
      * j = j - 1;
      */
    def shift(block: MutableBlock): Unit = {
      (block: MutableBlock) += generateSeqCopy(
        call.mem, call.view.access(j),
        call.mem, call.view.access(j + jStep),
        iss.f.params.head.t
      )
      (block: MutableBlock) += AssignmentExpression(
        ArithExpression(j),
        ArithExpression(j - jStep)
      )
    }


    def generateBody(block: MutableBlock): Unit = {
      // Compare out[j-1] and in[i]
      generate(iss.f.body, block)
      // Shift or insert
      val comp = generateLoadNode(
        OpenCLMemory.asOpenCLMemory(iss.f.body.mem),
        iss.f.body.t,
        iss.f.body.view
      )
      generateConditional(block, comp, shift, (_: MutableBlock) += Break())
    }

    generateWhileLoop(
      block,
      Predicate(j, Cst(0), Predicate.Operator.>=),
      generateBody
    )
    (block: MutableBlock) += generateSeqCopy(
      iss.f.params.head.mem, iss.f.params.head.view,
      call.mem, call.view.access(j + jStep),
      iss.f.params.head.t
    )
  }

  // === Reduce ===
  private def generateReduceSeqCall(r: ReduceSeq,
                                    call: FunCall,
                                    block: MutableBlock): Unit = {

    val innerBlock = MutableBlock(Vector.empty)
    (block: MutableBlock) += Comment("reduce_seq")

    generateForLoop(block, call.args(1), r.loopVar, generate(r.f.body, _), r.shouldUnroll)

    (block: MutableBlock) += Comment("end reduce_seq")
  }


  private def generateMapSeqSlideCall(sp: MapSeqSlide,
                                      call: FunCall,
                                      block: MutableBlock): Unit = {
    (block: MutableBlock) += Comment("slideSeq_plus")
    generateMapSeqSlideLoop(block, sp, call, generate(sp.f.body, _), sp.shouldUnroll)
    (block: MutableBlock) += Comment("end slideSeq_plus")
  }

  // === ReduceWhile ===
  private def generateReduceWhileCall(r: ReduceWhileSeq,
                                      call: FunCall,
                                      block: MutableBlock): Unit = {
    val innerBlock = MutableBlock(Vector.empty)
    (block: MutableBlock) += Comment("reduce_while_seq")

    // get the memory address of the predicate result
    val pResMem = generateLoadNode(OpenCLMemory.asOpenCLMemory(r.pmem), r.p.body.t, r.p.body.view)

    val generateBody = (ib: MutableBlock) => {
      // generate the Predicate
      generate(r.p.body, ib)
      // generate the access and break
      generateConditional(ib,
        pResMem,
        _ => {},
        (ccb) => {
          (ccb: MutableBlock) += Break()
        }
      )
      // generate the body
      generate(r.f.body, ib)
    }

    generateForLoop(block, call.args(1), r.loopVar, generateBody(_), r.shouldUnroll)

    (block: MutableBlock) += Comment("end reduce_while_seq")
  }


  // BSearch
  private def generateBSearchCall(s: AbstractSearch,
                                  call: FunCall,
                                  block: MutableBlock): Unit = {
    val nestedBlock = MutableBlock(Vector.empty)
    (block: MutableBlock) += Comment("binary_search")
    // get the default value handily
    val defaultVal = call.args.head
    // get the input handily
    val inArr = call.args(1)
    // get the type of the input (handily, concretely)
    val inArrT = inArr.t.asInstanceOf[ArrayType with Size with Capacity]
    // get an opencl version of the input mem
    val clInArrMem = OpenCLMemory.asOpenCLMemory(inArr.mem)
    // get a reference to it for loading
    val inArrRef = generateLoadNode(clInArrMem, inArrT, inArr.view.access(s.indexVar))
    // declare temporary vars for declaring the upper and lower indicies of the search
    val lowerIndex = Var("li")
    val upperIndex = Var("ui")
    // declare the lower and upper indicies
    nestedBlock += OclVarDecl(lowerIndex, opencl.ir.Int)
    nestedBlock += OclVarDecl(upperIndex, opencl.ir.Int)
    nestedBlock += OclVarDecl(s.indexVar, opencl.ir.Int)
    // assign initial values
    nestedBlock += AssignmentExpression(ArithExpression(lowerIndex), ArithExpression(0))
    nestedBlock += AssignmentExpression(ArithExpression(upperIndex), ArithExpression(inArrT.size))
    // Declare a variable to copy the result of the user function into
    // We have to do this, as we currently have no nice way of describing normal C statements
    // in a way that works private memory properly.
    // TODO: Find some way of representing the arguments to while/if/etc...
    val compFuncResVar = Var("cmp_res_var")
    varDecls = varDecls.updated(compFuncResVar, Type.devectorize(s.f.body.t))
    // create a memory object for it
    val compFuncResMem = OpenCLMemory(compFuncResVar, Type.getAllocatedSize(s.f.body.t), PrivateMemory)
    // set the memory of the call to the mem
    s.f.body.mem = compFuncResMem
    // declare it, with the same type as the comparison result
    nestedBlock += OclVarDecl(compFuncResVar, s.f.body.t)

    // create a variable for each goto label
    val finishLabel = Var("done")
    val writeResultLabel = Var("writeresult")
    generateWhileLoop(nestedBlock, Predicate(lowerIndex, upperIndex, Predicate.Operator.<),
      (b) => {
        (b: MutableBlock) += AssignmentExpression(ArithExpression(s.indexVar),
          ArithExpression(lowerIndex + (upperIndex - lowerIndex) / 2))

        generate(s.f.body, b)

        generateConditional(b,
          Predicate(compFuncResVar, 0, Predicate.Operator.<),
          (cb) => {
            (cb: MutableBlock) += AssignmentExpression(ArithExpression(upperIndex), ArithExpression(s.indexVar))
          },
          (cb) => {
            generateConditional(cb,
              Predicate(compFuncResVar, 0, Predicate.Operator.>),
              (ccb) => {
                (ccb: MutableBlock) += AssignmentExpression(ArithExpression(lowerIndex), ArithExpression(s.indexVar + 1))
              },
              (ccb) => {
                (ccb: MutableBlock) += GOTO(writeResultLabel)
              }
            )
          }
        )
      }
    )
    nestedBlock += generateStoreNode(OpenCLMemory.asOpenCLMemory(call.mem), call.t, call.outputView.access(Cst(0)),
      generateLoadNode(OpenCLMemory.asOpenCLMemory(defaultVal.mem), defaultVal.t, defaultVal.view))
    nestedBlock += GOTO(finishLabel)
    nestedBlock += Label(writeResultLabel)
    nestedBlock += generateStoreNode(
      OpenCLMemory.asOpenCLMemory(call.mem), call.t, call.outputView.access(Cst(0)),
      inArrRef)
    nestedBlock += Label(finishLabel)
    (block: MutableBlock) += nestedBlock
    (block: MutableBlock) += Comment("binary_search")
  }

  // LSearch
  private def generateLSearchCall(s: AbstractSearch,
                                  call: FunCall,
                                  block: MutableBlock): Unit = {
    val nestedBlock = MutableBlock(Vector.empty)
    (block: MutableBlock) += Comment("linear_search")
    // get the default value handily
    val defaultVal = call.args.head
    // get the input handily
    val inArr = call.args(1)
    // get the type of the input (handily, concretely)
    val inArrT = inArr.t.asInstanceOf[ArrayType with Size with Capacity]
    // get an opencl version of the input mem
    val clInArrMem = OpenCLMemory.asOpenCLMemory(inArr.mem)
    // get a reference to it for loading
    val inArrRef = generateLoadNode(clInArrMem, inArrT, inArr.view.access(s.indexVar))
    // declare the index var
    nestedBlock += OclVarDecl(s.indexVar, opencl.ir.Int)
    // assign initial values
    nestedBlock += AssignmentExpression(ArithExpression(s.indexVar), ArithExpression(0))
    // Declare a variable to copy the result of the user function into
    // We have to do this, as we currently have no nice way of describing normal C statements
    // in a way that works private memory properly.
    // TODO: Find some way of representing the arguments to while/if/etc...
    val compFuncResVar = Var("cmp_res_var")
    varDecls = varDecls.updated(compFuncResVar, Type.devectorize(s.f.body.t))
    // create a memory object for it
    val compFuncResMem = OpenCLMemory(compFuncResVar, Type.getAllocatedSize(s.f.body.t), PrivateMemory)
    // set the memory of the call to the mem
    s.f.body.mem = compFuncResMem
    // declare it, with the same type as the comparison result
    nestedBlock += OclVarDecl(compFuncResVar, s.f.body.t)
    // get an AST node describing a load from the comparator function result
    // val cmpResMemVar = s.f.body.mem.variable
    // create a variable for each goto label
    val finishLabel = Var("done")
    val writeResultLabel = Var("writeresult")
    val searchFailedLabel = Var("searchfailed")

    // todo - need to simplify inArrT.len, as currently it evaluates to unexecutable code on some tests
    generateWhileLoop(nestedBlock, Predicate(s.indexVar, inArrT.size, Predicate.Operator.<),
      (b) => {

        generate(s.f.body, b)

        generateConditional(b,
          // if the result of the comparator is greater than zero, the element we're currently
          // comparing to is smaller than the element we are searching for
          Predicate(compFuncResVar, 0, Predicate.Operator.>),
          (cb) => {
            // therefore, keep searching!
            (cb: MutableBlock) += AssignmentExpression(ArithExpression(s.indexVar), ArithExpression(s.indexVar + 1))
          },
          (cb) => {
            // else...
            generateConditional(cb,
              // if the result is less than 0, we've gone past the value we're looking for, so abort
              Predicate(compFuncResVar, 0, Predicate.Operator.<),
              // if the value is greater than, it's gone past! the search has failed.
              (ccb) => {
                (ccb: MutableBlock) += GOTO(searchFailedLabel)
              },
              // otherwise, it must be equal to, so jump to returning the result
              (ccb) => {
                (ccb: MutableBlock) += GOTO(writeResultLabel)
              }
            )
          }
        )
      }
    )
    nestedBlock += Label(searchFailedLabel)
    nestedBlock += generateStoreNode(OpenCLMemory.asOpenCLMemory(call.mem), call.t, call.outputView.access(Cst(0)),
      generateLoadNode(OpenCLMemory.asOpenCLMemory(defaultVal.mem), defaultVal.t, defaultVal.view))
    nestedBlock += GOTO(finishLabel)
    nestedBlock += Label(writeResultLabel)
    nestedBlock += generateStoreNode(
      OpenCLMemory.asOpenCLMemory(call.mem), call.t, call.outputView.access(Cst(0)),
      inArrRef)
    nestedBlock += Label(finishLabel)
    (block: MutableBlock) += nestedBlock
    (block: MutableBlock) += Comment("linear_search")
  }

  // ScanSeqCall
  private def generateScanSeqCall(scan: ScanSeq,
                                  call: FunCall,
                                  block: MutableBlock): Unit = {
    (block: MutableBlock) += Comment("scan_seq")
    generateForLoop(block, call.args(1), scan.loopVar, block => {
      generate(scan.f.body, block)
      val copyNode = generateSeqCopy(
        scan.f.params.head.mem,
        scan.f.params.head.view,
        call.mem,
        call.view.access(scan.loopVar),
        scan.f.body.t, scan.f.params.head.addressSpace == PrivateMemory
      )
      (block: MutableBlock) += copyNode
    }, needUnroll = scan.shouldUnroll)
    (block: MutableBlock) += Comment("end scan_seq")
  }

  private def generateUnsafeArrayAccess(ua: UnsafeArrayAccess,
                                        call: FunCall,
                                        block: MutableBlock): Unit = {
    val index = ua.index
    val clIndexMem = OpenCLMemory.asOpenCLMemory(index.mem)

    val loadIndex = generateLoadNode(clIndexMem, index.t, index.view)

    val indexVar = Var("index")
    (block: MutableBlock) += OclVarDecl(indexVar, Int, init = Some(loadIndex))

    val inArr = call.args(0)
    val clInArrMem = OpenCLMemory.asOpenCLMemory(inArr.mem)

    val loadFromArray = generateLoadNode(clInArrMem, inArr.t, inArr.view.access(indexVar))

    val storeToOutput = generateStoreNode(OpenCLMemory.asOpenCLMemory(call.mem), call.t,
      call.view, loadFromArray)
    (block: MutableBlock) += storeToOutput
  }

  private def generateCheckedArrayAccess(ca: CheckedArrayAccess,
                                         call: FunCall,
                                         block: MutableBlock): Unit = {
    // generate a load to get the index at which we're accessing
    val index = ca.index
    val clIndexMem = OpenCLMemory.asOpenCLMemory(index.mem)
    val loadIndex = generateLoadNode(clIndexMem, index.t, index.view)

    // and generate a load to get the "default" value that we'd otherwise return
    val default = call.args(0)
    val clDefaultMem = OpenCLMemory.asOpenCLMemory(default.mem)
    val loadDefault = generateLoadNode(clDefaultMem, default.t, default.view)

    // generate the load into an index variable
    val indexVar = Var("index")
    (block: MutableBlock) += OclVarDecl(indexVar, Int, init = Some(loadIndex))

    // pre-generate the load from default/store to output
    val storeDefaultToOutput = generateStoreNode(OpenCLMemory.asOpenCLMemory(call.mem), call.t,
      call.view, loadDefault)

    // get the in array so we can use it later
    val inArr = call.args(1)
    val arrLength = Type.getLength(inArr.t)

    // generate a conditional to check the bounds of the index
    generateConditional(block,
      // Lower bound of the index var
      Predicate(indexVar, 0, Predicate.Operator.<),
      (ccb) => { // If the indexVar is less than zero it's trivially invalid (true branch)
        (ccb: MutableBlock) += storeDefaultToOutput
      },
      // otherwise, it must be equal to, so jump to returning the result
      (ccb) => {
        generateConditional(ccb,
          // Upper bound of the index var
          Predicate(indexVar, arrLength, Predicate.Operator.>=),
          (cccb) => { // If the indexVar is greater than or equal, it is also invalid (true branch)
            (cccb: MutableBlock) += storeDefaultToOutput
          },
          (cccb) => { // Otherwise, it's valid!

            val clInArrMem = OpenCLMemory.asOpenCLMemory(inArr.mem)
            val loadFromArray = generateLoadNode(clInArrMem, inArr.t, inArr.view.access(indexVar))
            val storeToOutput = generateStoreNode(OpenCLMemory.asOpenCLMemory(call.mem), call.t,
              call.view, loadFromArray)
            (cccb: MutableBlock) += storeToOutput
          }
        )
      }
    )
    // all done!
  }

  private def generateValue(v: Value, block: MutableBlock): Unit = {
    val temp = Var("tmp")

    (block: MutableBlock) += OclVarDecl(temp, Type.getValueType(v.t),
      init = Some(OclCode(v.value)))
    (block: MutableBlock) += AssignmentExpression(
      VarRef(v.mem.variable),
      VarRef(temp))
  }

  // === Iterate ===
  private def generateIterateCall(i: Iterate,
                                  call: FunCall,
                                  block: MutableBlock): Unit = {

    val inputMem = OpenCLMemory.asOpenCLMemory(call.args.head.mem)
    val outputMem = OpenCLMemory.asOpenCLMemory(call.mem)
    val swapMem = OpenCLMemory.asOpenCLMemory(i.swapBuffer)

    // generate for loop while swapping input and output buffer after each iteration

    assert(inputMem.addressSpace == outputMem.addressSpace)

    val funCall = i.f.body match {
      case call: FunCall => call
    }

    // use the type var as the var holding the iterating size if it exists
    if (TypeVar.getTypeVars(funCall.argsType).size > 1) {
      println("size: " + TypeVar.getTypeVars(funCall.argsType).size)
      TypeVar.getTypeVars(funCall.argsType).foreach((tv) => {
        println("tv: " + tv)
      })
      println("i.f.inT " + funCall.argsType)
      throw new NotImplementedError()
    }

    val curOutLen =
      if (TypeVar.getTypeVars(funCall.argsType).isEmpty)
        Var("curOutLen")
      else
        TypeVar.getTypeVars(funCall.argsType).head

    (block: MutableBlock) +=
      OclVarDecl(curOutLen, Int,
        Some(ArithExpression(Type.getLength(call.argsType))))

    // create new temporary input and output pointers
    varDecls = varDecls.updated(i.vPtrIn, Type.devectorize(call.t))
    varDecls = varDecls.updated(i.vPtrOut, Type.devectorize(call.t))

    // ADDRSPC TYPE ptrIn = in;
    (block: MutableBlock) += OclVarDecl(
      v = i.vPtrIn,
      t = Type.devectorize(call.t),
      init = Some(VarRef(inputMem.variable)),
      addressSpace = outputMem.addressSpace
    )

    // ADDRSPC TYPE tin = (odd ? out : swap);
    (block: MutableBlock) += OclVarDecl(i.vPtrOut, Type.devectorize(call.t),
      init = Some(ArithExpression(
        ((i.n % 2) ne Cst(0)) ?? outputMem.variable !! swapMem.variable)),
      addressSpace = outputMem.addressSpace)

    generateForLoop(block, call.args.head, i.indexVar, (b) => {

      // modify the pointers to the memory before generating the body
      val oldInV = inputMem.variable
      val oldOutV = outputMem.variable
      inputMem.variable = i.vPtrIn // TODO: remove this, shouldn't be necessary since all the info will be in the view (however, one test fails, need to pathc up generateStore/Load to only use view information)
      outputMem.variable = i.vPtrOut // TODO: remove this

      // generate the function call in the body
      generate(funCall, b)

      // restore the pointers to memory
      inputMem.variable = oldInV
      outputMem.variable = oldOutV

      val curOutLenRef = VarRef(curOutLen)

      val innerOutputLength = Type.getLength(funCall.t)

      // tmp = tmp * outputLen / inputLen
      (b: MutableBlock) += AssignmentExpression(curOutLenRef,
        ArithExpression(innerOutputLength))


      val tinVStrRef = VarRef(i.vPtrIn)

      // tin = (tout == swap) ? swap : out
      (b: MutableBlock) += AssignmentExpression(tinVStrRef,
        ArithExpression((i.vPtrOut eq swapMem.variable) ??
          swapMem.variable !! outputMem.variable))


      val toutVStrRef = VarRef(i.vPtrOut)

      // tout = (tout == swap) ? out : swap
      (b: MutableBlock) += AssignmentExpression(toutVStrRef,
        ArithExpression((i.vPtrOut eq swapMem.variable) ??
          outputMem.variable !! swapMem.variable))

      // TODO: CD: do we really need this?? any mapLocal inside iterate *should* take care of generating a barrier
      if (outputMem.addressSpace != PrivateMemory)
        (b: MutableBlock) += OclBarrier(outputMem)

    } /*, i.iterationCount*/)
  }

  private def generateMapSeqSlideLoop(block: MutableBlock,
                                      sSP: MapSeqSlide,
                                      call: FunCall,
                                      generateBody: (MutableBlock) => Unit,
                                      needUnroll: Boolean = false): Unit = {
    val indexVar = sSP.loopVar
    val step = sSP.step
    val size = sSP.size
    val range: RangeAdd = indexVar.range.asInstanceOf[RangeAdd]
    val init = ArithExpression(range.start)
    val reuse = size - step
    val stop = range match {
      case ra: RangeAdd => ra.stop
      case _ => throw new OpenCLGeneratorException("Cannot handle range for ForLoop: " + range)
    }

    val cond = BinaryExpression(ArithExpression(indexVar), BinaryExpressionT
      .Operator.<, ArithExpression(stop))

    val vType = call.args.head.view.access(0).t


    val nDim = ArrayType.getDimension(1, vType)

    def getNType(v: View, n: Int): Type = n match {
      case 1 => v.access(0).t
      case _ => getNType(v.access(0), n - 1)
    }

    def getWindowSize(s: Int, n: Int): Int = n match {
      case 1 => s
      case _ => s * getWindowSize(s, n - 1)
    }

    val viewType = getNType(call.args.head.view, nDim)
    val windowSize = getWindowSize(size.eval, nDim)

    val v = Value(0.0f, ArrayTypeWSWC(viewType, windowSize))
    varDecls = varDecls.updated(sSP.windowVar, v.t)
    privateMems = privateMems :+ TypedOpenCLMemory(sSP.f.params(0).mem, sSP.f.params(0).t)
    val varD = OpenCLAST.OclVarDecl(
      v = CVar(sSP.windowVar),
      t= v.t,
      init = None,
      length = windowSize,
      addressSpace = PrivateMemory)
    privateDecls += (sSP.windowVar -> varD)
    (block: MutableBlock) += varD

    var accesses: Array[Int] = Array.fill(nDim)(0) // cannot do a direct access-on-access because the ordering is wrong

    def getView(v: View, accesses: Array[Int]): View = {
      var viewReturn = v
      for (i <- 0 to accesses.length - 1) {
        viewReturn = viewReturn.access(accesses(i))
      }
      viewReturn
    }

    // initial window values are set
    def setupInitialWindowVars(idx: Int, n: Int, accesses: Array[Int]): Unit = n match {
      case 1 => for (j <- 0 to reuse.eval - 1) {
         accesses(n - 1) = j
         val argMem = OpenCLMemory.asOpenCLMemory(call.args.head.mem)
         val argViewi = getView(call.args.head.view, accesses)
         val loadi = generateLoadNode(argMem, argViewi.t, argViewi)
        (block: MutableBlock) += AssignmentExpression(VarRef(sSP.windowVar,
          suffix =
          Some(s"_${j + idx}")), loadi)
      }
      case _ => for (i <- 0 to size.eval - 1) {
        accesses(n - 1) = i; setupInitialWindowVars(idx + i * math.pow(size.eval, n - 1).toInt, n - 1, accesses)
      }
    }

    setupInitialWindowVars(0, nDim, accesses)

    // window values get updated at the start of the loop
    val increment = AssignmentExpression(ArithExpression(indexVar), ArithExpression(indexVar + 1))
    val innerBlock = MutableBlock(Vector.empty)
    (block: MutableBlock) += ForLoop(
      OclVarDecl(v = indexVar, t = opencl.ir.Int, init = Some(init),
        addressSpace = PrivateMemory), ExpressionStatement(cond), increment,
      innerBlock)

    def getViewIncrement(v: View, idx: Var, accesses: Array[Int]): View = {
      var viewReturn = v
      var idxToAdd: ArithExpr = 0
      for (i <- 0 to accesses.length - 1) {
        idxToAdd = if (i == 0) {
          (idx * step.eval)
        } else {
          0
        }
        viewReturn = viewReturn.access(accesses(i) + idxToAdd)
      }
      viewReturn
    }

    def updateWindowVars(idx: Int, n: Int, accesses : Array[Int] ): Unit = n match {
      case 1 => for(j <- reuse.eval to size.eval-1) {
        accesses(n-1) = j
        val argMem = OpenCLMemory.asOpenCLMemory(call.args.head.mem)
        val viewInc = getViewIncrement(call.args.head.view,indexVar,accesses)
        val loadi = generateLoadNode(argMem, viewInc.t, viewInc)
        innerBlock += AssignmentExpression(VarRef(sSP.windowVar, suffix =
          Some(s"_${j + idx}")), loadi)
      }
      case _ => for (i <- 0 to size.eval - 1) {
        accesses(n - 1) = i
        updateWindowVars(idx + i * math.pow(size.eval, n - 1).toInt, n - 1, accesses)
      }
    }

    updateWindowVars(0, nDim, accesses)
    generateBody(innerBlock)

    // window values are swapped at the end of the loop
    def swapWindowVars(idx: Int, n: Int): Unit = n match {
      case 1 => for (j <- 1 to reuse.eval) {
        val newidx = j + idx + size.eval - reuse.eval - 1
        innerBlock += AssignmentExpression(VarRef(sSP.windowVar, suffix =
          Some(s"_${j + idx - 1}")), VarRef(sSP.windowVar, suffix =
          Some(s"_${newidx}")))
      }
      case _ => for (i <- 0 to size.eval - 1) {
        swapWindowVars(idx + i * math.pow(size.eval, n - 1).toInt, n - 1)
      }
    }

    swapWindowVars(0, nDim)

  }

  private def generateForLoop(block: MutableBlock,
                              array: Expr,
                              indexVar: Var,
                              generateBody: (MutableBlock) => Unit,
                              needUnroll: Boolean = false): Unit = {

    // if we need to unroll (e.g. because of access to private memory)
    if (needUnroll) {
      generateForLoopUnrolled(block, indexVar, generateBody)
    } else {
      // TODO: Information needed elsewhere. See analysis.ControlFlow
      // try to see if we really need a loop
      if (PerformLoopOptimisation())
        generateOptimizedForLoopRepresentations(block, array, indexVar, generateBody)
      else
        generateDefaultForLoopRepresentation(block, array, indexVar, generateBody)
    }
  }

  private def getRangeAdd(indexVar: Var) = {
    indexVar.range match {
      case r: RangeAdd => r
      case _           =>
        throw new OpenCLGeneratorException("Cannot handle range for ForLoop: " + indexVar.range)
    }
  }

  private def getIterationCount(range: RangeAdd): Int = {
    try {
      range.numVals.enforceSimplification.eval
    } catch {
      case NotEvaluableException()      =>
        throw new OpenCLGeneratorException("Trying to unroll loop, but iteration count could " +
          "not be determined statically.")
      case NotEvaluableToIntException() =>
        throw new OpenCLGeneratorException("Trying to unroll loop, " +
          "but iteration count is larger than scala.Int.MaxValue.")
    }
  }

  private def generateForLoopUnrolled(block: MutableBlock,
                                      indexVar: Var,
                                      generateBody: (MutableBlock) => Unit): Unit = {
    val range = getRangeAdd(indexVar)
    val iterationCount = getIterationCount(range)

    if (iterationCount > 0) {
      (block: MutableBlock) += Comment("unroll")

      for (i <- 0 until iterationCount) {
        replacements = replacements.updated(indexVar, i)
        val j: ArithExpr = range.min match {
          case _: OclFunction => range.min + range.step * i
          case _              => i
        }
        replacementsWithFuns = replacementsWithFuns.updated(indexVar, j)
        generateBody(block)
      }
      // cleanup
      replacements = replacements - indexVar
      replacementsWithFuns = replacementsWithFuns - indexVar

      (block: MutableBlock) += Comment("end unroll")
    } else {
      throw new OpenCLGeneratorException(s"Trying to unroll loop," +
        s"but iteration count is $iterationCount.")
    }
  }

  private def generateOptimizedForLoopRepresentations(block: MutableBlock,
                                                      array: Expr,
                                                      indexVar: Var,
                                                      generateBody: (MutableBlock) => Unit): Unit = {
    val range = getRangeAdd(indexVar)
    val init = ArithExpression(range.start)

    array.t match {
      case _: ArrayType =>
        range.numVals match {
          case Cst(0) => (block: MutableBlock) += Comment("iteration count is 0, no loop emitted")

          case Cst(1) => generateStatement(block, indexVar, generateBody, init)

          // TODO: See TestInject.injectExactlyOneIterationVariable
          // TODO: M / 128 is not equal to M /^ 128 even though they print to the same C code
          case _ if range.start.min.min == Cst(0) &&
            ArithExpr.substituteDiv(range.stop) == ArithExpr.substituteDiv(range.step) =>
            generateStatement(block, indexVar, generateBody, init)

          // TODO: See TestOclFunction.numValues and issue #62
          case _ if range.start.min.min == Cst(0) && range.stop == Cst(1) =>
            generateIfStatement(block, indexVar, generateBody, init, range.stop)

          case _ if range.numVals.min == Cst(0) && range.numVals.max == Cst(1) =>
            generateIfStatement(block, indexVar, generateBody, init, range.stop)

          case _ =>
            generateDefaultForLoopRepresentation(block, array, indexVar, generateBody)
        }
      case _            => throw new NotImplementedError() // should never get there
    }
  }

  private def generateDefaultForLoopRepresentation(block: MutableBlock,
                                                   array: Expr,
                                                   indexVar: Var,
                                                   generateBody: (MutableBlock) => Unit): Unit = {
    array.t match {

      case _: ArrayType =>
        generateDefaultForLoopForArrayType(block, array, indexVar, generateBody)

      case _ => throw new NotImplementedError() // should never get there
    }
  }

  private def getVarForSize(mem: Memory): Var = {
    OpenCLMemory.asOpenCLMemory(mem) match {
      case ms: OpenCLMemoryCollection => getVarForSize(ms.subMemories.head)
      case x                          => x.variable
    }
  }

  private def generateDefaultForLoopForArrayType(block: MutableBlock,
                                                 array: Expr,
                                                 indexVar: Var,
                                                 generateBody: (MutableBlock) => Unit): Unit = {
    val range = getRangeAdd(indexVar)
    val ty = array.t.asInstanceOf[ArrayType]

    val innerBlock = MutableBlock(Vector.empty)

    val start = ArithExpression(range.start)
    val stop = ty match {
      case _: Size => ArithExpression(range.stop)
      case _       =>
        val mem = OpenCLMemory.asOpenCLMemory(array.mem)
        val stopVar = Var("stop")
        (block: MutableBlock) += OclVarDecl(stopVar, Int, Some(getArraySize
        (mem, array.view.size())))
        VarRef(stopVar)
    }
    val init = OclVarDecl(v = indexVar, t = Int, init = Some(start),
      addressSpace =
      PrivateMemory)
    val increment = AssignmentExpression(ArithExpression(indexVar), ArithExpression(indexVar + range.step))
    val cond = BinaryExpression(ArithExpression(indexVar), BinaryExpressionT
      .Operator.<, stop)

    (block: MutableBlock) += ForLoop(init, cond, increment, innerBlock)
    generateBody(innerBlock)
  }

  /**
    * Generate an access to the size of an array (handle arrays of tuples)
    */
  private def getArraySize(mem: OpenCLMemory, view: View): ExpressionT = {
    mem match {
      case OpenCLMemoryCollection(subMemories, _) =>
        val sizes = subMemories.zipWithIndex.map(p =>
          getArraySize(p._1, view.get(p._2))
        )
        sizes.reduce((x, y) => FunctionCall("min", List(x, y)))
      case _                                      =>
        ViewPrinter.emit(view, addressSpace = mem.addressSpace)
    }
  }

  private def generateStatement(block: MutableBlock,
                                indexVar: Var,
                                generateBody: (MutableBlock) => Unit, init: ArithExpression): Unit = {
    // one iteration
    (block: MutableBlock) += Comment("iteration count is exactly 1, no loop emitted")
    val innerBlock = MutableBlock(Vector.empty)
    innerBlock += OclVarDecl(v = indexVar, t = opencl.ir.Int, init = Some(init),
      addressSpace = PrivateMemory)
    generateBody(innerBlock)
    (block: MutableBlock) += innerBlock
  }

  private def generateIfStatement(block: MutableBlock, indexVar: Var, generateBody: (MutableBlock) => Unit, init: ArithExpression, stop: ArithExpr): Unit = {
    (block: MutableBlock) += Comment("iteration count is exactly 1 or less, no loop emitted")
    val innerBlock = MutableBlock(Vector.empty)
    innerBlock += OclVarDecl(v = indexVar, t = opencl.ir.Int, init = Some(init),
      addressSpace =  PrivateMemory)
    (block: MutableBlock) += GenericAST.IfThenElse(
      BinaryExpression(init, BinaryExpressionT.Operator.<, ArithExpression(stop)),
      trueBody = innerBlock, falseBody = MutableBlock())
    generateBody(innerBlock)
  }

  private def generateWhileLoop(block: MutableBlock,
                                loopPredicate: Predicate,
                                generateBody: (MutableBlock) => Unit): Unit = {
    val innerBlock = MutableBlock(Vector.empty)
    (block: MutableBlock) += WhileLoop(loopPredicate, body = innerBlock)
    generateBody(innerBlock)
  }

  private def generateConditional(block: MutableBlock,
                                  condition: ExpressionT,
                                  genTrueBranch: (MutableBlock) => Unit,
                                  genFalseBranch: (MutableBlock) => Unit): Unit = {
    val trueBlock = MutableBlock(Vector.empty)
    val falseBlock = MutableBlock(Vector.empty)
    (block: MutableBlock) += GenericAST.IfThenElse(cond = condition, trueBody =
      trueBlock, falseBody = falseBlock)
    genTrueBranch(trueBlock)
    genFalseBranch(falseBlock)
  }

  private def generateUserFunCall(u: UserFun,
                                  call: FunCall,
                                  block: MutableBlock): MutableBlock = {
    // Handle vector assignments for vector types
    val mem = OpenCLMemory.asOpenCLMemory(call.mem)
    val funcall_node = generateFunCall(call, generateLoadNodes(call.args: _*))
    val store_node = generateStoreNode(mem, call.t, call.outputView, funcall_node)
    (block: MutableBlock) += store_node

    block
  }

  @scala.annotation.tailrec
  private def generateFunCall(expr: Expr,
                              args: List[AstNode]): FunctionCall = {
    expr match {
      case call: FunCall => call.f match {
        case uf: UserFun          =>
          FunctionCall(uf.name, args)
        case vf: VectorizeUserFun =>
          FunctionCall(vf.vectorizedFunction.name, args)
        case l: Lambda            => generateFunCall(l.body, args)

        case _ => throw new NotImplementedError()
      }
      case _             => throw new NotImplementedError()
    }
  }

  private def getOriginalType(mem: OpenCLMemory) =
    OpenCLGenerator.getOriginalType(mem, varDecls)

  /**
    * Generate a simple or vector store.
    * This function emits a store[n] if the LHS is an array of scala types or
    * an assignment otherwise.
    */
  private def generateStoreNode(mem: OpenCLMemory,
                                currentType: Type,
                                view: View,
                                value: AstNode): ExpressionT = {
    val originalType = getOriginalType(mem)

    if (Type.haveSameValueTypes(originalType, currentType)) {
      AssignmentExpression(
        to = accessNode(mem.variable, mem.addressSpace, view),
        value = value
      )
    } else {
      (originalType, currentType) match {
        // originally a scalar type in global memory, but now a vector type
        //  => emit vstore
        case (at: ArrayType, vt: VectorType)
          if Type.getValueType(at) == vt.scalarT
            && (mem.addressSpace == GlobalMemory
            || mem.addressSpace == LocalMemory) =>

          val offset = ViewPrinter.emit(view, replacementsWithFuns, mem.addressSpace) match {
            case VarRef(_, _, idx) => ArithExpression(idx.get.content / vt.len)
            case x                 => throw new MatchError(s"Expected a VarRef, but got ${x.toString}.")
          }

          OclStore(VarRef(mem.variable), vt, value, offset, mem.addressSpace)
      }
    }
  }

  private def generateLoadNodes(args: Expr*): List[AstNode] = {
    args.map(arg => {
      val mem = OpenCLMemory.asOpenCLMemory(arg.mem)
      generateLoadNode(mem, arg.t, arg.view)
    }).toList
  }

  private def generateLoadNode(mem: OpenCLMemory, t: Type, view: View): ExpressionT = {
    mem match {
      // we want to generate a load for a tuple constructed by a corresponding view (i.e. zip)
      case coll: OpenCLMemoryCollection =>
        if (!t.isInstanceOf[TupleType])
          throw new OpenCLGeneratorException(s"Found a OpenCLMemoryCollection for var: " +
            s"${mem.variable}, but corresponding type: $t is " +
            s"not a tuple.")
        val tt = t.asInstanceOf[TupleType]

        var args: Vector[AstNode] = Vector()
        for (i <- (coll.subMemories zip tt.elemsT).indices) {
          args = args :+ generateLoadNode(coll.subMemories(i), tt.elemsT(i), view.get(i))
        }

        StructConstructor(t = tt, args = args)

      // an OpenCLNullMemory object indicates that the view is not backed by memory and will directly return a value
      case OpenCLNullMemory =>
        ViewPrinter.emit(view, replacementsWithFuns)

      // not a memory collection: the default case
      case _ =>
        val currentType = t
        val originalType: Type = getOriginalType(mem)

        if (Type.haveSameValueTypes(originalType, currentType)) {
          accessNode(mem.variable, mem.addressSpace, view)
        } else {
          (originalType, currentType) match {
            // originally a scalar type, but now a vector type
            //  => emit cast
            case (st: ScalarType, vt: VectorType) if st == vt.scalarT =>
              Cast(VarRef(mem.variable), st)

            // originally an array of scalar values in global memory,
            // but now a vector type
            //  => emit vload
            case (at: ArrayType, vt: VectorType)
              if Type.getValueType(at) == vt.scalarT
                && (mem.addressSpace == GlobalMemory || mem.addressSpace == LocalMemory) =>

              val offset = ViewPrinter.emit(view, replacementsWithFuns, mem.addressSpace) match {
                case VarRef(_, _, idx) => ArithExpression(idx.get.content / vt
                  .len)
                case x                 => throw new MatchError(s"Expected a VarRef but got $x.")
              }

              OclLoad(VarRef(mem.variable), vt, offset, mem.addressSpace)

            // originally an array of scalar values in private memory,
            // but now a vector type
            //  => emit (float2)(f1, f2) primitive
            case (at: ArrayType, vt: VectorType)
              if Type.getValueType(at) == vt.scalarT && (mem.addressSpace == PrivateMemory) =>

              assert(privateMems.exists(m => m.mem == mem))

              // TODO: this seems like a very specific local solution ... find a more generic proper one

              // iterate over the range, assuming that it is contiguous
              val arraySuffixStartIndex = arrayAccessPrivateMemIndex(mem.variable, view)
              val arraySuffixStopIndex = arraySuffixStartIndex + vt.len.eval

              val seq = (arraySuffixStartIndex until arraySuffixStopIndex).map(i => {
                VarRef(mem.variable, suffix = Some("_" + i))
              })

              VectorLiteral(vt, seq: _*)

            // originally a vector value in private memory,
            // but now a scalar type
            //  => emit load from components
            case (vt: VectorType, st: ScalarType)
              if st == vt.scalarT && (mem.addressSpace == PrivateMemory) =>

              val componentSuffix = componentAccessVectorVar(mem.variable, view, mem.addressSpace)
              VarRef(mem.variable, suffix = Some(componentSuffix))

            // originally an array of vector values in private memory,
            // but now a scalar type
            //  => emit load from components
            case (at: ArrayType, st: ScalarType)
              if Type.getValueType(at).isInstanceOf[VectorType]
                && Type.haveSameBaseTypes(at, st)
                && (mem.addressSpace == PrivateMemory) =>

              val actualArray = privateMems.exists(m => m.mem == mem)

              val arraySuffix =
                if (actualArray)
                  arrayAccessPrivateMem(mem.variable, view)
                else // Workaround for values
                  ""

              val componentSuffix = componentAccessVectorVar(mem.variable, view, mem.addressSpace)
              VarRef(mem.variable, suffix = Some(arraySuffix + componentSuffix))

            // originally an array of vector values in private memory,
            // but now a different vector type
            //  => emit load from components
            case (at: ArrayType, vt: VectorType)
              if Type.getValueType(at).isInstanceOf[VectorType]
                && Type.haveSameBaseTypes(at, vt)
                && (mem.addressSpace == PrivateMemory) =>

              // TODO: this seems like a very specific local solution ... find a more generic proper one

              assert(privateMems.exists(m => m.mem == mem))

              val arraySuffix = arrayAccessPrivateMem(mem.variable, view)

              val componentSuffixStartIndex = componentAccessvectorVarIndex(mem.variable, view, mem.addressSpace)
              val componentSuffixStopIndex = componentSuffixStartIndex + vt.len.eval

              // iterate over the range, assuming that it is contiguous
              val componentSuffix = (componentSuffixStartIndex until componentSuffixStopIndex).foldLeft(".s")(_ + _)

              VarRef(mem.variable, suffix = Some(arraySuffix + componentSuffix))

            // originally a tuple, now a value. => generate stuff like var[i]._j
            case (t: Type, _: ScalarType)
              if Type.getValueType(t).isInstanceOf[TupleType] =>
              // get tuple component and generate suffix (._j)
              val vtc = view.asInstanceOf[ViewTupleComponent]
              val suffix = s"._${vtc.i}"

              // throw away the tuple component view for generating array index [i]
              val innerView = vtc.iv

              mem.addressSpace match {
                case LocalMemory | GlobalMemory =>
                  ViewPrinter.emit(innerView, replacementsWithFuns, mem.addressSpace) match {
                    case VarRef(v, _, index) => VarRef(v, Some(suffix), index)
                    case x                   => throw new MatchError(s"Expected a VarRef, but got ${x.toString}.")
                  }

                case PrivateMemory                                 =>

                  val declaration = privateDecls.find(m => m._1 == mem.variable)
                  val arraySuffix =
                    if (declaration.isDefined && declaration.get._2.t.isInstanceOf[ArrayType]) // check if this is actually an array
                      arrayAccessPrivateMem(mem.variable, innerView)
                    else // Workaround for values
                      ""
                  VarRef(mem.variable, suffix = Some(arraySuffix + suffix))
                case UndefAddressSpace | AddressSpaceCollection(_) =>
                  throw new IllegalArgumentException(s"Cannot load data from ${mem.addressSpace}")
              }
          }
        }
    }
  }

  /**
    * Create an access node(i.e. of type VarRef) for variable v based on the
    * given address space and view
    *
    * @param v            The variable to access
    * @param addressSpace The address space, i.e. global, local, private
    * @param view         The view to access var `v`
    * @return An VarRef node accessing `v` as described in `view`.
    */
  private def accessNode(v: Var,
                         addressSpace: OpenCLAddressSpace,
                         view: View): ExpressionT = {
    addressSpace match {
      case LocalMemory | GlobalMemory =>
        val originalType = varDecls(v)
        originalType match {
          case _: ArrayType                                 => arrayAccessNode(v, addressSpace, view)
          case _: ScalarType | _: VectorType | _: TupleType => valueAccessNode(v)
          case NoType | UndefType                           =>
            throw new TypeException(originalType, "A valid type", null)
        }

      case PrivateMemory                                 =>
        privateMems.find(m => m.mem.variable == v) match {
          case Some(typedMemory) => typedMemory.t match {
            case _: ArrayType                                 => arrayAccessNode(v, addressSpace, view)
            case _: ScalarType | _: VectorType | _: TupleType => valueAccessNode(v)
            case NoType | UndefType                           =>
              throw new TypeException(typedMemory.t, "A valid type", null)
          }
          case _                 => valueAccessNode(v)
        }
      case UndefAddressSpace | AddressSpaceCollection(_) =>
        throw new IllegalArgumentException(s"Cannot store data to $addressSpace")
    }
  }

  /**
    * Accessing v as an array
    *
    * @param v            The variable to access
    * @param addressSpace The address space `v` lives in
    * @param view         The view describing the access
    * @return An VarRef node accessing `v` as described in `view`.
    */
  private def arrayAccessNode(v: Var,
                              addressSpace: OpenCLAddressSpace,
                              view: View): ExpressionT = {
    addressSpace match {
      case LocalMemory | GlobalMemory =>
        ViewPrinter.emit(view, replacementsWithFuns, addressSpace)

      case PrivateMemory =>
        ViewPrinter.emit(view, replacementsWithFuns, addressSpace) match {
          case VarRef(_, _, _) =>
            VarRef(v, suffix = Some(arrayAccessPrivateMem(v, view)))
          case e: ExpressionT  => e
        }

      case UndefAddressSpace | AddressSpaceCollection(_) =>
        throw new IllegalArgumentException(s"Cannot load data from $addressSpace")
    }
  }

  /**
    * Generating the suffix appended to emulate an array access in private memory
    *
    * @param v    The variable to access
    * @param view The view describing the access
    * @return A string of the form '_index' where index is the computed
    *         array index. The index must be computable at compile time.
    */
  private def arrayAccessPrivateMem(v: Var, view: View): String = {
    // Compute the index ...
    val index = arrayAccessPrivateMemIndex(v, view)
    // ... and append it
    "_" + Printer.toString(index)
  }

  private def arrayAccessPrivateMemIndex(v: Var, view: View): Int = {
    val declaration = privateDecls(v)
    val originalType = declaration.t
    val valueType = Type.getValueType(originalType)

    val i = valueType match {
      case _: ScalarType | _: TupleType => ViewPrinter.emit(view, replacements, PrivateMemory) match {
        case VarRef(_, _, idx) => idx.get.content
        case x                 => throw new MatchError(s"Expected a VarRef, but got ${x.toString}.")
      }
      // if the original value type is a vector:
      //   divide index by vector length
      case _: VectorType                     =>
        val length = Type.getLength(Type.getValueType(originalType))
        val index = ViewPrinter.emit(view, replacements, PrivateMemory) match {
          case VarRef(_, _, idx) => idx.get.content
          case x                 => throw new MatchError(s"Expected a VarRef, but got ${x.toString}.")
        }
        index / length
      case ArrayType(_) | NoType | UndefType =>
        throw new TypeException(valueType, "A valid non array type", null)
    }

    val real = try {
      val sbstIdx = ArithExpr.substitute(i, replacements)
      sbstIdx.eval
    } catch {
      case NotEvaluableException()      =>
        throw new OpenCLGeneratorException(s"Could not access private array, as index $i could " +
          s"not be evaluated statically (given these replacements: $replacements)")
      case NotEvaluableToIntException() =>
        throw new OpenCLGeneratorException(s"Could not access private array, as index $i is " +
          s"larger than scala.Int.MaxValue (given these replacements: $replacements)")
    }

    if (real >= declaration.length) {
      throw new OpenCLGeneratorException(s"Out of bounds access to $v with $real")
    }

    real
  }

  /**
    * Create a string representing for a component access into a vector variable
    *
    * @param v    The variable to access. Must have been declared with a vector type
    * @param view The view to access this variable
    * @return OpenCL code for accessing v, e.g.: v.s0
    */
  private def componentAccessVectorVar(v: Var, view: View, as: OpenCLAddressSpace): String = {
    // Compute the index ...
    val index = componentAccessvectorVarIndex(v, view, as)
    // ... and append it
    ".s" + Printer.toString(index)
  }

  private def componentAccessvectorVarIndex(v: Var, view: View, as: OpenCLAddressSpace): Int = {
    val originalType = varDecls(v)
    val valueType = Type.getValueType(originalType)
    val i = valueType match {
      case _: VectorType                                                       =>
        val length = Type.getLength(Type.getValueType(originalType))
        val index = ViewPrinter.emit(view, replacements, as) match {
          case VarRef(_, _, idx) => idx.get.content
          case x                 => throw new MatchError(s"Expected a VarRef, but got ${x.toString}.")
        }
        index % length
      case ArrayType(_) | NoType | ScalarType(_, _) | TupleType(_) | UndefType =>
        throw new TypeException(valueType, "VectorType", null)
    }

    ArithExpr.substitute(i, replacements).eval
  }

  /**
    * An access to a variable as a value, i.e. a direct access by name.
    *
    * @param v The variable to access
    * @return A VarRef node wrapping `v`
    */
  private def valueAccessNode(v: Var): VarRef = {
    VarRef(v)
  }

  /**
    * Generate code for *sequentially* copying data of type `ty` from a Memory
    * to an other using the provided views. We can only write in one single
    * location in memory: no memory collection and no tuple of arrays. Although,
    * reading from a memory collection is possible, for instance: copying after
    * a Zip.
    *
    * @param inMem        memory location of the data to be copied
    * @param inView       view explaining how to access the data to be copied
    * @param outMem       memory location where to copy the data
    * @param outView      view explaining how to access the destination memory
    * @param ty           the type of the data to be copied.
    * @param shouldUnroll whether the generated copy loop should be unrolled          *
    * @return a piece of OpenCL code that performs the copy *sequentially*
    */
  private def generateSeqCopy(inMem: Memory, inView: View, outMem: Memory, outView: View,
                              ty: Type, shouldUnroll: Boolean = false): AstNode with BlockMember = {
    assert(!outMem.isInstanceOf[OpenCLMemoryCollection]) // cannot handle that: see comment above
    ty match {
      case ScalarType(_, _) | _: TupleType | _: VectorType =>
        val load = generateLoadNode(OpenCLMemory.asOpenCLMemory(inMem), ty, inView)
        generateStoreNode(OpenCLMemory.asOpenCLMemory(outMem), ty, outView, load)
      case at: ArrayType                                   =>
        val innerBlock = MutableBlock(Vector.empty)
        val length = at match {
          case s: Size => s.size
          case _       => throw new NotImplementedError()
        }
        val loopVar = Var("cp", RangeAdd(0, length, 1))

        if (shouldUnroll) {
          generateForLoopUnrolled(innerBlock, loopVar, (block) => {
            (block: MutableBlock) += generateSeqCopy(
              inMem, inView.access(loopVar),
              outMem, outView.access(loopVar),
              at.elemT, shouldUnroll
            )
          })
          innerBlock
        } else {
          innerBlock += generateSeqCopy(
            inMem, inView.access(loopVar),
            outMem, outView.access(loopVar),
            at.elemT, shouldUnroll
          )
          ForLoop(
            OclVarDecl(loopVar, Int, Some(ArithExpression(0))),
            BinaryExpression(ArithExpression(loopVar),
              BinaryExpressionT.Operator.<, ArithExpression(length)),
            AssignmentExpression(VarRef(CVar(loopVar)), ArithExpression
            (loopVar + 1)),
            innerBlock
          )
        }
      case _                                               => throw new NotImplementedError(s"generateSeqCopy: $ty")
    }
  }
}<|MERGE_RESOLUTION|>--- conflicted
+++ resolved
@@ -329,12 +329,8 @@
   }
 
 
-<<<<<<< HEAD
+  @Profile("OpenCL generator")
   private def generateKernel(f: Lambda): DeclarationT = {
-=======
-  @Profile("OpenCL generator")
-  private def generateKernel(f: Lambda): Declaration = {
->>>>>>> f70d5bb6
 
     val someMemories = OpenCLGenerator.getDifferentMemories(f)
 
