--- conflicted
+++ resolved
@@ -693,13 +693,8 @@
 
   // === ReduceWhile ===
   private def generateReduceWhileCall(r: ReduceWhileSeq,
-<<<<<<< HEAD
                                       call: FunCall,
                                       block: Block): Unit = {
-=======
-                                      call: FunCall, 
-                                      block: Block) : Unit = {
->>>>>>> ba7afac1
     val innerBlock = OpenCLAST.Block(Vector.empty)
     (block: Block) += OpenCLAST.Comment("reduce_while_seq")
 
@@ -908,12 +903,7 @@
     val loadFromArray = generateLoadNode(clInArrMem, inArr.t, inArr.view.access(indexVar))
 
     val storeToOutput = generateStoreNode(OpenCLMemory.asOpenCLMemory(call.mem), call.t,
-<<<<<<< HEAD
-      call.view.access(0), loadFromArray)
-=======
                                           call.view, loadFromArray)
->>>>>>> ba7afac1
-
     (block: Block) += storeToOutput
   }
 
