package opencl.generator

import arithmetic.TypeVar
import generator.Generator
import ir._
import ir.ast._
import ir.view._
import lift.arithmetic._
import opencl.generator.OpenCLAST._
import opencl.ir._
import opencl.ir.ast.OpenCLBuiltInFun
import opencl.ir.pattern._

import scala.collection.immutable

object OpenCLGenerator extends Generator {

  def generate(f: Lambda): String = {
    generate(f, NDRange(?, ?, ?))
  }

  def generate(f: Lambda, localSizes: NDRange): String = {
    generate(f, localSizes, NDRange(?, ?, ?), immutable.Map())
  }

  // Compile a type-checked function into an OpenCL kernel
  def generate(f: Lambda, localSize: NDRange, globalSize: NDRange,
               valueMap: immutable.Map[ArithExpr, ArithExpr]): String = {
    (new OpenCLGenerator).generate(f, localSize, globalSize, valueMap)
  }

  def printTypes(expr: Expr): Unit = {
    Expr.visit(expr, {
      case e@(call: FunCall) => println(e + "\n    " +
        e.t + " <- " + call.argsType + "\n")
      case e => println(e + "\n    " + e.t + "\n")
    }, (_: Expr) => {})
  }

  def printTypes(lambda: Lambda): Unit = printTypes(lambda.body)

  def getMemories(f: Lambda): (Array[TypedOpenCLMemory], Array[TypedOpenCLMemory]) = {
    val memories = TypedOpenCLMemory.get(f.body, f.params).toArray

    val numInputs = f.params.length

    val outputMem = memories.last

    if (memories.length > numInputs) {
      val temp = memories(numInputs)
      memories(numInputs) = outputMem
      memories(memories.length - 1) = temp
    }

    val (locals, globals) = memories.partition(_.mem.addressSpace == LocalMemory)
    val globalsFirst = globals ++ locals

    if (AllocateLocalMemoryStatically())
      globalsFirst.partition(isFixedSizeLocalMemory)
    else
      (Array.empty[TypedOpenCLMemory], globalsFirst)
  }

  def getDifferentMemories(lambda: Lambda) = {

    val valMems = Expr.visitWithState(Set[Memory]())(lambda.body, (expr, set) =>
      expr match {
        case value: Value => set + value.mem
        case _ => set
      })

    val typedMems =
      TypedOpenCLMemory.get(lambda.body, lambda.params, includePrivate = true).toArray

    val memory = TypedOpenCLMemory.get(lambda.body, lambda.params)

    val (typedValueMems, privateMems) =
      typedMems.diff(memory).partition(m => valMems.contains(m.mem))

    // the base type is used for allocation of all variables ...
    var varDecls =
      typedMems.map(tm => {
        if (tm.mem.addressSpace == PrivateMemory || tm.t.isInstanceOf[VectorType]) {
          // do not de-vectorise for private memory
          // only de-vectorise arrays
          (tm.mem.variable, tm.t)
        } else {
          (tm.mem.variable, Type.devectorize(tm.t))
        }
      }).toMap

    // ... besides the these variables which use the value types
    // (i.e., possibly a vector type)
    varDecls = varDecls ++
      typedValueMems.map(tm => (tm.mem.variable, tm.t)).toMap

    (typedValueMems, privateMems, varDecls)
  }

  def getOriginalType(mem: OpenCLMemory,
     varDecls: immutable.Map[Var, Type]): Type = {

    try {
      varDecls(mem.variable)
    } catch {
      case _: NoSuchElementException =>
        throw new VariableNotDeclaredError(s"Trying to generate access to variable " +
          s"${mem.variable} which was not previously declared.")
    }

  }

  private[generator] def isFixedSizeLocalMemory: (TypedOpenCLMemory) => Boolean = {
    mem => try {
      mem.mem.size.eval
      mem.mem.addressSpace == LocalMemory
    } catch {
      case NotEvaluableException() => false
    }
  }
}

class OpenCLGenerator extends Generator {

  type ValueTable = immutable.Map[ArithExpr, ArithExpr]
  type SymbolTable = immutable.Map[Var, Type]

  private val openCLCodeGen = new OpenCLPrinter

  private var replacements: ValueTable = immutable.Map.empty
  private var replacementsWithFuns: ValueTable = immutable.Map.empty
  private var privateMems = Array[TypedOpenCLMemory]()
  private var privateDecls = immutable.Map[Var, OpenCLAST.VarDecl]()

  private var varDecls: SymbolTable = immutable.Map.empty

  private var localSize: NDRange = _

  private def printMemories(expr: Expr): Unit = {
    Expr.visit(expr, {
      case e@(call: FunCall) =>
        println(e + "\n    " +
          e.mem.toString + " <- " +
          call.argsMemory.toString + "\n")
      case e => println(e + "\n    " + e.mem.toString + "\n")
    }, (_: Expr) => {})
  }

  def generate(f: Lambda): String  = {
    generate(f, NDRange(?, ?, ?))
  }

  def generate(f: Lambda, localSizes: NDRange): String = {
    generate(f, localSizes, NDRange(?, ?, ?), immutable.Map())
  }

  def generate(f: Lambda, localSize: NDRange, globalSize: NDRange,
                valueMap: collection.Map[ArithExpr, ArithExpr]): String = {

    this.localSize = localSize

    if (f.body.t == UndefType)
      throw new OpenCLGeneratorException("Lambda has to be type-checked to generate code")

    InferOpenCLAddressSpace(f)

    // Allocate the params and set the corresponding type
    f.params.foreach((p) => {
      p.mem = OpenCLMemory.allocMemory(Type.getAllocatedSize(p.t), p.addressSpace)
    })

    RangesAndCounts(f, localSize, globalSize, valueMap)
    allocateMemory(f)

    ShouldUnroll(f)

    if (PerformBarrierElimination())
      BarrierElimination(f)

    checkLambdaIsLegal(f)

    if (Verbose()) {

      println("Types:")
      OpenCLGenerator.printTypes(f.body)

      println("Memory:")
      printMemories(f.body)

      println("Allocated Memory:")
      TypedOpenCLMemory.get(f.body, f.params, includePrivate = true).foreach(println(_))
      println()
    }

    View(f)

    val globalBlock = OpenCLAST.Block(Vector.empty, global = true)

    val containsDouble = Expr.visitWithState(false)(f.body, {
      case (expr, state) =>
        // A `Double` may be hidden in a TupleType. We need to visit the type
        // of each expression
        var found = false
        Type.visit(expr.t, t => if (t == Double) found = true, _ => ())
        found || state
    })

    if (containsDouble) {
      globalBlock += OpenCLExtension("cl_khr_fp64")
    }

    val tupleTypes = Expr.visitWithState(Set[TupleType]())(f.body, (expr, typeList) => {
      expr match {
        case FunCall(uf: UserFun, _*) => typeList ++ uf.tupleTypes
        case FunCall(vec: VectorizeUserFun, _*) => typeList ++ vec.vectorizedFunction.tupleTypes
        case _ =>
          expr.t match {
            case t: TupleType if t.elemsT.forall(!_.isInstanceOf[ArrayType]) => typeList + t
            case _ => typeList
          }
      }
    })

    tupleTypes.foreach(globalBlock += OpenCLAST.TypeDef(_))

    // pass 2: find and generate user and group functions
    generateUserFunctions(f.body).foreach(globalBlock += _)

    // pass 3: generate the
    globalBlock += generateKernel(f)

    // return the code generated
    openCLCodeGen(globalBlock)
  }

  // TODO: Gather(_)/Transpose() without read and Scatter(_)/TransposeW() without write
  private def checkLambdaIsLegal(lambda: Lambda): Unit = {
    CheckBarriersAndLoops(lambda)

    Context.updateContext(lambda.body)

    Expr.visit(lambda.body, _ => Unit, {
      case call@FunCall(MapGlb(dim, _), _*) if call.context.inMapGlb(dim) =>
        throw new IllegalKernel(s"Illegal nesting of $call inside MapGlb($dim)")
      case call@FunCall(MapWrg(dim, _), _*) if call.context.inMapWrg(dim) =>
        throw new IllegalKernel(s"Illegal nesting of $call inside MapWrg($dim)")
      case call@FunCall(MapLcl(dim, _), _*) if call.context.inMapLcl(dim) =>
        throw new IllegalKernel(s"Illegal nesting of $call inside MapLcl($dim)")
      case call@FunCall(MapLcl(dim, _), _*) if !call.context.inMapWrg(dim) =>
        throw new IllegalKernel(s"Illegal use of $call without MapWrg($dim)")
      case call@FunCall(toLocal(_), _) if !call.context.inMapWrg.reduce(_ || _) =>
        throw new IllegalKernel(s"Illegal use of local memory, without using MapWrg $call")
      case call@FunCall(Map(nestedLambda), _*) if nestedLambda.body.isConcrete =>
        throw new IllegalKernel(s"Illegal use of UserFun where it won't generate code in $call")
      case _ =>
    })

    lambda.body.mem match {
      case m: OpenCLMemory if m.addressSpace != GlobalMemory =>
        throw new IllegalKernel("Final result must be stored in global memory")
      case _ =>
    }
  }

  /** Traversals f and print all user functions using oclPrinter */
  private def generateUserFunctions(expr: Expr): Seq[Declaration] = {
    var fs = Seq[Declaration]()

    val userFuns = Expr.visitWithState(Set[UserFun]())(expr, (expr, set) =>
      expr match {
        case call: FunCall => call.f match {
          case _: OpenCLBuiltInFun => set
          case uf: UserFun => set + uf
          case vec: VectorizeUserFun => set + vec.vectorizedFunction
          case _ => set
        }
        case ArrayFromUserFunGenerator(uf, _) => set + uf
        case Array2DFromUserFunGenerator(uf, _) => set + uf
        case Array3DFromUserFunGenerator(uf, _) => set + uf
        case _ => set
      })

    userFuns.foreach(uf => {

      val block = OpenCLAST.Block()
      if (uf.tupleTypes.length == 1)
        block += OpenCLAST.TupleAlias(uf.tupleTypes.head, "Tuple")
      else uf.tupleTypes.zipWithIndex.foreach({ case (x, i) =>
        // TODO: think about this one ...
        block += OpenCLAST.TupleAlias(x, s"Tuple$i")
      })
      block += OpenCLAST.OpenCLCode(uf.body)

      fs = fs :+ OpenCLAST.Function(
        name = uf.name,
        ret = uf.outT,
        params = (uf.inTs, uf.paramNames).
          zipped.map((t, n) => OpenCLAST.ParamDecl(n, t)).toList,
        body = block)
    })

    fs
  }

  def allocateMemory(f: Lambda): Unit = {
    OpenCLMemoryAllocator(f)
    Kernel.memory = TypedOpenCLMemory.get(f.body, f.params).toArray
  }

  private object Kernel {
    var memory = Array.empty[TypedOpenCLMemory]
    var staticLocalMemory = Array.empty[TypedOpenCLMemory]
  }


  private def generateKernel(f: Lambda): Declaration = {

    val someMemories = OpenCLGenerator.getDifferentMemories(f)

    val typedValueMems = someMemories._1
    this.privateMems = someMemories._2
    varDecls = someMemories._3

    val memories = OpenCLGenerator.getMemories(f)

    Kernel.memory = memories._2
    Kernel.staticLocalMemory = memories._1

    f.params.foreach(_.mem.readOnly = true)

    // array of all unique vars (like N, iterSize, etc. )
    val allVars = Kernel.memory.map(_.mem.size.varList)
      .filter(_.nonEmpty).flatten.distinct
    // partition into iteration variables and all others variables
    val (iterateVars, vars) = allVars.partition(_.name == Iterate.varName)

    val attribute =
      if (localSize.forall(_.isEvaluable) &&
        f.body.contains({ case FunCall(MapWrg(_, _), _) => }))
        Some(RequiredWorkGroupSize(localSize))
      else None

    // Create the actual kernel function
    val kernel = OpenCLAST.Function(
      name = "KERNEL",
      ret = UndefType, // = void
      params =
        Kernel.memory.map(x =>
          OpenCLAST.ParamDecl(
            x.mem.variable.toString,
            x.t match { // Only de-vectorise arrays
              case vt: VectorType => vt
              case t => Type.devectorize(t)
            },
            const = x.mem.readOnly,
            addressSpace = x.mem.addressSpace
          )
        ).toList ++
          // size parameters
          vars.sortBy(_.name).map(x => OpenCLAST.ParamDecl(x.toString, Int)),
      body = OpenCLAST.Block(Vector.empty),
      kernel = true, attribute)

    // print out allocated memory sizes
    val varMap = iterateVars.map(v => (v, ArithExpr.asCst(v.range.max))).toMap
    Kernel.memory.foreach(mem => {
      val m = mem.mem
      if (Verbose()) {
        println("Allocated " + ArithExpr.substitute(m.size, varMap.toMap) +
          " bytes for variable " + OpenCLPrinter.toString(m.variable) +
          " in " + m.addressSpace + " memory")
      }
    })

    kernel.body += OpenCLAST.Comment("Static local memory")
    Kernel.staticLocalMemory.foreach(x =>
      kernel.body +=
        OpenCLAST.VarDecl(x.mem.variable, x.t,
          addressSpace = x.mem.addressSpace,
          length = (x.mem.size /^ Type.getMaxAllocatedSize(Type.getBaseType(x.t))).eval))

    kernel.body += OpenCLAST.Comment("Typed Value memory")
    typedValueMems.foreach(x =>
      kernel.body +=
        OpenCLAST.VarDecl(x.mem.variable,
          Type.getValueType(x.t),
          addressSpace = x.mem.addressSpace))

    kernel.body += OpenCLAST.Comment("Private Memory")
    privateMems.foreach(x => {

      val length =
        (x.mem.size /^ Type.getMaxAllocatedSize(Type.getValueType(x.t))).enforceSimplification

      if (!length.isEvaluable)
        throw new IllegalKernel("Private memory length has to be" +
          s" evaluable, but found $length")

      val decl = OpenCLAST.VarDecl(x.mem.variable, x.t,
        addressSpace = x.mem.addressSpace,
        length = length.eval)

      privateDecls += x.mem.variable -> decl

      kernel.body += decl
    })

    generate(f.body, kernel.body)

    if (CSE())
      CommonSubexpressionElimination(kernel.body)

    kernel
  }


  private def generate(expr: Expr, block: Block): Unit = {
    assert(expr.t != UndefType)

    expr match {
      case f: FunCall => f.args.foreach(generate(_, block))
      case _ =>
    }

    expr match {
      case call: FunCall => call.f match {
        case am: AbstractMap =>
          am match {
            case m: MapWrg => generateMapWrgCall(m, call, block)
            case m: MapGlb => generateMapGlbCall(m, call, block)
            case m: MapAtomWrg => generateMapAtomWrgCall(m, call, block)
            case m: MapLcl => generateMapLclCall(m, call, block)
            case m: MapAtomLcl => generateMapAtomLclCall(m, call, block)
            case m: MapWarp => generateMapWarpCall(m, call, block)
            case m: MapLane => generateMapLaneCall(m, call, block)
            case m: MapSeq => generateMapSeqCall(m, call, block)
            case _: Map =>
          }
          // If the size of the input array is not known in the type, it is not
          // in the type of the output array either. Therefore, we have to copy
          // it from the input's header to the output's header.
          call.t match {
            case ArrayTypeWS(_, _) =>
            case _ =>
              val sizeView = call.args.head.view.size()
              (block: Block) += AssignmentExpression(
                to = accessNode(call.mem.variable, call.addressSpace, sizeView),
                value = getArraySize(OpenCLMemory.asOpenCLMemory(call.args.head.mem), sizeView)
              )
          }

        case f: FilterSeq => generateFilterSeqCall(f, call, block)

        case r: ReduceSeq => generateReduceSeqCall(r, call, block)
        case r: ReduceWhileSeq => generateReduceWhileCall(r, call, block)

        case sp: MapSeqSlide => generateMapSeqSlideCall(sp, call, block)

        case bs: BSearch => generateBSearchCall(bs, call, block)
        case ls: LSearch => generateLSearchCall(ls, call, block)
        case _: Search =>

        case i: Iterate => generateIterateCall(i, call, block)

        case vec: VectorizeUserFun => generateUserFunCall(vec.vectorizedFunction, call, block)
        case u: UserFun => generateUserFunCall(u, call, block)

        case fp: FPattern => generate(fp.f.body, block)
        case l: Lambda => generate(l.body, block)
        case ua: UnsafeArrayAccess => generateUnsafeArrayAccess(ua, call, block)
        case ca: CheckedArrayAccess => generateCheckedArrayAccess(ca, call, block)
        case Unzip() | Transpose() | TransposeW() | asVector(_) | asScalar() |
             Split(_) | Join() | Slide(_, _) | Zip(_) | Tuple(_) | Filter() |
             Head() | Tail() | Scatter(_) | Gather(_) | Get(_) | Pad(_, _, _) |
             ArrayAccess(_) | PrintType() =>
        case _ => (block: Block) += OpenCLAST.Comment("__" + call.toString + "__")
      }
      case v: Value => generateValue(v, block)
      case _: Param =>
      case _: ArrayConstructors =>
    }
  }

  // === Maps ===

  // MapWrg
  private def generateMapWrgCall(m: MapWrg,
                                 call: FunCall,
                                 block: Block): Unit = {
    generateForLoop(block, call.args.head, m.loopVar, generate(m.f.body, _))
    // TODO: This assumes, that the MapWrg(0) is always the outermost and there
    // is no need for synchronization inside.
    // TODO: Rethink and then redesign this!
    // if (m.dim == 0) {
    //  oclPrinter.println("return;")
    // }
  }

  // MapGlb
  private def generateMapGlbCall(m: MapGlb,
                                 call: FunCall,
                                 block: Block): Unit = {
    generateForLoop(block, call.args.head, m.loopVar, generate(m.f.body, _))
    // TODO: This assumes, that the MapGlb(0) is always the outermost and there
    // is no need for synchronization inside.
    // TODO: Rethink and then redesign this!
    // if (m.dim == 0) {
    //  oclPrinter.println("return;")
    // }
  }

  private def generateMapAtomWrgCall(m: MapAtomWrg,
                                     call: FunCall,
                                     block: Block): Unit = {
    // build a new nested block
    val nestedBlock = OpenCLAST.Block(Vector.empty)
    (block: Block) += Comment("atomic_workgroup_map")

    // get shorthands for the loopvar/workvar
    val loopVar = m.loopVar
    val workVar = m.workVar
    // val threadid = new get_local_id(0 : Int)
    val threadid = get_local_id(0)

    // wrap the task update/getting functionality in a variable, as we need to use it twice
    def atomicGetTask(ob: Block): Unit = {
      generateConditional(ob, Predicate(threadid, 0, Predicate.Operator.==),
        (b) => {
          (b: Block) += AssignmentExpression(OpenCLAST.ArithExpression(loopVar),
            FunctionCall("atomic_inc", List(OpenCLAST.VarRef(workVar))))
        }, (_) => {})
    }

    // declare a global variable holding the next index to process, and assign it a value
    nestedBlock += OpenCLAST.VarDecl(workVar, opencl.ir.IntPtr,
      OpenCLAST.ArithExpression(m.globalTaskIndex.variable), addressSpace = GlobalMemory)
    // initialise it to zero
    //    generateConditional(nestedBlock, Predicate(new get_global_id(0), 0, Predicate.Operator.==),
    //      (b) => {
    //        b += OpenCLAST.AssignmentExpression(
    //          OpenCLAST.FunctionCall("*",List(OpenCLAST.Expression(workVar))), OpenCLAST.Expression(0))
    //      }, (_) => {}
    //    )

    // declare an index for this thread, the loop variable, and give it a value from the task index
    // we only wish for the first thread in the workgroup to perform the operation
    nestedBlock += OpenCLAST.VarDecl(loopVar, opencl.ir.Int, addressSpace = LocalMemory)
    atomicGetTask(nestedBlock)
    nestedBlock += OpenCLAST.Barrier(OpenCLMemory(workVar, 4, LocalMemory))
    // get the loop variable as a range variable
    val range = loopVar.range.asInstanceOf[RangeAdd]
    // generate a while loop which increments the task index atomically, while 
    // it's less than the maximum range of the loop variable
    generateWhileLoop(nestedBlock,
      Predicate(loopVar, range.stop, Predicate.Operator.<),
      (b) => {
        generate(m.f.body, b)
        atomicGetTask(b)
        (b: Block) += OpenCLAST.Barrier(OpenCLMemory(workVar, 4, LocalMemory))
      })
    (block: Block) += nestedBlock

    // emit a barrier?
    if (m.emitBarrier)
      (block: Block) += OpenCLAST.Barrier(call.mem.asInstanceOf[OpenCLMemory])
  }

  // MapLcl
  private def generateMapLclCall(m: MapLcl,
                                 call: FunCall,
                                 block: Block): Unit = {
    generateForLoop(block, call.args.head, m.loopVar, generate(m.f.body, _), m.shouldUnroll)

    if (m.emitBarrier)
      (block: Block) += OpenCLAST.Barrier(call.mem.asInstanceOf[OpenCLMemory])
  }

  // MapAtomLcl 
  private def generateMapAtomLclCall(m: MapAtomLcl,
                                     call: FunCall,
                                     block: Block): Unit = {

    // build a new nested block
    val nestedBlock = Block(Vector.empty)
    (block: Block) += OpenCLAST.Comment("atomic_local_map")

    // get shorthands for the loopvar/workvar
    val loopVar = m.loopVar
    val workVar = m.workVar
    val workVarPtr = OpenCLAST.FunctionCall("&", List(OpenCLAST.VarRef(workVar)))

    // declare a local variable holding the next index to process, and assign it a value
    // this must be done in a separate statement, as the variable is in LocalMemory
    nestedBlock += OpenCLAST.VarDecl(workVar, opencl.ir.Int, addressSpace = LocalMemory)
    nestedBlock += OpenCLAST.AssignmentExpression(OpenCLAST.ArithExpression(workVar), OpenCLAST.ArithExpression(0))

    // declare an index for this thread, the loop variable, and give it a value from the task index
    nestedBlock += OpenCLAST.VarDecl(loopVar, opencl.ir.Int,
      OpenCLAST.FunctionCall("atomic_inc", List(workVarPtr))
    )

    // get the loop variable as a range variable
    val range = loopVar.range.asInstanceOf[RangeAdd]

    // generate a while loop which increments the task index atomically, while
    // it's less than the maximum range of the loop variable
    generateWhileLoop(nestedBlock,
      Predicate(loopVar, range.stop, Predicate.Operator.<),
      (b) => {
        generate(m.f.body, b)
        (b: Block) += OpenCLAST.AssignmentExpression(OpenCLAST.ArithExpression(loopVar),
          OpenCLAST.FunctionCall("atomic_inc", List(workVarPtr))
        )
      })
    (block: Block) += nestedBlock

    // emit a barrier?
    if (m.emitBarrier)
      (block: Block) += OpenCLAST.Barrier(call.mem.asInstanceOf[OpenCLMemory])
  }

  // MapWarp
  private def generateMapWarpCall(m: MapWarp,
                                  call: FunCall,
                                  block: Block): Unit = {
    generateForLoop(block, call.args.head, m.loopVar, generate(m.f.body, _))
    call.mem match {
      case m: OpenCLMemory => (block: Block) += OpenCLAST.Barrier(m)
      case _ =>
    }
  }

  // MapLane
  private def generateMapLaneCall(m: MapLane,
                                  call: FunCall,
                                  block: Block): Unit = {
    generateForLoop(block, call.args.head, m.loopVar, generate(m.f.body, _))
  }

  // MapSeq
  private def generateMapSeqCall(m: MapSeq,
                                 call: FunCall,
                                 block: Block): Unit = {
    (block: Block) += OpenCLAST.Comment("map_seq")
    generateForLoop(block, call.args.head, m.loopVar, generate(m.f.body, _), m.shouldUnroll)
    (block: Block) += OpenCLAST.Comment("end map_seq")
  }

  // === Filter ===
  private def generateFilterSeqCall(f: FilterSeq,
                                    call: FunCall,
                                    block: Block): Unit = {
    (block: Block) += OpenCLAST.Comment("filter_seq")
<<<<<<< HEAD

=======
>>>>>>> d7a20b1e
    // Declare the index for the output array as a local variable
    (block: Block) += OpenCLAST.VarDecl(
      f.loopWrite,
      opencl.ir.Int,
      ArithExpression(Cst(0))
    )
<<<<<<< HEAD

=======
>>>>>>> d7a20b1e
    // If the predicate returns true:
    def copyAndIncrementIndex(block: Block): Unit = {
      // 1. Store the input value at "the top" of the output array
      generate(f.copyFun.body, block)
      // 2. Increment the index of "the top" of the output array
      (block: Block) += AssignmentExpression(
        ArithExpression(f.loopWrite),
        ArithExpression(
          f.loopWrite
          + f.loopWrite.range.asInstanceOf[RangeAdd].step)
      )
    }

    def generateBody(block: Block): Unit = {
      generate(f.f.body, block)  // Evaluates the predicate
      generateConditional(
        block,
        generateLoadNode(
          OpenCLMemory.asOpenCLMemory(f.f.body.mem),
          f.f.body.t,
          f.f.body.view
        ),
        copyAndIncrementIndex,
        _ => ()
      )
    }
<<<<<<< HEAD

    generateForLoop(block, call.args.head, f.loopRead, generateBody)

=======
    generateForLoop(block, call.args.head, f.loopRead, generateBody)
>>>>>>> d7a20b1e
    (block: Block) += OpenCLAST.Comment("end filter_seq")
  }

  // === Reduce ===
  private def generateReduceSeqCall(r: ReduceSeq,
                                    call: FunCall,
                                    block: Block): Unit = {

    val innerBlock = OpenCLAST.Block(Vector.empty)
    (block: Block) += OpenCLAST.Comment("reduce_seq")

    generateForLoop(block, call.args(1), r.loopVar, generate(r.f.body, _), r.shouldUnroll)

    (block: Block) += OpenCLAST.Comment("end reduce_seq")
  }


  private def generateMapSeqSlideCall(sp: MapSeqSlide,
                                       call: FunCall,
                                       block: Block): Unit = {
    (block: Block) += OpenCLAST.Comment("slideSeq_plus")
    generateMapSeqSlideLoop(block, sp, call, generate(sp.f.body, _), sp.shouldUnroll)
    (block: Block) += OpenCLAST.Comment("end slideSeq_plus")
  }

  // === ReduceWhile ===
  private def generateReduceWhileCall(r: ReduceWhileSeq,
                                      call: FunCall,
                                      block: Block) : Unit = {
    val innerBlock = OpenCLAST.Block(Vector.empty)
    (block: Block) += OpenCLAST.Comment("reduce_while_seq")

    // get the memory address of the predicate result
    val pResMem = generateLoadNode(OpenCLMemory.asOpenCLMemory(r.pmem), r.p.body.t, r.p.body.view)

    val generateBody = (ib: Block) =>  {
      // generate the Predicate
      generate(r.p.body, ib)
      // generate the access and break
      generateConditional(ib,
        pResMem,
        _ => {},
        (ccb) => {
          (ccb: Block) += OpenCLAST.Break()
        }
      )
      // generate the body
      generate(r.f.body, ib)
    }

    generateForLoop(block, call.args(1), r.loopVar, generateBody(_), r.shouldUnroll)

    (block: Block) += OpenCLAST.Comment("end reduce_while_seq")
  }


  // BSearch
  private def generateBSearchCall(s: AbstractSearch,
                                  call: FunCall,
                                  block: Block): Unit = {
    val nestedBlock = OpenCLAST.Block(Vector.empty)
    (block: Block) += OpenCLAST.Comment("binary_search")
    // get the default value handily
    val defaultVal = call.args.head
    // get the input handily
    val inArr = call.args(1)
    // get the type of the input (handily, concretely)
    val inArrT = inArr.t.asInstanceOf[ArrayType with Size with Capacity]
    // get an opencl version of the input mem
    val clInArrMem = OpenCLMemory.asOpenCLMemory(inArr.mem)
    // get a reference to it for loading
    val inArrRef = generateLoadNode(clInArrMem, inArrT, inArr.view.access(s.indexVar))
    // declare temporary vars for declaring the upper and lower indicies of the search
    val lowerIndex = Var("li")
    val upperIndex = Var("ui")
    // declare the lower and upper indicies
    nestedBlock += OpenCLAST.VarDecl(lowerIndex, opencl.ir.Int)
    nestedBlock += OpenCLAST.VarDecl(upperIndex, opencl.ir.Int)
    nestedBlock += OpenCLAST.VarDecl(s.indexVar, opencl.ir.Int)
    // assign initial values
    nestedBlock += OpenCLAST.AssignmentExpression(OpenCLAST.ArithExpression(lowerIndex), OpenCLAST.ArithExpression(0))
    nestedBlock += OpenCLAST.AssignmentExpression(OpenCLAST.ArithExpression(upperIndex), OpenCLAST.ArithExpression(inArrT.size))
    // Declare a variable to copy the result of the user function into
    // We have to do this, as we currently have no nice way of describing normal C statements
    // in a way that works private memory properly.
    // TODO: Find some way of representing the arguments to while/if/etc...
    val compFuncResVar = Var("cmp_res_var")
    varDecls = varDecls.updated(compFuncResVar, Type.devectorize(s.f.body.t))
    // create a memory object for it
    val compFuncResMem = OpenCLMemory(compFuncResVar, Type.getAllocatedSize(s.f.body.t), PrivateMemory)
    // set the memory of the call to the mem
    s.f.body.mem = compFuncResMem
    // declare it, with the same type as the comparison result
    nestedBlock += OpenCLAST.VarDecl(compFuncResVar, s.f.body.t)

    // create a variable for each goto label
    val finishLabel = Var("done")
    val writeResultLabel = Var("writeresult")
    generateWhileLoop(nestedBlock, Predicate(lowerIndex, upperIndex, Predicate.Operator.<),
      (b) => {
        (b: Block) += OpenCLAST.AssignmentExpression(OpenCLAST.ArithExpression(s.indexVar),
          OpenCLAST.ArithExpression(lowerIndex + (upperIndex - lowerIndex) / 2))

        generate(s.f.body, b)

        generateConditional(b,
          Predicate(compFuncResVar, 0, Predicate.Operator.<),
          (cb) => {
            (cb: Block) += OpenCLAST.AssignmentExpression(OpenCLAST.ArithExpression(upperIndex), OpenCLAST.ArithExpression(s.indexVar))
          },
          (cb) => {
            generateConditional(cb,
              Predicate(compFuncResVar, 0, Predicate.Operator.>),
              (ccb) => {
                (ccb: Block) += OpenCLAST.AssignmentExpression(OpenCLAST.ArithExpression(lowerIndex), OpenCLAST.ArithExpression(s.indexVar + 1))
              },
              (ccb) => {
                (ccb: Block) += OpenCLAST.GOTO(writeResultLabel)
              }
            )
          }
        )
      }
    )
    nestedBlock += generateStoreNode(OpenCLMemory.asOpenCLMemory(call.mem), call.t, call.outputView.access(Cst(0)),
      generateLoadNode(OpenCLMemory.asOpenCLMemory(defaultVal.mem), defaultVal.t, defaultVal.view))
    nestedBlock += OpenCLAST.GOTO(finishLabel)
    nestedBlock += OpenCLAST.Label(writeResultLabel)
    nestedBlock += generateStoreNode(
      OpenCLMemory.asOpenCLMemory(call.mem), call.t, call.outputView.access(Cst(0)),
      inArrRef)
    nestedBlock += OpenCLAST.Label(finishLabel)
    (block: Block) += nestedBlock
    (block: Block) += OpenCLAST.Comment("binary_search")
  }

  // LSearch
  private def generateLSearchCall(s: AbstractSearch,
                                  call: FunCall,
                                  block: Block): Unit = {
    val nestedBlock = OpenCLAST.Block(Vector.empty)
    (block: Block) += OpenCLAST.Comment("linear_search")
    // get the default value handily
    val defaultVal = call.args.head
    // get the input handily
    val inArr = call.args(1)
    // get the type of the input (handily, concretely)
    val inArrT = inArr.t.asInstanceOf[ArrayType with Size with Capacity]
    // get an opencl version of the input mem
    val clInArrMem = OpenCLMemory.asOpenCLMemory(inArr.mem)
    // get a reference to it for loading
    val inArrRef = generateLoadNode(clInArrMem, inArrT, inArr.view.access(s.indexVar))
    // declare the index var
    nestedBlock += OpenCLAST.VarDecl(s.indexVar, opencl.ir.Int)
    // assign initial values
    nestedBlock += OpenCLAST.AssignmentExpression(OpenCLAST.ArithExpression(s.indexVar), OpenCLAST.ArithExpression(0))
    // Declare a variable to copy the result of the user function into
    // We have to do this, as we currently have no nice way of describing normal C statements
    // in a way that works private memory properly.
    // TODO: Find some way of representing the arguments to while/if/etc...
    val compFuncResVar = Var("cmp_res_var")
    varDecls = varDecls.updated(compFuncResVar, Type.devectorize(s.f.body.t))
    // create a memory object for it
    val compFuncResMem = OpenCLMemory(compFuncResVar, Type.getAllocatedSize(s.f.body.t), PrivateMemory)
    // set the memory of the call to the mem
    s.f.body.mem = compFuncResMem
    // declare it, with the same type as the comparison result
    nestedBlock += OpenCLAST.VarDecl(compFuncResVar, s.f.body.t)
    // get an AST node describing a load from the comparator function result
    // val cmpResMemVar = s.f.body.mem.variable
    // create a variable for each goto label
    val finishLabel = Var("done")
    val writeResultLabel = Var("writeresult")
    val searchFailedLabel = Var("searchfailed")

    // todo - need to simplify inArrT.len, as currently it evaluates to unexecutable code on some tests
    generateWhileLoop(nestedBlock, Predicate(s.indexVar, inArrT.size, Predicate.Operator.<),
      (b) => {

        generate(s.f.body, b)

        generateConditional(b,
          // if the result of the comparator is greater than zero, the element we're currently
          // comparing to is smaller than the element we are searching for
          Predicate(compFuncResVar, 0, Predicate.Operator.>),
          (cb) => {
            // therefore, keep searching!
            (cb: Block) += OpenCLAST.AssignmentExpression(OpenCLAST.ArithExpression(s.indexVar), OpenCLAST.ArithExpression(s.indexVar + 1))
          },
          (cb) => {
            // else...
            generateConditional(cb,
              // if the result is less than 0, we've gone past the value we're looking for, so abort
              Predicate(compFuncResVar, 0, Predicate.Operator.<),
              // if the value is greater than, it's gone past! the search has failed.
              (ccb) => {
                (ccb: Block) += OpenCLAST.GOTO(searchFailedLabel)
              },
              // otherwise, it must be equal to, so jump to returning the result
              (ccb) => {
                (ccb: Block) += OpenCLAST.GOTO(writeResultLabel)
              }
            )
          }
        )
      }
    )
    nestedBlock += OpenCLAST.Label(searchFailedLabel)
    nestedBlock += generateStoreNode(OpenCLMemory.asOpenCLMemory(call.mem), call.t, call.outputView.access(Cst(0)),
      generateLoadNode(OpenCLMemory.asOpenCLMemory(defaultVal.mem), defaultVal.t, defaultVal.view))
    nestedBlock += OpenCLAST.GOTO(finishLabel)
    nestedBlock += OpenCLAST.Label(writeResultLabel)
    nestedBlock += generateStoreNode(
      OpenCLMemory.asOpenCLMemory(call.mem), call.t, call.outputView.access(Cst(0)),
      inArrRef)
    nestedBlock += OpenCLAST.Label(finishLabel)
    (block: Block) += nestedBlock
    (block: Block) += OpenCLAST.Comment("linear_search")
  }

  private def generateUnsafeArrayAccess(ua: UnsafeArrayAccess,
                                        call: FunCall,
                                        block: Block): Unit = {
    val index = ua.index
    val clIndexMem = OpenCLMemory.asOpenCLMemory(index.mem)

    val loadIndex = generateLoadNode(clIndexMem, index.t, index.view)

    val indexVar = Var("index")
    (block: Block) += OpenCLAST.VarDecl(indexVar, Int, init=loadIndex)

    val inArr = call.args(0)
    val clInArrMem = OpenCLMemory.asOpenCLMemory(inArr.mem)

    val loadFromArray = generateLoadNode(clInArrMem, inArr.t, inArr.view.access(indexVar))

    val storeToOutput = generateStoreNode(OpenCLMemory.asOpenCLMemory(call.mem), call.t,
                                          call.view, loadFromArray)
    (block: Block) += storeToOutput
  }

  private def generateCheckedArrayAccess(ca: CheckedArrayAccess,
                                        call: FunCall,
                                        block: Block) : Unit = {
    // generate a load to get the index at which we're accessing
    val index = ca.index
    val clIndexMem = OpenCLMemory.asOpenCLMemory(index.mem)
    val loadIndex = generateLoadNode(clIndexMem, index.t, index.view)

    // and generate a load to get the "default" value that we'd otherwise return
    val default = call.args(0)
    val clDefaultMem = OpenCLMemory.asOpenCLMemory(default.mem)
    val loadDefault = generateLoadNode(clDefaultMem, default.t, default.view)

    // generate the load into an index variable
    val indexVar = Var("index")
    (block: Block) += OpenCLAST.VarDecl(indexVar, Int, init=loadIndex)

    // pre-generate the load from default/store to output
    val storeDefaultToOutput = generateStoreNode(OpenCLMemory.asOpenCLMemory(call.mem), call.t,
      call.view, loadDefault)

    // get the in array so we can use it later
    val inArr = call.args(1)
    val arrLength = Type.getLength(inArr.t)

    // generate a conditional to check the bounds of the index
    generateConditional(block,
      // Lower bound of the index var
      Predicate(indexVar, 0, Predicate.Operator.<),
      (ccb) => { // If the indexVar is less than zero it's trivially invalid (true branch)
        (ccb: Block) += storeDefaultToOutput
      },
      // otherwise, it must be equal to, so jump to returning the result
      (ccb) => {
        generateConditional(ccb,
          // Upper bound of the index var
          Predicate(indexVar, arrLength, Predicate.Operator.>=),
          (cccb) => { // If the indexVar is greater than or equal, it is also invalid (true branch)
            (cccb: Block) += storeDefaultToOutput
          },
          (cccb) => { // Otherwise, it's valid!

            val clInArrMem = OpenCLMemory.asOpenCLMemory(inArr.mem)
            val loadFromArray = generateLoadNode(clInArrMem, inArr.t, inArr.view.access(indexVar))
            val storeToOutput = generateStoreNode(OpenCLMemory.asOpenCLMemory(call.mem), call.t,
              call.view, loadFromArray)
            (cccb :Block) += storeToOutput
          }
        )
      }
    )
    // all done!
  }

  private def generateValue(v: Value, block: Block): Unit = {
    val temp = Var("tmp")

    (block: Block) += OpenCLAST.VarDecl(temp, Type.getValueType(v.t),
      init = OpenCLAST.OpenCLCode(v.value))
    (block: Block) += OpenCLAST.AssignmentExpression(
      OpenCLAST.VarRef(v.mem.variable),
      OpenCLAST.VarRef(temp))
  }

  // === Iterate ===
  private def generateIterateCall(i: Iterate,
                                  call: FunCall,
                                  block: Block): Unit = {

    val inputMem = OpenCLMemory.asOpenCLMemory(call.args.head.mem)
    val outputMem = OpenCLMemory.asOpenCLMemory(call.mem)
    val swapMem = OpenCLMemory.asOpenCLMemory(i.swapBuffer)

    // directly generate function call of the body
    if (i.n == Cst(1)) {
      generate(i.f.body, block)
      return
    }

    // iterate more than once => generate for loop while swapping input and output buffer
    // after each iteration

    assert(inputMem.addressSpace == outputMem.addressSpace)

    val funCall = i.f.body match {
      case call: FunCall => call
    }

    // use the type var as the var holding the iterating size if it exists
    if (TypeVar.getTypeVars(funCall.argsType).size > 1) {
      println("size: " + TypeVar.getTypeVars(funCall.argsType).size)
      TypeVar.getTypeVars(funCall.argsType).foreach((tv) => {
        println("tv: " + tv)
      })
      println("i.f.inT " + funCall.argsType)
      throw new NotImplementedError()
    }

    val curOutLen =
      if (TypeVar.getTypeVars(funCall.argsType).isEmpty)
        Var("curOutLen")
      else
        TypeVar.getTypeVars(funCall.argsType).head

    (block: Block) +=
      OpenCLAST.VarDecl(curOutLen, Int,
        OpenCLAST.ArithExpression(Type.getLength(call.argsType)))

    // create new temporary input and output pointers
    val tin = Var("tin")
    val tout = Var("tout")
    varDecls = varDecls.updated(tin, Type.devectorize(call.t))
    varDecls = varDecls.updated(tout, Type.devectorize(call.t))

    // ADDRSPC TYPE tin = in;
    (block: Block) += OpenCLAST.VarDecl(tin, Type.devectorize(call.t),
      OpenCLAST.VarRef(inputMem.variable),
      outputMem.addressSpace)

    val range = i.indexVar.range.asInstanceOf[RangeAdd]

    // ADDRSPC TYPE tin = (odd ? out : swap);
    (block: Block) += OpenCLAST.VarDecl(tout, Type.devectorize(call.t),
      init = OpenCLAST.ArithExpression(
        ((range.stop % 2) ne Cst(0)) ?? outputMem.variable !! swapMem.variable),
      addressSpace = outputMem.addressSpace)

    generateForLoop(block, call.args.head, i.indexVar, (b) => {

      // modify the pointers to the memory before generating the body
      val oldInV = inputMem.variable
      val oldOutV = outputMem.variable
      inputMem.variable = tin
      outputMem.variable = tout

      // generate the function call in the body
      generate(funCall, b)

      // restore the pointers to memory
      inputMem.variable = oldInV
      outputMem.variable = oldOutV

      val curOutLenRef = OpenCLAST.VarRef(curOutLen)

      val innerOutputLength = Type.getLength(funCall.t)

      // tmp = tmp * outputLen / inputLen
      (b: Block) += OpenCLAST.AssignmentExpression(curOutLenRef,
        OpenCLAST.ArithExpression(innerOutputLength))


      val tinVStrRef = OpenCLAST.VarRef(tin)

      // tin = (tout == swap) ? swap : out
      (b: Block) += OpenCLAST.AssignmentExpression(tinVStrRef,
        OpenCLAST.ArithExpression((tout eq swapMem.variable) ??
          swapMem.variable !! outputMem.variable))


      val toutVStrRef = OpenCLAST.VarRef(tout)

      // tout = (tout == swap) ? out : swap
      (b: Block) += OpenCLAST.AssignmentExpression(toutVStrRef,
        OpenCLAST.ArithExpression((tout eq swapMem.variable) ??
          outputMem.variable !! swapMem.variable))

      if (outputMem.addressSpace != PrivateMemory)
        (b: Block) += OpenCLAST.Barrier(outputMem)

    } /*, i.iterationCount*/)
  }
<<<<<<< HEAD
  
  private def generateLoopMinMemoryAccess(block: Block,
                              sSP: SlideSeqPlus,
                              call: FunCall,
                              generateBody: (Block) => Unit,
                              needUnroll: Boolean = false): Unit = {
=======


  private def generateMapSeqSlideLoop(block: Block,
                                          sSP: MapSeqSlide,
                                          call: FunCall,
                                          generateBody: (Block) => Unit,
                                          needUnroll: Boolean = false): Unit = {
>>>>>>> d7a20b1e

    val indexVar = sSP.loopVar
    val step = sSP.step
    val size = sSP.size
    val range = indexVar.range.asInstanceOf[RangeAdd]
    val init = ArithExpression(range.start)
    val stop = range match {
      case ra: RangeAdd => ra.stop
      case _ => throw new OpenCLGeneratorException("Cannot handle range for ForLoop: " + range)
    }

    val reuse = size - step
    val cond = CondExpression(ArithExpression(indexVar), ArithExpression((stop - reuse) / step), CondExpression.Operator.<)
    val inputMem = OpenCLMemory.asOpenCLMemory(call.args.head.mem)

    var vType = call.args.head.view.access(0).t


    val nDim = ArrayType.getDimension(1,vType)

    def getNType(v: View, n: Int): Type = n match {
      case 1 => v.access(0).t
      case _ => getNType(v.access(0), n - 1)
    }

<<<<<<< HEAD
    for(i <- 0 to reuse.eval-1) {
      (block: Block) += AssignmentExpression(
        VarRef(sSP.windowVar, suffix = s"_$i"),
        ViewPrinter.emit(inputMem.variable, call.args.head.view.access(i), addressSpace = PrivateMemory)
      )
=======
    def getWindowSize(s: Int, n: Int): Int = n match {
      case 1 => s
      case _ => s * getWindowSize(s, n - 1)
>>>>>>> d7a20b1e
    }

    val viewType = getNType(call.args.head.view, nDim)
    val windowSize = getWindowSize(size.eval, nDim)

    val v = Value(0.0f, ArrayTypeWSWC(viewType, windowSize))
    varDecls = varDecls.updated(sSP.windowVar, Type.devectorize(call.t))
    privateMems = privateMems :+ TypedOpenCLMemory(OpenCLMemory(sSP.windowVar, windowSize, PrivateMemory), v.t)
    val varD = OpenCLAST.VarDecl(sSP.windowVar, v.t,
      init = null, PrivateMemory, windowSize)
    privateDecls += (sSP.windowVar -> varD)
    (block: Block) += varD

    var accesses: Array[Int] = Array.fill(nDim)(0) // cannot do a direct access-on-access because the ordering is wrong

    def getView(v: View, accesses: Array[Int]): View = {
      var viewReturn = v
      for (i <- 0 to accesses.length - 1) {
        viewReturn = viewReturn.access(accesses(i))
      }
      viewReturn
    }

    // initial window values are set
    def setupInitialWindowVars(idx: Int, n: Int, accesses: Array[Int]): Unit = n match {
      case 1 => for (j <- 0 to reuse.eval - 1) {
         accesses(n - 1) = j; (block: Block) += AssignmentExpression(VarRef(sSP.windowVar, suffix = s"_${j + idx}"), ViewPrinter.emit(inputMem.variable, getView(call.args.head.view, accesses)))
      }
      case _ => for (i <- 0 to size.eval - 1) {
        accesses(n - 1) = i; setupInitialWindowVars(idx + i * math.pow(size.eval, n - 1).toInt, n - 1, accesses)
      }
    }

    setupInitialWindowVars(0,nDim, accesses)

    // window values get updated at the start of the loop
    val increment = AssignmentExpression(ArithExpression(indexVar), ArithExpression(indexVar + 1))
    val innerBlock = OpenCLAST.Block(Vector.empty)
    (block: Block) += OpenCLAST.ForLoop(VarDecl(indexVar, opencl.ir.Int, init, PrivateMemory), ExpressionStatement(cond), increment, innerBlock)

    def getViewIncrement(v: View, idx: Var, accesses : Array[Int]) : View =
    {
      var viewReturn = v
      var idxToAdd : ArithExpr = 0
      for(i <- 0 to accesses.length-1)
      {
        idxToAdd = if (i==0) { (idx*step.eval) } else { 0 }
        viewReturn = viewReturn.access(accesses(i)+idxToAdd)
      }
      viewReturn
    }

<<<<<<< HEAD
    for(i <- reuse.eval to size.eval-1) {
      innerBlock += AssignmentExpression(
        VarRef(sSP.windowVar, suffix = s"_$i"),
        ViewPrinter.emit(inputMem.variable, call.args.head.view.access(indexVar*step.eval + i), addressSpace = PrivateMemory)
      )
=======
    def updateWindowVars(idx: Int, n: Int, accesses : Array[Int] ): Unit = n match {
      case 1 => for(j <- reuse.eval to size.eval-1) {
        accesses(n-1) = j
        innerBlock += AssignmentExpression(VarRef(sSP.windowVar, suffix = s"_${j + idx}"), ViewPrinter.emit(inputMem.variable, getViewIncrement(call.args.head.view,indexVar,accesses)))
      }
      case _ => for(i <- 0 to size.eval-1) {
        accesses(n-1) = i
        updateWindowVars(idx+i*math.pow(size.eval,n-1).toInt, n-1, accesses)
      }
>>>>>>> d7a20b1e
    }

    updateWindowVars(0,nDim, accesses)
    generateBody(innerBlock)

    // window values are swapped at the end of the loop
    def swapWindowVars(idx: Int, n: Int): Unit = n match {
      case 1 => for (j <- 1 to reuse.eval) {
        val newidx = j + idx + size.eval - reuse.eval - 1
        innerBlock += AssignmentExpression(VarRef(sSP.windowVar, suffix = s"_${j + idx - 1}"), VarRef(sSP.windowVar, suffix = s"_${newidx}"))
      }
      case _ => for (i <- 0 to size.eval - 1) { swapWindowVars(idx + i * math.pow(size.eval, n - 1).toInt, n - 1) }
    }

    swapWindowVars(0,nDim)

  }

  private def generateForLoop(block: Block,
                              array: Expr,
                              indexVar: Var,
                              generateBody: (Block) => Unit,
                              needUnroll: Boolean = false): Unit = {

    // if we need to unroll (e.g. because of access to private memory)
    if (needUnroll) {
      generateForLoopUnrolled(block, array, indexVar, generateBody)
    } else {
      // TODO: Information needed elsewhere. See analysis.ControlFlow
      // try to see if we really need a loop
      if (PerformLoopOptimisation())
        generateOptimizedForLoopRepresentations(block, array, indexVar, generateBody)
      else
        generateDefaultForLoopRepresentations(block, array, indexVar, generateBody)
    }
  }

  private def getRangeAdd(indexVar: Var) = {
    indexVar.range match {
      case r: RangeAdd => r
      case _ =>
        throw new OpenCLGeneratorException("Cannot handle range for ForLoop: " + indexVar.range)
    }
  }

  private def getIterationCount(array: Expr, indexVar: Var): Int = {
    try {
      indexVar.range.numVals.enforceSimplification.eval
    } catch {
      case NotEvaluableException() =>
        throw new OpenCLGeneratorException("Trying to unroll loop, but iteration count could " +
          "not be determined statically.")
      case NotEvaluableToIntException() =>
        throw new OpenCLGeneratorException("Trying to unroll loop, " +
          "but iteration count is larger than scala.Int.MaxValue.")
    }
  }

  private def generateForLoopUnrolled(block: Block,
                                      array: Expr,
                                      indexVar: Var,
                                      generateBody: (Block) => Unit): Unit = {
    val range = getRangeAdd(indexVar)
    val iterationCount = getIterationCount(array, indexVar)

    if (iterationCount > 0) {
      (block: Block) += OpenCLAST.Comment("unroll")

      for (i <- 0 until iterationCount) {
        replacements = replacements.updated(indexVar, i)
        val j: ArithExpr = range.min match {
          case _: OclFunction => range.min + range.step * i
          case _ => i
        }
        replacementsWithFuns = replacementsWithFuns.updated(indexVar, j)
        generateBody(block)
      }
      // cleanup
      replacements = replacements - indexVar
      replacementsWithFuns = replacementsWithFuns - indexVar

      (block: Block) += OpenCLAST.Comment("end unroll")
    } else {
      throw new OpenCLGeneratorException(s"Trying to unroll loop," +
        s"but iteration count is $iterationCount.")
    }
  }

  private def generateOptimizedForLoopRepresentations(block: Block,
                                                      array: Expr,
                                                      indexVar: Var,
                                                      generateBody: (Block) => Unit): Unit = {
    val range = getRangeAdd(indexVar)
    val init = ArithExpression(range.start)

    array.t match {
      case _: ArrayType =>
        range.numVals match {
          case Cst(0) => (block: Block) += OpenCLAST.Comment("iteration count is 0, no loop emitted")

          case Cst(1) => generateStatement(block, indexVar, generateBody, init)

          // TODO: See TestInject.injectExactlyOneIterationVariable
          // TODO: M / 128 is not equal to M /^ 128 even though they print to the same C code
          case _ if range.start.min.min == Cst(0) &&
            ArithExpr.substituteDiv(range.stop) == ArithExpr.substituteDiv(range.step) =>
            generateStatement(block, indexVar, generateBody, init)

          // TODO: See TestOclFunction.numValues and issue #62
          case _ if range.start.min.min == Cst(0) && range.stop == Cst(1) =>
            generateIfStatement(block, indexVar, generateBody, init, range.stop)

          case _ if range.numVals.min == Cst(0) && range.numVals.max == Cst(1) =>
            generateIfStatement(block, indexVar, generateBody, init, range.stop)

          case _ =>
            generateDefaultForLoopRepresentations(block, array, indexVar, generateBody)
        }
      case _ => throw new NotImplementedError() // should never get there
    }
  }

  private def generateDefaultForLoopRepresentations(block: Block,
                                                    array: Expr,
                                                    indexVar: Var,
                                                    generateBody: (Block) => Unit): Unit = {
    val range = getRangeAdd(indexVar)
    val ty = array.t.asInstanceOf[ArrayType]

    val innerBlock  = OpenCLAST.Block(Vector.empty)

    val start = ArithExpression(range.start)
    val stop = ty match {
      case _: Size => ArithExpression(range.stop)
      case _ =>
        val mem = OpenCLMemory.asOpenCLMemory(array.mem)
        val stopVar = Var("stop")
        (block: Block) += VarDecl(stopVar, Int, getArraySize(mem, array.view.size()))
        VarRef(stopVar)
    }
    val init = VarDecl(indexVar, Int, start, PrivateMemory)
<<<<<<< HEAD
    val increment = AssignmentExpression(ArithExpression(indexVar), ArithExpression(indexVar + range.step))
    val cond = CondExpression(ArithExpression(indexVar), stop, CondExpression.Operator.<)

=======
    val increment = AssignmentExpression(
      ArithExpression(indexVar), ArithExpression(indexVar + range.step)
    )
    val cond = CondExpression(
      ArithExpression(indexVar), stop, CondExpression.Operator.<
    )
>>>>>>> d7a20b1e
    (block: Block) += OpenCLAST.ForLoop(init, cond, increment, innerBlock)
    generateBody(innerBlock)
  }

  /**
   * Generate an access to the size of an array (handle arrays of tuples)
   */
  private def getArraySize(mem: OpenCLMemory, view: View): Expression = {
    mem match {
      case OpenCLMemoryCollection(subMemories, _) =>
        val sizes = subMemories.zipWithIndex.map(p =>
          getArraySize(p._1, view.get(p._2))
        )
        sizes.reduce((x, y) => FunctionCall("min", List(x, y)))
      case _ =>
        ViewPrinter.emit(mem.variable, view, addressSpace = mem.addressSpace)
    }
  }

  private def generateStatement(block: Block,
                                indexVar: Var,
                                generateBody: (Block) => Unit, init: ArithExpression): Unit = {
    // one iteration
    (block: Block) += OpenCLAST.Comment("iteration count is exactly 1, no loop emitted")
    val innerBlock = OpenCLAST.Block(Vector.empty)
    innerBlock += OpenCLAST.VarDecl(indexVar, opencl.ir.Int, init, PrivateMemory)
    generateBody(innerBlock)
    (block: Block) += innerBlock
  }

  private def generateIfStatement(block: Block, indexVar: Var, generateBody: (Block) => Unit, init: ArithExpression, stop: ArithExpr): Unit = {
    (block: Block) += OpenCLAST.Comment("iteration count is exactly 1 or less, no loop emitted")
    val innerBlock = OpenCLAST.Block(Vector.empty)
    innerBlock += OpenCLAST.VarDecl(indexVar, opencl.ir.Int, init, PrivateMemory)
    (block: Block) += OpenCLAST.IfThenElse(CondExpression(init, ArithExpression(stop), CondExpression.Operator.<), innerBlock)
    generateBody(innerBlock)
  }

  private def generateWhileLoop(block: Block,
                                loopPredicate: Predicate,
                                generateBody: (Block) => Unit): Unit = {
    val innerBlock = OpenCLAST.Block(Vector.empty)
    (block: Block) += OpenCLAST.WhileLoop(loopPredicate, body = innerBlock)
    generateBody(innerBlock)
  }

  private def generateConditional(block: Block,
                                      condition: Expression,
                                      genTrueBranch: (Block) => Unit,
                                      genFalseBranch: (Block) => Unit): Unit = {
    val trueBlock = OpenCLAST.Block(Vector.empty)
    val falseBlock = OpenCLAST.Block(Vector.empty)
    (block: Block) += OpenCLAST.IfThenElse(condition, trueBody = trueBlock, falseBody = falseBlock)
    genTrueBranch(trueBlock)
    genFalseBranch(falseBlock)
  }

  private def generateUserFunCall(u: UserFun,
                                  call: FunCall,
                                  block: Block): Block = {
    // Handle vector assignments for vector types
    val mem = OpenCLMemory.asOpenCLMemory(call.mem)
    (block: Block) += generateStoreNode(mem, call.t, call.outputView,
      generateFunCall(call, generateLoadNodes(call.args: _*)))

    block
  }

  @scala.annotation.tailrec
  private def generateFunCall(expr: Expr,
                              args: List[OclAstNode]): FunctionCall = {
    expr match {
      case call: FunCall => call.f match {
        case uf: UserFun =>
          OpenCLAST.FunctionCall(uf.name, args)
        case vf: VectorizeUserFun =>
          OpenCLAST.FunctionCall(vf.vectorizedFunction.name, args)
        case l: Lambda => generateFunCall(l.body, args)

        case _ => throw new NotImplementedError()
      }
      case _ => throw new NotImplementedError()
    }
  }

  private def getOriginalType(mem: OpenCLMemory) =
    OpenCLGenerator.getOriginalType(mem, varDecls)

  /**
    * Generate a simple or vector store.
    * This function emits a store[n] if the LHS is an array of scala types or
    * an assignment otherwise.
    */
  private def generateStoreNode(mem: OpenCLMemory,
                                currentType: Type,
                                view: View,
                                value: OclAstNode): Expression = {
    val originalType = getOriginalType(mem)

    if (Type.haveSameValueTypes(originalType, currentType)) {
      OpenCLAST.AssignmentExpression(
        to = accessNode(mem.variable, mem.addressSpace, view),
        value = value
      )
    } else {
      (originalType, currentType) match {
        // originally a scalar type in global memory, but now a vector type
        //  => emit vstore
        case (at: ArrayType, vt: VectorType)
          if Type.getValueType(at) == vt.scalarT
            && (mem.addressSpace == GlobalMemory
            || mem.addressSpace == LocalMemory) =>

          ViewPrinter.emit(mem.variable, view, replacementsWithFuns, mem.addressSpace) match {
            case VarRef(v, _, idx) =>
              Store(VarRef(v), vt, value, ArithExpression(idx.content / vt.len), mem.addressSpace)
            case x => throw new MatchError(s"Expected a VarRef, but got ${x.toString}.")
          }
      }
    }
  }

  private def generateLoadNodes(args: Expr*): List[OclAstNode] = {
    args.map(arg => {
      val mem = OpenCLMemory.asOpenCLMemory(arg.mem)
      generateLoadNode(mem, arg.t, arg.view)
    }).toList
  }

  private def generateLoadNode(mem: OpenCLMemory, t: Type, view: View): Expression = {
    mem match {
      // we want to generate a load for a tuple constructed by a corresponding view (i.e. zip)
      case coll: OpenCLMemoryCollection =>
        if (!t.isInstanceOf[TupleType])
          throw new OpenCLGeneratorException(s"Found a OpenCLMemoryCollection for var: " +
            s"${mem.variable}, but corresponding type: $t is " +
            s"not a tuple.")
        val tt = t.asInstanceOf[TupleType]

        var args: Vector[OclAstNode] = Vector()
        for (i <- (coll.subMemories zip tt.elemsT).indices) {
          args = args :+ generateLoadNode(coll.subMemories(i), tt.elemsT(i), view.get(i))
        }

        StructConstructor(t = tt, args = args)

      // an OpenCLNullMemory object indicates that the view is not backed by memory and will directly return a value
      case OpenCLNullMemory =>
        ViewPrinter.emit(Var(), view, replacementsWithFuns)

      // not a memory collection: the default case
      case _ =>
        val currentType = t
        val originalType: Type = getOriginalType(mem)

        if (Type.haveSameValueTypes(originalType, currentType)) {
          accessNode(mem.variable, mem.addressSpace, view)
        } else {
          (originalType, currentType) match {
            // originally a scalar type, but now a vector type
            //  => emit cast
            case (st: ScalarType, vt: VectorType) if st == vt.scalarT =>
              OpenCLAST.Cast(OpenCLAST.VarRef(mem.variable), st)

            // originally an array of scalar values in global memory,
            // but now a vector type
            //  => emit vload
            case (at: ArrayType, vt: VectorType)
              if Type.getValueType(at) == vt.scalarT
                && (mem.addressSpace == GlobalMemory || mem.addressSpace == LocalMemory) =>

              val offset = ViewPrinter.emit(mem.variable, view, replacementsWithFuns, mem.addressSpace) match {
                case VarRef(_, _, idx) => ArithExpression(idx.content / vt.len)
                case x => throw new MatchError(s"Expected a VarRef but got $x.")
              }

              OpenCLAST.Load(OpenCLAST.VarRef(mem.variable), vt, offset, mem.addressSpace)

            // originally an array of scalar values in private memory,
            // but now a vector type
            //  => emit (float2)(f1, f2) primitive
            case (at: ArrayType, vt: VectorType)
              if Type.getValueType(at) == vt.scalarT && (mem.addressSpace == PrivateMemory) =>

              assert(privateMems.exists(m => m.mem == mem))

              // TODO: this seems like a very specific local solution ... find a more generic proper one

              // iterate over the range, assuming that it is contiguous
              val arraySuffixStartIndex = arrayAccessPrivateMemIndex(mem.variable, view)
              val arraySuffixStopIndex = arraySuffixStartIndex + vt.len.eval

              val seq = (arraySuffixStartIndex until arraySuffixStopIndex).map(i => {
                OpenCLAST.VarRef(mem.variable, suffix = "_" + i)
              })

              OpenCLAST.VectorLiteral(vt, seq: _*)

            // originally a vector value in private memory,
            // but now a scalar type
            //  => emit load from components
            case (vt: VectorType, st: ScalarType)
              if st == vt.scalarT && (mem.addressSpace == PrivateMemory) =>

              val componentSuffix = componentAccessVectorVar(mem.variable, view, mem.addressSpace)
              OpenCLAST.VarRef(mem.variable, suffix = componentSuffix)

            // originally an array of vector values in private memory,
            // but now a scalar type
            //  => emit load from components
            case (at: ArrayType, st: ScalarType)
              if Type.getValueType(at).isInstanceOf[VectorType]
                && Type.haveSameBaseTypes(at, st)
                && (mem.addressSpace == PrivateMemory) =>

              val actualArray = privateMems.exists(m => m.mem == mem)

              val arraySuffix =
                if (actualArray)
                  arrayAccessPrivateMem(mem.variable, view)
                else // Workaround for values
                  ""

              val componentSuffix = componentAccessVectorVar(mem.variable, view, mem.addressSpace)
              OpenCLAST.VarRef(mem.variable, suffix = arraySuffix + componentSuffix)

            // originally an array of vector values in private memory,
            // but now a different vector type
            //  => emit load from components
            case (at: ArrayType, vt: VectorType)
              if Type.getValueType(at).isInstanceOf[VectorType]
                && Type.haveSameBaseTypes(at, vt)
                && (mem.addressSpace == PrivateMemory) =>

              // TODO: this seems like a very specific local solution ... find a more generic proper one

              assert(privateMems.exists(m => m.mem == mem))

              val arraySuffix = arrayAccessPrivateMem(mem.variable, view)

              val componentSuffixStartIndex = componentAccessvectorVarIndex(mem.variable, view, mem.addressSpace)
              val componentSuffixStopIndex = componentSuffixStartIndex + vt.len.eval

              // iterate over the range, assuming that it is contiguous
              val componentSuffix = (componentSuffixStartIndex until componentSuffixStopIndex).foldLeft(".s")(_ + _)

              OpenCLAST.VarRef(mem.variable, suffix = arraySuffix + componentSuffix)

            // originally a tuple, now a value. => generate stuff like var[i]._j
            case (t: Type, _: ScalarType)
              if Type.getValueType(t).isInstanceOf[TupleType] =>
              // get tuple component and generate suffix (._j)
              val vtc = view.asInstanceOf[ViewTupleComponent]
              val suffix = s"._${vtc.i}"

              // throw away the tuple component view for generating array index [i]
              val innerView = vtc.iv

              mem.addressSpace match {
                case LocalMemory | GlobalMemory =>
                  ViewPrinter.emit(mem.variable, innerView, replacementsWithFuns, mem.addressSpace) match {
                    case VarRef(v, _, index) => VarRef(v, suffix, index)
                    case x => throw new MatchError(s"Expected a VarRef, but got ${x.toString}.")
                  }

                case PrivateMemory =>

                  val arraySuffix =
                    if (privateMems.exists(m => m.mem == mem)) // check if this is actually an array
                      arrayAccessPrivateMem(mem.variable, innerView)
                    else // Workaround for values
                      ""
                  OpenCLAST.VarRef(mem.variable, suffix = arraySuffix + suffix)
                case UndefAddressSpace | AddressSpaceCollection(_) =>
                  throw new IllegalArgumentException(s"Cannot load data from ${mem.addressSpace}")
              }
          }
        }
    }
  }

  /**
    * Create an access node(i.e. of type VarRef) for variable v based on the
    * given address space and view
    *
    * @param v            The variable to access
    * @param addressSpace The address space, i.e. global, local, private
    * @param view         The view to access var `v`
    * @return An VarRef node accessing `v` as described in `view`.
    */
  private def accessNode(v: Var,
                         addressSpace: OpenCLAddressSpace,
                         view: View): OpenCLAST.Expression = {
    addressSpace match {
      case LocalMemory | GlobalMemory =>
        val originalType = varDecls(v)
        originalType match {
          case _: ArrayType => arrayAccessNode(v, addressSpace, view)
          case _: ScalarType | _: VectorType | _: TupleType => valueAccessNode(v)
          case NoType | UndefType =>
            throw new TypeException(originalType, "A valid type", null)
        }

      case PrivateMemory =>
        privateMems.find(m => m.mem.variable == v) match {
          case Some(typedMemory) => typedMemory.t match {
            case _: ArrayType => arrayAccessNode(v, addressSpace, view)
            case _: ScalarType | _: VectorType | _: TupleType => valueAccessNode(v)
            case NoType | UndefType =>
              throw new TypeException(typedMemory.t, "A valid type", null)
          }
          case _ => valueAccessNode(v)
        }
      case UndefAddressSpace | AddressSpaceCollection(_) =>
        throw new IllegalArgumentException(s"Cannot store data to $addressSpace")
    }
  }

  /**
    * Accessing v as an array
    *
    * @param v            The variable to access
    * @param addressSpace The address space `v` lives in
    * @param view         The view describing the access
    * @return An VarRef node accessing `v` as described in `view`.
    */
  private def arrayAccessNode(v: Var,
                              addressSpace: OpenCLAddressSpace,
                              view: View): OpenCLAST.Expression = {
    addressSpace match {
      case LocalMemory | GlobalMemory =>
        ViewPrinter.emit(v, view, replacementsWithFuns, addressSpace)

      case PrivateMemory =>
        ViewPrinter.emit(v, view, replacementsWithFuns, addressSpace) match {
          case VarRef(_, _, _) =>
            OpenCLAST.VarRef(v, suffix = arrayAccessPrivateMem(v, view))
          case e: Expression => e
        }

      case UndefAddressSpace | AddressSpaceCollection(_) =>
        throw new IllegalArgumentException(s"Cannot load data from $addressSpace")
    }
  }

  /**
    * Generating the suffix appended to emulate an array access in private memory
    *
    * @param v    The variable to access
    * @param view The view describing the access
    * @return A string of the form '_index' where index is the computed
    *         array index. The index must be computable at compile time.
    */
  private def arrayAccessPrivateMem(v: Var, view: View): String = {
    // Compute the index ...
    val index = arrayAccessPrivateMemIndex(v, view)
    // ... and append it
    "_" + OpenCLPrinter.toString(index)
  }

  private def arrayAccessPrivateMemIndex(v: Var, view: View): Int = {
    val declaration = privateDecls(v)
    val originalType = declaration.t
    val valueType = Type.getValueType(originalType)

    val i = valueType match {
      case _: ScalarType | _: TupleType => ViewPrinter.emit(v, view, replacements, PrivateMemory) match {
        case VarRef(_, _, idx) => idx.content
        case x => throw new MatchError(s"Expected a VarRef, but got ${x.toString}.")
      }
      // if the original value type is a vector:
      //   divide index by vector length
      case _: VectorType =>
        val length = Type.getLength(Type.getValueType(originalType))
        val index = ViewPrinter.emit(v, view, replacements, PrivateMemory) match {
          case VarRef(_, _, idx) => idx.content
          case x => throw new MatchError(s"Expected a VarRef, but got ${x.toString}.")
        }
        index / length
      case ArrayType(_) | NoType | UndefType =>
        throw new TypeException(valueType, "A valid non array type", null)
    }

    val real = try {
      ArithExpr.substitute(i, replacements).eval
    } catch {
      case NotEvaluableException() =>
        throw new OpenCLGeneratorException(s"Could not access private array, as index $i could " +
          s"not be evaluated statically (given these replacements: $replacements)")
      case NotEvaluableToIntException() =>
        throw new OpenCLGeneratorException(s"Could not access private array, as index $i is " +
          s"larger than scala.Int.MaxValue (given these replacements: $replacements)")
    }

    if (real >= declaration.length) {
      throw new OpenCLGeneratorException(s"Out of bounds access to $v with $real")
    }

    real
  }

  /**
    * Create a string representing for a component access into a vector variable
    *
    * @param v    The variable to access. Must have been declared with a vector type
    * @param view The view to access this variable
    * @return OpenCL code for accessing v, e.g.: v.s0
    */
  private def componentAccessVectorVar(v: Var, view: View, as: OpenCLAddressSpace): String = {
    // Compute the index ...
    val index = componentAccessvectorVarIndex(v, view, as)
    // ... and append it
    ".s" + OpenCLPrinter.toString(index)
  }

  private def componentAccessvectorVarIndex(v: Var, view: View, as: OpenCLAddressSpace): Int = {
    val originalType = varDecls(v)
    val valueType = Type.getValueType(originalType)
    val i = valueType match {
      case _: VectorType =>
        val length = Type.getLength(Type.getValueType(originalType))
        val index = ViewPrinter.emit(v, view, replacements, as) match {
          case VarRef(_, _, idx) => idx.content
          case x => throw new MatchError(s"Expected a VarRef, but got ${x.toString}.")
        }
        index % length
      case ArrayType(_) | NoType | ScalarType(_, _) | TupleType(_) | UndefType =>
        throw new TypeException(valueType, "VectorType", null)
    }

    ArithExpr.substitute(i, replacements).eval
  }

  /**
    * An access to a variable as a value, i.e. a direct access by name.
    *
    * @param v The variable to access
    * @return A VarRef node wrapping `v`
    */
  private def valueAccessNode(v: Var): OpenCLAST.VarRef = {
    OpenCLAST.VarRef(v)
  }
}<|MERGE_RESOLUTION|>--- conflicted
+++ resolved
@@ -651,20 +651,14 @@
                                     call: FunCall,
                                     block: Block): Unit = {
     (block: Block) += OpenCLAST.Comment("filter_seq")
-<<<<<<< HEAD
-
-=======
->>>>>>> d7a20b1e
+
     // Declare the index for the output array as a local variable
     (block: Block) += OpenCLAST.VarDecl(
       f.loopWrite,
       opencl.ir.Int,
       ArithExpression(Cst(0))
     )
-<<<<<<< HEAD
-
-=======
->>>>>>> d7a20b1e
+
     // If the predicate returns true:
     def copyAndIncrementIndex(block: Block): Unit = {
       // 1. Store the input value at "the top" of the output array
@@ -691,13 +685,9 @@
         _ => ()
       )
     }
-<<<<<<< HEAD
 
     generateForLoop(block, call.args.head, f.loopRead, generateBody)
 
-=======
-    generateForLoop(block, call.args.head, f.loopRead, generateBody)
->>>>>>> d7a20b1e
     (block: Block) += OpenCLAST.Comment("end filter_seq")
   }
 
@@ -1110,23 +1100,12 @@
 
     } /*, i.iterationCount*/)
   }
-<<<<<<< HEAD
-  
-  private def generateLoopMinMemoryAccess(block: Block,
-                              sSP: SlideSeqPlus,
-                              call: FunCall,
-                              generateBody: (Block) => Unit,
-                              needUnroll: Boolean = false): Unit = {
-=======
-
 
   private def generateMapSeqSlideLoop(block: Block,
                                           sSP: MapSeqSlide,
                                           call: FunCall,
                                           generateBody: (Block) => Unit,
                                           needUnroll: Boolean = false): Unit = {
->>>>>>> d7a20b1e
-
     val indexVar = sSP.loopVar
     val step = sSP.step
     val size = sSP.size
@@ -1151,17 +1130,9 @@
       case _ => getNType(v.access(0), n - 1)
     }
 
-<<<<<<< HEAD
-    for(i <- 0 to reuse.eval-1) {
-      (block: Block) += AssignmentExpression(
-        VarRef(sSP.windowVar, suffix = s"_$i"),
-        ViewPrinter.emit(inputMem.variable, call.args.head.view.access(i), addressSpace = PrivateMemory)
-      )
-=======
     def getWindowSize(s: Int, n: Int): Int = n match {
       case 1 => s
       case _ => s * getWindowSize(s, n - 1)
->>>>>>> d7a20b1e
     }
 
     val viewType = getNType(call.args.head.view, nDim)
@@ -1214,13 +1185,6 @@
       viewReturn
     }
 
-<<<<<<< HEAD
-    for(i <- reuse.eval to size.eval-1) {
-      innerBlock += AssignmentExpression(
-        VarRef(sSP.windowVar, suffix = s"_$i"),
-        ViewPrinter.emit(inputMem.variable, call.args.head.view.access(indexVar*step.eval + i), addressSpace = PrivateMemory)
-      )
-=======
     def updateWindowVars(idx: Int, n: Int, accesses : Array[Int] ): Unit = n match {
       case 1 => for(j <- reuse.eval to size.eval-1) {
         accesses(n-1) = j
@@ -1230,7 +1194,6 @@
         accesses(n-1) = i
         updateWindowVars(idx+i*math.pow(size.eval,n-1).toInt, n-1, accesses)
       }
->>>>>>> d7a20b1e
     }
 
     updateWindowVars(0,nDim, accesses)
@@ -1372,18 +1335,9 @@
         VarRef(stopVar)
     }
     val init = VarDecl(indexVar, Int, start, PrivateMemory)
-<<<<<<< HEAD
     val increment = AssignmentExpression(ArithExpression(indexVar), ArithExpression(indexVar + range.step))
     val cond = CondExpression(ArithExpression(indexVar), stop, CondExpression.Operator.<)
 
-=======
-    val increment = AssignmentExpression(
-      ArithExpression(indexVar), ArithExpression(indexVar + range.step)
-    )
-    val cond = CondExpression(
-      ArithExpression(indexVar), stop, CondExpression.Operator.<
-    )
->>>>>>> d7a20b1e
     (block: Block) += OpenCLAST.ForLoop(init, cond, increment, innerBlock)
     generateBody(innerBlock)
   }
