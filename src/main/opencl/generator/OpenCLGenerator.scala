--- conflicted
+++ resolved
@@ -984,26 +984,13 @@
     }
   }
 
-<<<<<<< HEAD
-      val iterationCount = try {
-        indexVar.range.numVals.enforceSimplification.eval
-      } catch {
-        case NotEvaluableException() =>
-          throw new OpenCLGeneratorException("Trying to unroll loop, " +
-            "but iteration count could not be determined statically.")
-        case NotEvaluableToIntException() =>
-          throw new OpenCLGeneratorException("Trying to unroll loop, " +
-            "but iteration count is larger than scala.Int.MaxValue.")
-      }
-=======
-  private def getRangeAdd(indexVar: Var) = {
+      private def getRangeAdd(indexVar: Var) = {
     indexVar.range match {
       case r: RangeAdd => r
       case _ =>
         throw new OpenCLGeneratorException("Cannot handle range for ForLoop: " + indexVar.range)
     }
   }
->>>>>>> b25b363a
 
   private def getIterationCount(array: Expr, indexVar: Var): Int = {
     array.t match {
@@ -1016,9 +1003,12 @@
     try {
       indexVar.range.numVals.enforceSimplification.eval
     } catch {
-      case NotEvaluableException =>
+      case NotEvaluableException() =>
         throw new OpenCLGeneratorException("Trying to unroll loop, but iteration count could " +
           "not be determined statically.")
+      case NotEvaluableToIntException() =>
+        throw new OpenCLGeneratorException("Trying to unroll loop, " +
+          "but iteration count is larger than scala.Int.MaxValue.")
     }
   }
 
