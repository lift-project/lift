package opencl.generator

import arithmetic.TypeVar
import generator.Generator
import ir._
import ir.ast._
import ir.view._
import lift.arithmetic._
import opencl.generator.OpenCLAST._
import opencl.ir._
import opencl.ir.ast.OpenCLBuiltInFun
import opencl.ir.pattern._
import utils.Printer

import scala.collection.immutable

object OpenCLGenerator extends Generator {

  def generate(f: Lambda): String = {
    generate(f, NDRange(?, ?, ?))
  }

  def generate(f: Lambda, localSizes: NDRange): String = {
    generate(f, localSizes, NDRange(?, ?, ?), immutable.Map())
  }

  // Compile a type-checked function into an OpenCL kernel
  def generate(f: Lambda, localSize: NDRange, globalSize: NDRange,
               valueMap: immutable.Map[ArithExpr, ArithExpr]): String = {
    (new OpenCLGenerator).generate(f, localSize, globalSize, valueMap)
  }

  def printTypes(expr: Expr): Unit = {
    Expr.visit(expr, {
      case e@(call: FunCall) => println(e + "\n    " +
        e.t + " <- " + call.argsType + "\n")
      case e                 => println(e + "\n    " + e.t + "\n")
    }, (_: Expr) => {})
  }

  def printTypes(lambda: Lambda): Unit = printTypes(lambda.body)

  /**
   * Get memory objects allocated for given Lambda
   *
   * @param f The lambda for which to get the memory objects
   * @return A tuple with the first component the statically allocated local memory objects and the second
   * component all remaining memory objects (i.e. dynamically allocated local and global memory objects)
   */
  def getMemories(f: Lambda): (Seq[TypedOpenCLMemory], Seq[TypedOpenCLMemory]) = {
    val (inputs, outputs, globalIntermediates, localIntermediates) = CollectTypedOpenCLMemory(f)

    if (AllocateLocalMemoryStatically()) {
      val (staticLocalIntermediates, dynamicLocalIntermediates) = localIntermediates.partition(isFixedSizeLocalMemory)
      (staticLocalIntermediates, inputs ++ outputs ++ globalIntermediates ++ dynamicLocalIntermediates)
    } else
      (Seq.empty[TypedOpenCLMemory], inputs ++ outputs ++ globalIntermediates ++ localIntermediates)
  }

  def getDifferentMemories(lambda: Lambda): (Seq[TypedOpenCLMemory], Seq[TypedOpenCLMemory], Predef.Map[Var, Type]) = {

    val valMems = Expr.visitWithState(Set[Memory]())(lambda.body, (expr, set) =>
      expr match {
        case value: Value => set + value.mem
        case _            => set
      })

    val typedMems = CollectTypedOpenCLMemory.asFlatSequence(lambda, includePrivate = true)

    val memory = CollectTypedOpenCLMemory.asFlatSequence(lambda)

    val (typedValueMems, privateMems) =
      typedMems.diff(memory).partition(m => valMems.contains(m.mem))

    // the base type is used for allocation of all variables ...
    var varDecls =
      typedMems.map(tm => {
        if (tm.mem.addressSpace == PrivateMemory || tm.t.isInstanceOf[VectorType]) {
          // do not de-vectorise for private memory
          // only de-vectorise arrays
          (tm.mem.variable, tm.t)
        } else {
          (tm.mem.variable, Type.devectorize(tm.t))
        }
      }).toMap

    // ... besides the these variables which use the value types
    // (i.e., possibly a vector type)
    varDecls = varDecls ++
      typedValueMems.map(tm => (tm.mem.variable, tm.t)).toMap

    (typedValueMems, privateMems, varDecls)
  }

  def getOriginalType(mem: OpenCLMemory,
                      varDecls: immutable.Map[Var, Type]): Type = {

    try {
      varDecls(mem.variable)
    } catch {
      case _: NoSuchElementException =>
        throw new VariableNotDeclaredError(s"Trying to generate access to variable " +
          s"${mem.variable} which was not previously declared.")
    }

  }

  def createFunctionDefinition(uf: UserFun): Function = {
    val block = OpenCLAST.Block()
    if (uf.tupleTypes.length == 1)
      block += OpenCLAST.TupleAlias(uf.tupleTypes.head, "Tuple")
    else uf.tupleTypes.zipWithIndex.foreach({ case (x, i) =>
      // TODO: think about this one ...
      block += OpenCLAST.TupleAlias(x, s"Tuple$i")
    })
    block += OpenCLAST.OpenCLCode(uf.body)

    OpenCLAST.Function(
      name = uf.name,
      ret = uf.outT,
      params = (uf.inTs, uf.paramNames).
        zipped.map((t, n) => OpenCLAST.ParamDecl(n, t)).toList,
      body = block)
  }

  private[generator] def isFixedSizeLocalMemory: (TypedOpenCLMemory) => Boolean = {
    mem =>
      try {
        mem.mem.size.evalLong
        mem.mem.addressSpace == LocalMemory
      } catch {
        case NotEvaluableException() => false
      }
  }
}

class OpenCLGenerator extends Generator {

  type ValueTable = immutable.Map[ArithExpr, ArithExpr]
  type SymbolTable = immutable.Map[Var, Type]


  private val openCLCodeGen = new OpenCLPrinter

  private var replacements: ValueTable = immutable.Map.empty
  private var replacementsWithFuns: ValueTable = immutable.Map.empty
  private var privateMems = Seq[TypedOpenCLMemory]()
  private var privateDecls = immutable.Map[Var, OpenCLAST.VarDecl]()

  private var varDecls: SymbolTable = immutable.Map.empty

  private var localSize: NDRange = _

  private def printMemories(expr: Expr): Unit = {
    Expr.visit(expr, {
      case e@(call: FunCall) =>
        println(e + "\n    " +
          e.mem.toString + " <- " +
          call.argsMemory.toString + "\n")
      case e                 => println(e + "\n    " + e.mem.toString + "\n")
    }, (_: Expr) => {})
  }

  def generate(f: Lambda): String = {
    generate(f, NDRange(?, ?, ?))
  }

  def generate(f: Lambda, localSizes: NDRange): String = {
    generate(f, localSizes, NDRange(?, ?, ?), immutable.Map())
  }

  def generate(f: Lambda, localSize: NDRange, globalSize: NDRange,
               valueMap: collection.Map[ArithExpr, ArithExpr]): String = {

    this.localSize = localSize

    if (f.body.t == UndefType)
      throw new OpenCLGeneratorException("Lambda has to be type-checked to generate code")

    InferOpenCLAddressSpace(f)
    RangesAndCounts(f, localSize, globalSize, valueMap)
    allocateMemory(f)

    ShouldUnroll(f)

    if (PerformBarrierElimination())
      BarrierElimination(f)

    checkLambdaIsLegal(f)

    if (Verbose()) {

      println("Types:")
      OpenCLGenerator.printTypes(f.body)

      println("Memory:")
      printMemories(f.body)

      println("Allocated Memory:")
      val (inputs, outputs, globalTmps, localTmps) = CollectTypedOpenCLMemory(f, includePrivate = true)
      println(" inputs:")
      inputs.foreach(println(_))
      println(" outputs:")
      outputs.foreach(println(_))
      println(" global tmps:")
      globalTmps.foreach(println(_))
      println(" local tmps:")
      localTmps.foreach(println(_))
      println()
    }

    View(f)

    val globalBlock = OpenCLAST.Block(Vector.empty, global = true)

    val containsDouble = Expr.visitWithState(false)(f.body, {
      case (expr, state) =>
        // A `Double` may be hidden in a TupleType. We need to visit the type
        // of each expression
        var found = false
        Type.visit(expr.t, t => if (t == Double) found = true, _ => ())
        found || state
    })

    if (containsDouble) {
      globalBlock += OpenCLExtension("cl_khr_fp64")
    }

    val tupleTypes = Expr.visitWithState(Set[TupleType]())(f.body, (expr, typeList) => {
      expr match {
        case FunCall(uf: UserFun, _*)           => typeList ++ uf.tupleTypes
        case FunCall(vec: VectorizeUserFun, _*) => typeList ++ vec.vectorizedFunction.tupleTypes
        case _                                  =>
          expr.t match {
            case t: TupleType if t.elemsT.forall(t => {
              var containsArray = false
              Type.visit(t, x => containsArray ||= x.isInstanceOf[ArrayType], _ => Unit)
              !containsArray
            })     => typeList + t
            case _ => typeList
          }
      }
    })

    tupleTypes.foreach(globalBlock += OpenCLAST.TypeDef(_))

    // pass 2: find and generate user and group functions
    generateUserFunctions(f.body).foreach(globalBlock += _)

    // pass 3: generate the
    globalBlock += generateKernel(f)

    // return the code generated
    openCLCodeGen(globalBlock)
  }

  // TODO: Gather(_)/Transpose() without read and Scatter(_)/TransposeW() without write
  private def checkLambdaIsLegal(lambda: Lambda): Unit = {
    CheckBarriersAndLoops(lambda)

    UpdateContext(lambda)

    Expr.visit(lambda.body, _ => Unit, {
      case call@FunCall(MapGlb(dim, _), _*) if call.context.inMapGlb(dim)       =>
        throw new IllegalKernel(s"Illegal nesting of $call inside MapGlb($dim)")
      case call@FunCall(MapWrg(dim, _), _*) if call.context.inMapWrg(dim)       =>
        throw new IllegalKernel(s"Illegal nesting of $call inside MapWrg($dim)")
      case call@FunCall(MapLcl(dim, _), _*) if call.context.inMapLcl(dim)       =>
        throw new IllegalKernel(s"Illegal nesting of $call inside MapLcl($dim)")
      case call@FunCall(MapLcl(dim, _), _*) if !call.context.inMapWrg(dim)      =>
        throw new IllegalKernel(s"Illegal use of $call without MapWrg($dim)")
      case call@FunCall(toLocal(_), _) if !call.context.inMapWrg.reduce(_ || _) =>
        throw new IllegalKernel(s"Illegal use of local memory, without using MapWrg $call")
      case call@FunCall(Map(Lambda(_, expr)), _*) if expr.isConcrete            =>
        throw new IllegalKernel(s"Illegal use of UserFun where it won't generate code in $call")
      case call@FunCall(Reduce(Lambda(_, expr)), _, _) if expr.isConcrete       =>
        throw new IllegalKernel(s"Illegal use of UserFun where it won't generate code in $call")
      case call@FunCall(PartRed(Lambda(_, expr)), _, _) if expr.isConcrete      =>
        throw new IllegalKernel(s"Illegal use of UserFun where it won't generate code in $call")
      case call@FunCall(Id(), _)                                                =>
        throw new IllegalKernel(s"Illegal use of Id where it won't generate a copy in $call")
      case _                                                                    =>
    })

    lambda.body.mem match {
      case m: OpenCLMemory if m.addressSpace != GlobalMemory =>
        throw new IllegalKernel("Final result must be stored in global memory")
      case _                                                 =>
    }
  }

  /** Traversals f and print all user functions using oclPrinter */
  private def generateUserFunctions(expr: Expr): Seq[Declaration] = {

    val userFuns = Expr.visitWithState(Set[UserFun]())(expr, (expr, set) =>
      expr match {
        case call: FunCall                      => call.f match {
          case _: OpenCLBuiltInFun   => set
          case uf: UserFun           => set + uf
          case vec: VectorizeUserFun => set + vec.vectorizedFunction
          case _                     => set
        }
        case ArrayFromUserFunGenerator(uf, _)   => set + uf
        case Array2DFromUserFunGenerator(uf, _) => set + uf
        case Array3DFromUserFunGenerator(uf, _) => set + uf
        case _                                  => set
      })

    userFuns.toSeq.map(OpenCLGenerator.createFunctionDefinition)
  }


  def allocateMemory(f: Lambda): Unit = {
    OpenCLMemoryAllocator(f)
    Kernel.memory = CollectTypedOpenCLMemory.asFlatSequence(f)
  }

  private object Kernel {
    var memory = Seq.empty[TypedOpenCLMemory]
    var staticLocalMemory = Seq.empty[TypedOpenCLMemory]
  }


  private def generateKernel(f: Lambda): Declaration = {

    val someMemories = OpenCLGenerator.getDifferentMemories(f)

    val typedValueMems = someMemories._1
    this.privateMems = someMemories._2
    this.varDecls = someMemories._3

    val memories = OpenCLGenerator.getMemories(f)

    Kernel.memory = memories._2
    Kernel.staticLocalMemory = memories._1

    f.params.foreach(_.mem.readOnly = true)

    // array of all unique vars (like N, iterSize, etc. )
    val allVars = Kernel.memory.map(_.mem.size.varList)
      .filter(_.nonEmpty).flatten.distinct
    // partition into iteration variables and all others variables
    val (iterateVars, vars) = allVars.partition(_.name == Iterate.varName)

    val attribute =
      if (localSize.forall(_.isEvaluable) &&
        f.body.contains({ case FunCall(MapWrg(_, _), _) => }))
        Some(RequiredWorkGroupSize(localSize))
      else None

    // Create the actual kernel function
    val kernel = OpenCLAST.Function(
      name = "KERNEL",
      ret = UndefType, // = void
      params =
        Kernel.memory.map(x =>
          OpenCLAST.ParamDecl(
            x.mem.variable.toString,
            x.t match { // Only de-vectorise arrays
              case vt: VectorType => vt
              case t              => Type.devectorize(t)
            },
            const = x.mem.readOnly,
            addressSpace = x.mem.addressSpace
          )
        ).toList ++
          // size parameters
          vars.sortBy(_.name).map(x => OpenCLAST.ParamDecl(x.toString, Int)),
      body = OpenCLAST.Block(Vector.empty),
      kernel = true, attribute)

    // print out allocated memory sizes
    val varMap = iterateVars.map(v => (v, ArithExpr.asCst(v.range.max))).toMap
    Kernel.memory.foreach(mem => {
      val m = mem.mem
      if (Verbose()) {
        println("Allocated " + ArithExpr.substitute(m.size, varMap.toMap) +
          " bytes for variable " + Printer.toString(m.variable) +
          " in " + m.addressSpace + " memory")
      }
    })

    kernel.body += OpenCLAST.Comment("Static local memory")
    Kernel.staticLocalMemory.foreach(x =>
      kernel.body +=
        OpenCLAST.VarDecl(x.mem.variable, x.t,
          addressSpace = x.mem.addressSpace,
          length = (x.mem.size /^ Type.getMaxAllocatedSize(Type.getBaseType(x.t))).eval))

    kernel.body += OpenCLAST.Comment("Typed Value memory")
    typedValueMems.foreach(x =>
      kernel.body +=
        OpenCLAST.VarDecl(x.mem.variable,
          Type.getValueType(x.t),
          addressSpace = x.mem.addressSpace))

    kernel.body += OpenCLAST.Comment("Private Memory")
    privateMems.foreach(x => {

      val length =
        (x.mem.size /^ Type.getMaxAllocatedSize(Type.getValueType(x.t))).enforceSimplification

      if (!length.isEvaluable)
        throw new IllegalKernel("Private memory length has to be" +
          s" evaluable, but found $length")

      val decl = OpenCLAST.VarDecl(x.mem.variable, x.t,
        addressSpace = x.mem.addressSpace,
        length = length.eval)

      privateDecls += x.mem.variable -> decl

      kernel.body += decl
    })

    generate(f.body, kernel.body)

    if (CSE())
      CommonSubexpressionElimination(kernel.body)

    kernel
  }


  private def generate(expr: Expr, block: Block): Unit = {
    assert(expr.t != UndefType)

    expr match {
      case f: FunCall => f.args.foreach(generate(_, block))
      case _          =>
    }

    expr match {
      case call: FunCall        => call.f match {
        case am: AbstractMap =>
          am match {
            case m: MapWrg     => generateMapWrgCall(m, call, block)
            case m: MapGlb     => generateMapGlbCall(m, call, block)
            case m: MapAtomWrg => generateMapAtomWrgCall(m, call, block)
            case m: MapLcl     => generateMapLclCall(m, call, block)
            case m: MapAtomLcl => generateMapAtomLclCall(m, call, block)
            case m: MapWarp    => generateMapWarpCall(m, call, block)
            case m: MapLane    => generateMapLaneCall(m, call, block)
            case m: MapSeq     => generateMapSeqCall(m, call, block)
            case _: Map        =>
          }
          // If the size of the input array is not known in the type, it is not
          // in the type of the output array either. Therefore, we have to copy
          // it from the input's header to the output's header.
          call.t match {
            case ArrayTypeWS(_, _) =>
            case _                 =>
              val inSizeView = call.args.head.view.size()
              // the output is accessed the same way as the input but the variable nam has to be replaced
              val outSizeView = inSizeView.replaced(call.args.head.mem.variable, call.mem.variable)
              (block: Block) += AssignmentExpression(
                to = accessNode(call.mem.variable, call.addressSpace, outSizeView),
                value = getArraySize(OpenCLMemory.asOpenCLMemory(call.args.head.mem), inSizeView)
              )
          }

        case f: FilterSeq => generateFilterSeqCall(f, call, block)

        case iss: InsertionSortSeq => generateInsertSortSeqCall(iss, call, block)

        case r: ReduceSeq      => generateReduceSeqCall(r, call, block)
        case r: ReduceWhileSeq => generateReduceWhileCall(r, call, block)

        case sp: MapSeqSlide => generateMapSeqSlideCall(sp, call, block)

        case bs: BSearch => generateBSearchCall(bs, call, block)
        case ls: LSearch => generateLSearchCall(ls, call, block)
        case _: Search   =>

        case scan: ScanSeq => generateScanSeqCall(scan, call, block)

        case i: Iterate => generateIterateCall(i, call, block)

        case vec: VectorizeUserFun => generateUserFunCall(vec.vectorizedFunction, call, block)
        case u: UserFun            => generateUserFunCall(u, call, block)

        case fp: FPattern                 => generate(fp.f.body, block)
        case l: Lambda                    => generate(l.body, block)
        case ua: UnsafeArrayAccess        => generateUnsafeArrayAccess(ua, call, block)
        case ca: CheckedArrayAccess       => generateCheckedArrayAccess(ca, call, block)
        case Unzip() | Transpose() | TransposeW() | asVector(_) | asScalar() |
             Split(_) | Join() | Slide(_, _) | Zip(_) | Tuple(_) | Filter() |
             Head() | Tail() | Scatter(_) | Gather(_) | Get(_) | Pad(_, _, _) | PadConstant(_, _, _) |
             ArrayAccess(_) | PrintType() =>
        case _                            => (block: Block) += OpenCLAST.Comment("__" + call.toString + "__")
      }
      case v: Value             => generateValue(v, block)
      case _: Param             =>
      case _: ArrayConstructors =>
    }
  }

  // === Maps ===

  // MapWrg
  private def generateMapWrgCall(m: MapWrg,
                                 call: FunCall,
                                 block: Block): Unit = {
    generateForLoop(block, call.args.head, m.loopVar, generate(m.f.body, _))
    // TODO: This assumes, that the MapWrg(0) is always the outermost and there
    // is no need for synchronization inside.
    // TODO: Rethink and then redesign this!
    // if (m.dim == 0) {
    //  oclPrinter.println("return;")
    // }
  }

  // MapGlb
  private def generateMapGlbCall(m: MapGlb,
                                 call: FunCall,
                                 block: Block): Unit = {
    generateForLoop(block, call.args.head, m.loopVar, generate(m.f.body, _))
    // TODO: This assumes, that the MapGlb(0) is always the outermost and there
    // is no need for synchronization inside.
    // TODO: Rethink and then redesign this!
    // if (m.dim == 0) {
    //  oclPrinter.println("return;")
    // }
  }

  private def generateMapAtomWrgCall(m: MapAtomWrg,
                                     call: FunCall,
                                     block: Block): Unit = {
    // build a new nested block
    val nestedBlock = OpenCLAST.Block(Vector.empty)
    (block: Block) += Comment("atomic_workgroup_map")

    // get shorthands for the loopvar/workvar
    val loopVar = m.loopVar
    val workVar = m.workVar
    // val threadid = new get_local_id(0 : Int)
    val threadid = get_local_id(0)

    // wrap the task update/getting functionality in a variable, as we need to use it twice
    def atomicGetTask(ob: Block): Unit = {
      generateConditional(ob, Predicate(threadid, 0, Predicate.Operator.==),
        (b) => {
          (b: Block) += AssignmentExpression(OpenCLAST.ArithExpression(loopVar),
            FunctionCall("atomic_inc", List(OpenCLAST.VarRef(workVar))))
        }, (_) => {})
    }

    // declare a global variable holding the next index to process, and assign it a value
    nestedBlock += OpenCLAST.VarDecl(workVar, opencl.ir.IntPtr,
      OpenCLAST.ArithExpression(m.globalTaskIndex.variable), addressSpace = GlobalMemory)
    // initialise it to zero
    //    generateConditional(nestedBlock, Predicate(new get_global_id(0), 0, Predicate.Operator.==),
    //      (b) => {
    //        b += OpenCLAST.AssignmentExpression(
    //          OpenCLAST.FunctionCall("*",List(OpenCLAST.Expression(workVar))), OpenCLAST.Expression(0))
    //      }, (_) => {}
    //    )

    // declare an index for this thread, the loop variable, and give it a value from the task index
    // we only wish for the first thread in the workgroup to perform the operation
    nestedBlock += OpenCLAST.VarDecl(loopVar, opencl.ir.Int, addressSpace = LocalMemory)
    atomicGetTask(nestedBlock)
    nestedBlock += OpenCLAST.Barrier(OpenCLMemory(workVar, 4, LocalMemory))
    // get the loop variable as a range variable
    val range = loopVar.range.asInstanceOf[RangeAdd]
    // generate a while loop which increments the task index atomically, while
    // it's less than the maximum range of the loop variable
    generateWhileLoop(nestedBlock,
      Predicate(loopVar, range.stop, Predicate.Operator.<),
      (b) => {
        generate(m.f.body, b)
        atomicGetTask(b)
        (b: Block) += OpenCLAST.Barrier(OpenCLMemory(workVar, 4, LocalMemory))
      })
    (block: Block) += nestedBlock

    // emit a barrier?
    if (m.emitBarrier)
      (block: Block) += OpenCLAST.Barrier(call.mem.asInstanceOf[OpenCLMemory])
  }

  // MapLcl
  private def generateMapLclCall(m: MapLcl,
                                 call: FunCall,
                                 block: Block): Unit = {
    generateForLoop(block, call.args.head, m.loopVar, generate(m.f.body, _), m.shouldUnroll)

    if (m.emitBarrier)
      (block: Block) += OpenCLAST.Barrier(call.mem.asInstanceOf[OpenCLMemory])
  }

  // MapAtomLcl
  private def generateMapAtomLclCall(m: MapAtomLcl,
                                     call: FunCall,
                                     block: Block): Unit = {

    // build a new nested block
    val nestedBlock = Block(Vector.empty)
    (block: Block) += OpenCLAST.Comment("atomic_local_map")

    // get shorthands for the loopvar/workvar
    val loopVar = m.loopVar
    val workVar = m.workVar
    val workVarPtr = OpenCLAST.FunctionCall("&", List(OpenCLAST.VarRef(workVar)))

    // declare a local variable holding the next index to process, and assign it a value
    // this must be done in a separate statement, as the variable is in LocalMemory
    nestedBlock += OpenCLAST.VarDecl(workVar, opencl.ir.Int, addressSpace = LocalMemory)
    nestedBlock += OpenCLAST.AssignmentExpression(OpenCLAST.ArithExpression(workVar), OpenCLAST.ArithExpression(0))

    // declare an index for this thread, the loop variable, and give it a value from the task index
    nestedBlock += OpenCLAST.VarDecl(loopVar, opencl.ir.Int,
      OpenCLAST.FunctionCall("atomic_inc", List(workVarPtr))
    )

    // get the loop variable as a range variable
    val range = loopVar.range.asInstanceOf[RangeAdd]

    // generate a while loop which increments the task index atomically, while
    // it's less than the maximum range of the loop variable
    generateWhileLoop(nestedBlock,
      Predicate(loopVar, range.stop, Predicate.Operator.<),
      (b) => {
        generate(m.f.body, b)
        (b: Block) += OpenCLAST.AssignmentExpression(OpenCLAST.ArithExpression(loopVar),
          OpenCLAST.FunctionCall("atomic_inc", List(workVarPtr))
        )
      })
    (block: Block) += nestedBlock

    // emit a barrier?
    if (m.emitBarrier)
      (block: Block) += OpenCLAST.Barrier(call.mem.asInstanceOf[OpenCLMemory])
  }

  // MapWarp
  private def generateMapWarpCall(m: MapWarp,
                                  call: FunCall,
                                  block: Block): Unit = {
    generateForLoop(block, call.args.head, m.loopVar, generate(m.f.body, _))
    call.mem match {
      case m: OpenCLMemory => (block: Block) += OpenCLAST.Barrier(m)
      case _               =>
    }
  }

  // MapLane
  private def generateMapLaneCall(m: MapLane,
                                  call: FunCall,
                                  block: Block): Unit = {
    generateForLoop(block, call.args.head, m.loopVar, generate(m.f.body, _))
  }

  // MapSeq
  private def generateMapSeqCall(m: MapSeq,
                                 call: FunCall,
                                 block: Block): Unit = {
    (block: Block) += OpenCLAST.Comment("map_seq")
    generateForLoop(block, call.args.head, m.loopVar, generate(m.f.body, _), m.shouldUnroll)
    (block: Block) += OpenCLAST.Comment("end map_seq")
  }

  // === Filter ===
  private def generateFilterSeqCall(f: FilterSeq,
                                    call: FunCall,
                                    block: Block): Unit = {

    (block: Block) += OpenCLAST.Comment("filter_seq")

    // Declare the index for the output array as a local variable
    (block: Block) += OpenCLAST.VarDecl(f.loopWrite, opencl.ir.Int, ArithExpression(0))

    // Code to be generated if the predicate is satisfied
    def copyAndIncrementIndex(block: Block): Unit = {
      // 1. Store the input value at "the top" of the output array
      (block: Block) += generateSeqCopy(
        call.args.head.mem, call.args.head.view.access(f.loopRead),
        call.mem, call.view.access(f.loopWrite),
        call.t.asInstanceOf[ArrayType].elemT
      )
      // 2. Increment the index of "the top" of the output array
      (block: Block) += AssignmentExpression(
        ArithExpression(f.loopWrite),
        ArithExpression(
          f.loopWrite
            + f.loopWrite.range.asInstanceOf[RangeAdd].step)
      )
    }

    def generateBody(block: Block): Unit = {
      generate(f.f.body, block) // Evaluates the predicate
      generateConditional(
        block,
        generateLoadNode(
          OpenCLMemory.asOpenCLMemory(f.f.body.mem),
          f.f.body.t,
          f.f.body.view
        ),
        copyAndIncrementIndex,
        _ => ()
      )
    }

    generateForLoop(block, call.args.head, f.loopRead, generateBody)

    // Write the header of the output array
    (block: Block) += AssignmentExpression(
      to = accessNode(call.mem.variable, call.addressSpace, call.view.size()),
      value = VarRef(f.loopWrite)
    )

    (block: Block) += OpenCLAST.Comment("end filter_seq")
  }

  // === Sorting ===
  private def generateInsertSortSeqCall(iss: InsertionSortSeq,
                                        call: FunCall,
                                        block: Block): Unit = {
    (block: Block) += OpenCLAST.Comment("insertion sort")

    generateForLoop(block, call.args.head, iss.loopRead, generateInsertion(call, _))

    (block: Block) += OpenCLAST.Comment("end insertion sort")
  }

  private def generateInsertion(call: FunCall, block: Block): Unit = {
    val iss = call.f.asInstanceOf[InsertionSortSeq]
    val i = iss.loopRead
    val j = iss.loopWrite
    val jStep = j.range.asInstanceOf[RangeAdd].step

    (block: Block) += OpenCLAST.VarDecl(
      j, Int,
      ArithExpression(i - i.range.asInstanceOf[RangeAdd].step)
    )

    /**
     * out[j+1] = out[j];
     * j = j - 1;
     */
    def shift(block: Block): Unit = {
      (block: Block) += generateSeqCopy(
        call.mem, call.view.access(j),
        call.mem, call.view.access(j + jStep),
        iss.f.params.head.t
      )
      (block: Block) += AssignmentExpression(
        ArithExpression(j),
        ArithExpression(j - jStep)
      )
    }


    def generateBody(block: Block): Unit = {
      // Compare out[j-1] and in[i]
      generate(iss.f.body, block)
      // Shift or insert
      val comp = generateLoadNode(
        OpenCLMemory.asOpenCLMemory(iss.f.body.mem),
        iss.f.body.t,
        iss.f.body.view
      )
      generateConditional(block, comp, shift, (_: Block) += OpenCLAST.Break())
    }

    generateWhileLoop(
      block,
      Predicate(j, Cst(0), Predicate.Operator.>=),
      generateBody
    )
    (block: Block) += generateSeqCopy(
      iss.f.params.head.mem, iss.f.params.head.view,
      call.mem, call.view.access(j + jStep),
      iss.f.params.head.t
    )
  }

  // === Reduce ===
  private def generateReduceSeqCall(r: ReduceSeq,
                                    call: FunCall,
                                    block: Block): Unit = {

    val innerBlock = OpenCLAST.Block(Vector.empty)
    (block: Block) += OpenCLAST.Comment("reduce_seq")

    generateForLoop(block, call.args(1), r.loopVar, generate(r.f.body, _), r.shouldUnroll)

    (block: Block) += OpenCLAST.Comment("end reduce_seq")
  }


  private def generateMapSeqSlideCall(sp: MapSeqSlide,
                                      call: FunCall,
                                      block: Block): Unit = {
    (block: Block) += OpenCLAST.Comment("slideSeq_plus")
    generateMapSeqSlideLoop(block, sp, call, generate(sp.f.body, _), sp.shouldUnroll)
    (block: Block) += OpenCLAST.Comment("end slideSeq_plus")
  }

  // === ReduceWhile ===
  private def generateReduceWhileCall(r: ReduceWhileSeq,
                                      call: FunCall,
                                      block: Block): Unit = {
    val innerBlock = OpenCLAST.Block(Vector.empty)
    (block: Block) += OpenCLAST.Comment("reduce_while_seq")

    // get the memory address of the predicate result
    val pResMem = generateLoadNode(OpenCLMemory.asOpenCLMemory(r.pmem), r.p.body.t, r.p.body.view)

    val generateBody = (ib: Block) => {
      // generate the Predicate
      generate(r.p.body, ib)
      // generate the access and break
      generateConditional(ib,
        pResMem,
        _ => {},
        (ccb) => {
          (ccb: Block) += OpenCLAST.Break()
        }
      )
      // generate the body
      generate(r.f.body, ib)
    }

    generateForLoop(block, call.args(1), r.loopVar, generateBody(_), r.shouldUnroll)

    (block: Block) += OpenCLAST.Comment("end reduce_while_seq")
  }


  // BSearch
  private def generateBSearchCall(s: AbstractSearch,
                                  call: FunCall,
                                  block: Block): Unit = {
    val nestedBlock = OpenCLAST.Block(Vector.empty)
    (block: Block) += OpenCLAST.Comment("binary_search")
    // get the default value handily
    val defaultVal = call.args.head
    // get the input handily
    val inArr = call.args(1)
    // get the type of the input (handily, concretely)
    val inArrT = inArr.t.asInstanceOf[ArrayType with Size with Capacity]
    // get an opencl version of the input mem
    val clInArrMem = OpenCLMemory.asOpenCLMemory(inArr.mem)
    // get a reference to it for loading
    val inArrRef = generateLoadNode(clInArrMem, inArrT, inArr.view.access(s.indexVar))
    // declare temporary vars for declaring the upper and lower indicies of the search
    val lowerIndex = Var("li")
    val upperIndex = Var("ui")
    // declare the lower and upper indicies
    nestedBlock += OpenCLAST.VarDecl(lowerIndex, opencl.ir.Int)
    nestedBlock += OpenCLAST.VarDecl(upperIndex, opencl.ir.Int)
    nestedBlock += OpenCLAST.VarDecl(s.indexVar, opencl.ir.Int)
    // assign initial values
    nestedBlock += OpenCLAST.AssignmentExpression(OpenCLAST.ArithExpression(lowerIndex), OpenCLAST.ArithExpression(0))
    nestedBlock += OpenCLAST.AssignmentExpression(OpenCLAST.ArithExpression(upperIndex), OpenCLAST.ArithExpression(inArrT.size))
    // Declare a variable to copy the result of the user function into
    // We have to do this, as we currently have no nice way of describing normal C statements
    // in a way that works private memory properly.
    // TODO: Find some way of representing the arguments to while/if/etc...
    val compFuncResVar = Var("cmp_res_var")
    varDecls = varDecls.updated(compFuncResVar, Type.devectorize(s.f.body.t))
    // create a memory object for it
    val compFuncResMem = OpenCLMemory(compFuncResVar, Type.getAllocatedSize(s.f.body.t), PrivateMemory)
    // set the memory of the call to the mem
    s.f.body.mem = compFuncResMem
    // declare it, with the same type as the comparison result
    nestedBlock += OpenCLAST.VarDecl(compFuncResVar, s.f.body.t)

    // create a variable for each goto label
    val finishLabel = Var("done")
    val writeResultLabel = Var("writeresult")
    generateWhileLoop(nestedBlock, Predicate(lowerIndex, upperIndex, Predicate.Operator.<),
      (b) => {
        (b: Block) += OpenCLAST.AssignmentExpression(OpenCLAST.ArithExpression(s.indexVar),
          OpenCLAST.ArithExpression(lowerIndex + (upperIndex - lowerIndex) / 2))

        generate(s.f.body, b)

        generateConditional(b,
          Predicate(compFuncResVar, 0, Predicate.Operator.<),
          (cb) => {
            (cb: Block) += OpenCLAST.AssignmentExpression(OpenCLAST.ArithExpression(upperIndex), OpenCLAST.ArithExpression(s.indexVar))
          },
          (cb) => {
            generateConditional(cb,
              Predicate(compFuncResVar, 0, Predicate.Operator.>),
              (ccb) => {
                (ccb: Block) += OpenCLAST.AssignmentExpression(OpenCLAST.ArithExpression(lowerIndex), OpenCLAST.ArithExpression(s.indexVar + 1))
              },
              (ccb) => {
                (ccb: Block) += OpenCLAST.GOTO(writeResultLabel)
              }
            )
          }
        )
      }
    )
    nestedBlock += generateStoreNode(OpenCLMemory.asOpenCLMemory(call.mem), call.t, call.outputView.access(Cst(0)),
      generateLoadNode(OpenCLMemory.asOpenCLMemory(defaultVal.mem), defaultVal.t, defaultVal.view))
    nestedBlock += OpenCLAST.GOTO(finishLabel)
    nestedBlock += OpenCLAST.Label(writeResultLabel)
    nestedBlock += generateStoreNode(
      OpenCLMemory.asOpenCLMemory(call.mem), call.t, call.outputView.access(Cst(0)),
      inArrRef)
    nestedBlock += OpenCLAST.Label(finishLabel)
    (block: Block) += nestedBlock
    (block: Block) += OpenCLAST.Comment("binary_search")
  }

  // LSearch
  private def generateLSearchCall(s: AbstractSearch,
                                  call: FunCall,
                                  block: Block): Unit = {
    val nestedBlock = OpenCLAST.Block(Vector.empty)
    (block: Block) += OpenCLAST.Comment("linear_search")
    // get the default value handily
    val defaultVal = call.args.head
    // get the input handily
    val inArr = call.args(1)
    // get the type of the input (handily, concretely)
    val inArrT = inArr.t.asInstanceOf[ArrayType with Size with Capacity]
    // get an opencl version of the input mem
    val clInArrMem = OpenCLMemory.asOpenCLMemory(inArr.mem)
    // get a reference to it for loading
    val inArrRef = generateLoadNode(clInArrMem, inArrT, inArr.view.access(s.indexVar))
    // declare the index var
    nestedBlock += OpenCLAST.VarDecl(s.indexVar, opencl.ir.Int)
    // assign initial values
    nestedBlock += OpenCLAST.AssignmentExpression(OpenCLAST.ArithExpression(s.indexVar), OpenCLAST.ArithExpression(0))
    // Declare a variable to copy the result of the user function into
    // We have to do this, as we currently have no nice way of describing normal C statements
    // in a way that works private memory properly.
    // TODO: Find some way of representing the arguments to while/if/etc...
    val compFuncResVar = Var("cmp_res_var")
    varDecls = varDecls.updated(compFuncResVar, Type.devectorize(s.f.body.t))
    // create a memory object for it
    val compFuncResMem = OpenCLMemory(compFuncResVar, Type.getAllocatedSize(s.f.body.t), PrivateMemory)
    // set the memory of the call to the mem
    s.f.body.mem = compFuncResMem
    // declare it, with the same type as the comparison result
    nestedBlock += OpenCLAST.VarDecl(compFuncResVar, s.f.body.t)
    // get an AST node describing a load from the comparator function result
    // val cmpResMemVar = s.f.body.mem.variable
    // create a variable for each goto label
    val finishLabel = Var("done")
    val writeResultLabel = Var("writeresult")
    val searchFailedLabel = Var("searchfailed")

    // todo - need to simplify inArrT.len, as currently it evaluates to unexecutable code on some tests
    generateWhileLoop(nestedBlock, Predicate(s.indexVar, inArrT.size, Predicate.Operator.<),
      (b) => {

        generate(s.f.body, b)

        generateConditional(b,
          // if the result of the comparator is greater than zero, the element we're currently
          // comparing to is smaller than the element we are searching for
          Predicate(compFuncResVar, 0, Predicate.Operator.>),
          (cb) => {
            // therefore, keep searching!
            (cb: Block) += OpenCLAST.AssignmentExpression(OpenCLAST.ArithExpression(s.indexVar), OpenCLAST.ArithExpression(s.indexVar + 1))
          },
          (cb) => {
            // else...
            generateConditional(cb,
              // if the result is less than 0, we've gone past the value we're looking for, so abort
              Predicate(compFuncResVar, 0, Predicate.Operator.<),
              // if the value is greater than, it's gone past! the search has failed.
              (ccb) => {
                (ccb: Block) += OpenCLAST.GOTO(searchFailedLabel)
              },
              // otherwise, it must be equal to, so jump to returning the result
              (ccb) => {
                (ccb: Block) += OpenCLAST.GOTO(writeResultLabel)
              }
            )
          }
        )
      }
    )
    nestedBlock += OpenCLAST.Label(searchFailedLabel)
    nestedBlock += generateStoreNode(OpenCLMemory.asOpenCLMemory(call.mem), call.t, call.outputView.access(Cst(0)),
      generateLoadNode(OpenCLMemory.asOpenCLMemory(defaultVal.mem), defaultVal.t, defaultVal.view))
    nestedBlock += OpenCLAST.GOTO(finishLabel)
    nestedBlock += OpenCLAST.Label(writeResultLabel)
    nestedBlock += generateStoreNode(
      OpenCLMemory.asOpenCLMemory(call.mem), call.t, call.outputView.access(Cst(0)),
      inArrRef)
    nestedBlock += OpenCLAST.Label(finishLabel)
    (block: Block) += nestedBlock
    (block: Block) += OpenCLAST.Comment("linear_search")
  }

  // ScanSeqCall
  private def generateScanSeqCall(scan: ScanSeq,
                                  call: FunCall,
                                  block: Block): Unit = {
    (block: Block) += OpenCLAST.Comment("scan_seq")
    generateForLoop(block, call.args(1), scan.loopVar, block => {
      generate(scan.f.body, block)
      val copyNode = generateSeqCopy(
        scan.f.params.head.mem,
        scan.f.params.head.view,
        call.mem,
        call.view.access(scan.loopVar),
        scan.f.body.t, scan.f.params.head.addressSpace == PrivateMemory
      )
      (block: Block) += copyNode
    }, needUnroll = scan.shouldUnroll)
    (block: Block) += OpenCLAST.Comment("end scan_seq")
  }

  private def generateUnsafeArrayAccess(ua: UnsafeArrayAccess,
                                        call: FunCall,
                                        block: Block): Unit = {
    val index = ua.index
    val clIndexMem = OpenCLMemory.asOpenCLMemory(index.mem)

    val loadIndex = generateLoadNode(clIndexMem, index.t, index.view)

    val indexVar = Var("index")
    (block: Block) += OpenCLAST.VarDecl(indexVar, Int, init = loadIndex)

    val inArr = call.args(0)
    val clInArrMem = OpenCLMemory.asOpenCLMemory(inArr.mem)

    val loadFromArray = generateLoadNode(clInArrMem, inArr.t, inArr.view.access(indexVar))

    val storeToOutput = generateStoreNode(OpenCLMemory.asOpenCLMemory(call.mem), call.t,
      call.view, loadFromArray)
    (block: Block) += storeToOutput
  }

  private def generateCheckedArrayAccess(ca: CheckedArrayAccess,
                                         call: FunCall,
                                         block: Block): Unit = {
    // generate a load to get the index at which we're accessing
    val index = ca.index
    val clIndexMem = OpenCLMemory.asOpenCLMemory(index.mem)
    val loadIndex = generateLoadNode(clIndexMem, index.t, index.view)

    // and generate a load to get the "default" value that we'd otherwise return
    val default = call.args(0)
    val clDefaultMem = OpenCLMemory.asOpenCLMemory(default.mem)
    val loadDefault = generateLoadNode(clDefaultMem, default.t, default.view)

    // generate the load into an index variable
    val indexVar = Var("index")
    (block: Block) += OpenCLAST.VarDecl(indexVar, Int, init = loadIndex)

    // pre-generate the load from default/store to output
    val storeDefaultToOutput = generateStoreNode(OpenCLMemory.asOpenCLMemory(call.mem), call.t,
      call.view, loadDefault)

    // get the in array so we can use it later
    val inArr = call.args(1)
    val arrLength = Type.getLength(inArr.t)

    // generate a conditional to check the bounds of the index
    generateConditional(block,
      // Lower bound of the index var
      Predicate(indexVar, 0, Predicate.Operator.<),
      (ccb) => { // If the indexVar is less than zero it's trivially invalid (true branch)
        (ccb: Block) += storeDefaultToOutput
      },
      // otherwise, it must be equal to, so jump to returning the result
      (ccb) => {
        generateConditional(ccb,
          // Upper bound of the index var
          Predicate(indexVar, arrLength, Predicate.Operator.>=),
          (cccb) => { // If the indexVar is greater than or equal, it is also invalid (true branch)
            (cccb: Block) += storeDefaultToOutput
          },
          (cccb) => { // Otherwise, it's valid!

            val clInArrMem = OpenCLMemory.asOpenCLMemory(inArr.mem)
            val loadFromArray = generateLoadNode(clInArrMem, inArr.t, inArr.view.access(indexVar))
            val storeToOutput = generateStoreNode(OpenCLMemory.asOpenCLMemory(call.mem), call.t,
              call.view, loadFromArray)
            (cccb: Block) += storeToOutput
          }
        )
      }
    )
    // all done!
  }

  private def generateValue(v: Value, block: Block): Unit = {
    val temp = Var("tmp")

    (block: Block) += OpenCLAST.VarDecl(temp, Type.getValueType(v.t),
      init = OpenCLAST.OpenCLCode(v.value))
    (block: Block) += OpenCLAST.AssignmentExpression(
      OpenCLAST.VarRef(v.mem.variable),
      OpenCLAST.VarRef(temp))
  }

  // === Iterate ===
  private def generateIterateCall(i: Iterate,
                                  call: FunCall,
                                  block: Block): Unit = {

    val inputMem = OpenCLMemory.asOpenCLMemory(call.args.head.mem)
    val outputMem = OpenCLMemory.asOpenCLMemory(call.mem)
    val swapMem = OpenCLMemory.asOpenCLMemory(i.swapBuffer)

    // generate for loop while swapping input and output buffer after each iteration

    assert(inputMem.addressSpace == outputMem.addressSpace)

    val funCall = i.f.body match {
      case call: FunCall => call
    }

    // use the type var as the var holding the iterating size if it exists
    if (TypeVar.getTypeVars(funCall.argsType).size > 1) {
      println("size: " + TypeVar.getTypeVars(funCall.argsType).size)
      TypeVar.getTypeVars(funCall.argsType).foreach((tv) => {
        println("tv: " + tv)
      })
      println("i.f.inT " + funCall.argsType)
      throw new NotImplementedError()
    }

    val curOutLen =
      if (TypeVar.getTypeVars(funCall.argsType).isEmpty)
        Var("curOutLen")
      else
        TypeVar.getTypeVars(funCall.argsType).head

    (block: Block) +=
      OpenCLAST.VarDecl(curOutLen, Int,
        OpenCLAST.ArithExpression(Type.getLength(call.argsType)))

    // create new temporary input and output pointers
    varDecls = varDecls.updated(i.vPtrIn, Type.devectorize(call.t))
    varDecls = varDecls.updated(i.vPtrOut, Type.devectorize(call.t))

    // ADDRSPC TYPE ptrIn = in;
    (block: Block) += OpenCLAST.VarDecl(i.vPtrIn, Type.devectorize(call.t),
      OpenCLAST.VarRef(inputMem.variable),
      outputMem.addressSpace)

    // ADDRSPC TYPE tin = (odd ? out : swap);
    (block: Block) += OpenCLAST.VarDecl(i.vPtrOut, Type.devectorize(call.t),
      init = OpenCLAST.ArithExpression(
        ((i.n % 2) ne Cst(0)) ?? outputMem.variable !! swapMem.variable),
      addressSpace = outputMem.addressSpace)

    generateForLoop(block, call.args.head, i.indexVar, (b) => {

      // modify the pointers to the memory before generating the body
      val oldInV = inputMem.variable
      val oldOutV = outputMem.variable
      inputMem.variable = i.vPtrIn // TODO: remove this, shouldn't be necessary since all the info will be in the view (however, one test fails, need to pathc up generateStore/Load to only use view information)
      outputMem.variable = i.vPtrOut // TODO: remove this

      // generate the function call in the body
      generate(funCall, b)

      // restore the pointers to memory
      inputMem.variable = oldInV
      outputMem.variable = oldOutV

      val curOutLenRef = OpenCLAST.VarRef(curOutLen)

      val innerOutputLength = Type.getLength(funCall.t)

      // tmp = tmp * outputLen / inputLen
      (b: Block) += OpenCLAST.AssignmentExpression(curOutLenRef,
        OpenCLAST.ArithExpression(innerOutputLength))


      val tinVStrRef = OpenCLAST.VarRef(i.vPtrIn)

      // tin = (tout == swap) ? swap : out
      (b: Block) += OpenCLAST.AssignmentExpression(tinVStrRef,
        OpenCLAST.ArithExpression((i.vPtrOut eq swapMem.variable) ??
          swapMem.variable !! outputMem.variable))


      val toutVStrRef = OpenCLAST.VarRef(i.vPtrOut)

      // tout = (tout == swap) ? out : swap
      (b: Block) += OpenCLAST.AssignmentExpression(toutVStrRef,
        OpenCLAST.ArithExpression((i.vPtrOut eq swapMem.variable) ??
          outputMem.variable !! swapMem.variable))

      // TODO: CD: do we really need this?? any mapLocal inside iterate *should* take care of generating a barrier
      if (outputMem.addressSpace != PrivateMemory)
        (b: Block) += OpenCLAST.Barrier(outputMem)

    } /*, i.iterationCount*/)
  }

  private def generateMapSeqSlideLoop(block: Block,
                                      sSP: MapSeqSlide,
                                      call: FunCall,
                                      generateBody: (Block) => Unit,
                                      needUnroll: Boolean = false): Unit = {
    val indexVar = sSP.loopVar
    val step = sSP.step
    val size = sSP.size
    val range: RangeAdd = indexVar.range.asInstanceOf[RangeAdd]
    val init = ArithExpression(range.start)
<<<<<<< HEAD
    val reuse = size - step
    val cond = CondExpression(ArithExpression(indexVar), ArithExpression(range.stop), CondExpression.Operator.<)
    val inputMem = OpenCLMemory.asOpenCLMemory(call.args.head.mem)
=======
    val stop = range match {
      case ra: RangeAdd => ra.stop
      case _            => throw new OpenCLGeneratorException("Cannot handle range for ForLoop: " + range)
    }

    val reuse = size - step
    val cond = BinaryExpression(indexVar, BinaryExpression.Operator.<, (stop - reuse) / step)
>>>>>>> 5cfe73a2

    val vType = call.args.head.view.access(0).t


    val nDim = ArrayType.getDimension(1, vType)

    def getNType(v: View, n: Int): Type = n match {
      case 1 => v.access(0).t
      case _ => getNType(v.access(0), n - 1)
    }

    def getWindowSize(s: Int, n: Int): Int = n match {
      case 1 => s
      case _ => s * getWindowSize(s, n - 1)
    }

    val viewType = getNType(call.args.head.view, nDim)
    val windowSize = getWindowSize(size.eval, nDim)

    val v = Value(0.0f, ArrayTypeWSWC(viewType, windowSize))
    varDecls = varDecls.updated(sSP.windowVar, v.t)
    privateMems = privateMems :+ TypedOpenCLMemory(sSP.f.params(0).mem, sSP.f.params(0).t)
    val varD = OpenCLAST.VarDecl(sSP.windowVar, v.t,
      init = null, PrivateMemory, windowSize)
    privateDecls += (sSP.windowVar -> varD)
    (block: Block) += varD

    var accesses: Array[Int] = Array.fill(nDim)(0) // cannot do a direct access-on-access because the ordering is wrong

    def getView(v: View, accesses: Array[Int]): View = {
      var viewReturn = v
      for (i <- 0 to accesses.length - 1) {
        viewReturn = viewReturn.access(accesses(i))
      }
      viewReturn
    }

    // initial window values are set
    def setupInitialWindowVars(idx: Int, n: Int, accesses: Array[Int]): Unit = n match {
      case 1 => for (j <- 0 to reuse.eval - 1) {
<<<<<<< HEAD
         accesses(n - 1) = j
         val argMem = OpenCLMemory.asOpenCLMemory(call.args.head.mem)
         val argViewi = getView(call.args.head.view, accesses)
         val loadi = generateLoadNode(argMem, argViewi.t, argViewi)
        (block: Block) += AssignmentExpression(VarRef(sSP.windowVar, suffix = s"_${j + idx}"), loadi)


=======
        accesses(n - 1) = j; (block: Block) += AssignmentExpression(VarRef(sSP.windowVar, suffix = s"_${j + idx}"), ViewPrinter.emit(getView(call.args.head.view, accesses)))
>>>>>>> 5cfe73a2
      }
      case _ => for (i <- 0 to size.eval - 1) {
        accesses(n - 1) = i; setupInitialWindowVars(idx + i * math.pow(size.eval, n - 1).toInt, n - 1, accesses)
      }
    }

    setupInitialWindowVars(0, nDim, accesses)

    // window values get updated at the start of the loop
    val increment = AssignmentExpression(ArithExpression(indexVar), ArithExpression(indexVar + 1))
    val innerBlock = OpenCLAST.Block(Vector.empty)
    (block: Block) += OpenCLAST.ForLoop(VarDecl(indexVar, opencl.ir.Int, init, PrivateMemory), ExpressionStatement(cond), increment, innerBlock)

    def getViewIncrement(v: View, idx: Var, accesses: Array[Int]): View = {
      var viewReturn = v
      var idxToAdd: ArithExpr = 0
      for (i <- 0 to accesses.length - 1) {
        idxToAdd = if (i == 0) {
          (idx * step.eval)
        } else {
          0
        }
        viewReturn = viewReturn.access(accesses(i) + idxToAdd)
      }
      viewReturn
    }

<<<<<<< HEAD
    def updateWindowVars(idx: Int, n: Int, accesses : Array[Int] ): Unit = n match {
      case 1 => for(j <- reuse.eval to size.eval-1) {
        accesses(n-1) = j
        val argMem = OpenCLMemory.asOpenCLMemory(call.args.head.mem)
        val viewInc = getViewIncrement(call.args.head.view,indexVar,accesses)
        val loadi = generateLoadNode(argMem, viewInc.t, viewInc)
        innerBlock += AssignmentExpression(VarRef(sSP.windowVar, suffix = s"_${j + idx}"), loadi)
=======
    def updateWindowVars(idx: Int, n: Int, accesses: Array[Int]): Unit = n match {
      case 1 => for (j <- reuse.eval to size.eval - 1) {
        accesses(n - 1) = j
        innerBlock += AssignmentExpression(VarRef(sSP.windowVar, suffix = s"_${j + idx}"), ViewPrinter.emit(getViewIncrement(call.args.head.view, indexVar, accesses)))
>>>>>>> 5cfe73a2
      }
      case _ => for (i <- 0 to size.eval - 1) {
        accesses(n - 1) = i
        updateWindowVars(idx + i * math.pow(size.eval, n - 1).toInt, n - 1, accesses)
      }
    }

    updateWindowVars(0, nDim, accesses)
    generateBody(innerBlock)

    // window values are swapped at the end of the loop
    def swapWindowVars(idx: Int, n: Int): Unit = n match {
      case 1 => for (j <- 1 to reuse.eval) {
        val newidx = j + idx + size.eval - reuse.eval - 1
        innerBlock += AssignmentExpression(VarRef(sSP.windowVar, suffix = s"_${j + idx - 1}"), VarRef(sSP.windowVar, suffix = s"_${newidx}"))
      }
      case _ => for (i <- 0 to size.eval - 1) {
        swapWindowVars(idx + i * math.pow(size.eval, n - 1).toInt, n - 1)
      }
    }

    swapWindowVars(0, nDim)

  }

  private def generateForLoop(block: Block,
                              array: Expr,
                              indexVar: Var,
                              generateBody: (Block) => Unit,
                              needUnroll: Boolean = false): Unit = {

    // if we need to unroll (e.g. because of access to private memory)
    if (needUnroll) {
      generateForLoopUnrolled(block, indexVar, generateBody)
    } else {
      // TODO: Information needed elsewhere. See analysis.ControlFlow
      // try to see if we really need a loop
      if (PerformLoopOptimisation())
        generateOptimizedForLoopRepresentations(block, array, indexVar, generateBody)
      else
        generateDefaultForLoopRepresentation(block, array, indexVar, generateBody)
    }
  }

  private def getRangeAdd(indexVar: Var) = {
    indexVar.range match {
      case r: RangeAdd => r
      case _           =>
        throw new OpenCLGeneratorException("Cannot handle range for ForLoop: " + indexVar.range)
    }
  }

  private def getIterationCount(range: RangeAdd): Int = {
    try {
      range.numVals.enforceSimplification.eval
    } catch {
      case NotEvaluableException()      =>
        throw new OpenCLGeneratorException("Trying to unroll loop, but iteration count could " +
          "not be determined statically.")
      case NotEvaluableToIntException() =>
        throw new OpenCLGeneratorException("Trying to unroll loop, " +
          "but iteration count is larger than scala.Int.MaxValue.")
    }
  }

  private def generateForLoopUnrolled(block: Block,
                                      indexVar: Var,
                                      generateBody: (Block) => Unit): Unit = {
    val range = getRangeAdd(indexVar)
    val iterationCount = getIterationCount(range)

    if (iterationCount > 0) {
      (block: Block) += OpenCLAST.Comment("unroll")

      for (i <- 0 until iterationCount) {
        replacements = replacements.updated(indexVar, i)
        val j: ArithExpr = range.min match {
          case _: OclFunction => range.min + range.step * i
          case _              => i
        }
        replacementsWithFuns = replacementsWithFuns.updated(indexVar, j)
        generateBody(block)
      }
      // cleanup
      replacements = replacements - indexVar
      replacementsWithFuns = replacementsWithFuns - indexVar

      (block: Block) += OpenCLAST.Comment("end unroll")
    } else {
      throw new OpenCLGeneratorException(s"Trying to unroll loop," +
        s"but iteration count is $iterationCount.")
    }
  }

  private def generateOptimizedForLoopRepresentations(block: Block,
                                                      array: Expr,
                                                      indexVar: Var,
                                                      generateBody: (Block) => Unit): Unit = {
    val range = getRangeAdd(indexVar)
    val init = ArithExpression(range.start)

    array.t match {
      case _: ArrayType =>
        range.numVals match {
          case Cst(0) => (block: Block) += OpenCLAST.Comment("iteration count is 0, no loop emitted")

          case Cst(1) => generateStatement(block, indexVar, generateBody, init)

          // TODO: See TestInject.injectExactlyOneIterationVariable
          // TODO: M / 128 is not equal to M /^ 128 even though they print to the same C code
          case _ if range.start.min.min == Cst(0) &&
            ArithExpr.substituteDiv(range.stop) == ArithExpr.substituteDiv(range.step) =>
            generateStatement(block, indexVar, generateBody, init)

          // TODO: See TestOclFunction.numValues and issue #62
          case _ if range.start.min.min == Cst(0) && range.stop == Cst(1) =>
            generateIfStatement(block, indexVar, generateBody, init, range.stop)

          case _ if range.numVals.min == Cst(0) && range.numVals.max == Cst(1) =>
            generateIfStatement(block, indexVar, generateBody, init, range.stop)

          case _ =>
            generateDefaultForLoopRepresentation(block, array, indexVar, generateBody)
        }
      case _            => throw new NotImplementedError() // should never get there
    }
  }

  private def generateDefaultForLoopRepresentation(block: Block,
                                                   array: Expr,
                                                   indexVar: Var,
                                                   generateBody: (Block) => Unit): Unit = {
    array.t match {

      case _: ArrayType =>
        generateDefaultForLoopForArrayType(block, array, indexVar, generateBody)

      case _ => throw new NotImplementedError() // should never get there
    }
  }

  private def getVarForSize(mem: Memory): Var = {
    OpenCLMemory.asOpenCLMemory(mem) match {
      case ms: OpenCLMemoryCollection => getVarForSize(ms.subMemories.head)
      case x                          => x.variable
    }
  }

  private def generateDefaultForLoopForArrayType(block: Block,
                                                 array: Expr,
                                                 indexVar: Var,
                                                 generateBody: (Block) => Unit): Unit = {
    val range = getRangeAdd(indexVar)
    val ty = array.t.asInstanceOf[ArrayType]

    val innerBlock = OpenCLAST.Block(Vector.empty)

    val start = ArithExpression(range.start)
    val stop = ty match {
      case _: Size => ArithExpression(range.stop)
      case _       =>
        val mem = OpenCLMemory.asOpenCLMemory(array.mem)
        val stopVar = Var("stop")
        (block: Block) += VarDecl(stopVar, Int, getArraySize(mem, array.view.size()))
        VarRef(stopVar)
    }
    val init = VarDecl(indexVar, Int, start, PrivateMemory)
    val increment = AssignmentExpression(ArithExpression(indexVar), ArithExpression(indexVar + range.step))
    val cond = BinaryExpression(ArithExpression(indexVar), BinaryExpression.Operator.<, stop)

    (block: Block) += OpenCLAST.ForLoop(init, cond, increment, innerBlock)
    generateBody(innerBlock)
  }

  /**
   * Generate an access to the size of an array (handle arrays of tuples)
   */
  private def getArraySize(mem: OpenCLMemory, view: View): Expression = {
    mem match {
      case OpenCLMemoryCollection(subMemories, _) =>
        val sizes = subMemories.zipWithIndex.map(p =>
          getArraySize(p._1, view.get(p._2))
        )
        sizes.reduce((x, y) => FunctionCall("min", List(x, y)))
      case _                                      =>
        ViewPrinter.emit(view, addressSpace = mem.addressSpace)
    }
  }

  private def generateStatement(block: Block,
                                indexVar: Var,
                                generateBody: (Block) => Unit, init: ArithExpression): Unit = {
    // one iteration
    (block: Block) += OpenCLAST.Comment("iteration count is exactly 1, no loop emitted")
    val innerBlock = OpenCLAST.Block(Vector.empty)
    innerBlock += OpenCLAST.VarDecl(indexVar, opencl.ir.Int, init, PrivateMemory)
    generateBody(innerBlock)
    (block: Block) += innerBlock
  }

  private def generateIfStatement(block: Block, indexVar: Var, generateBody: (Block) => Unit, init: ArithExpression, stop: ArithExpr): Unit = {
    (block: Block) += OpenCLAST.Comment("iteration count is exactly 1 or less, no loop emitted")
    val innerBlock = OpenCLAST.Block(Vector.empty)
    innerBlock += OpenCLAST.VarDecl(indexVar, opencl.ir.Int, init, PrivateMemory)
    (block: Block) += OpenCLAST.IfThenElse(BinaryExpression(init, BinaryExpression.Operator.<, ArithExpression(stop)), innerBlock)
    generateBody(innerBlock)
  }

  private def generateWhileLoop(block: Block,
                                loopPredicate: Predicate,
                                generateBody: (Block) => Unit): Unit = {
    val innerBlock = OpenCLAST.Block(Vector.empty)
    (block: Block) += OpenCLAST.WhileLoop(loopPredicate, body = innerBlock)
    generateBody(innerBlock)
  }

  private def generateConditional(block: Block,
                                  condition: Expression,
                                  genTrueBranch: (Block) => Unit,
                                  genFalseBranch: (Block) => Unit): Unit = {
    val trueBlock = OpenCLAST.Block(Vector.empty)
    val falseBlock = OpenCLAST.Block(Vector.empty)
    (block: Block) += OpenCLAST.IfThenElse(condition, trueBody = trueBlock, falseBody = falseBlock)
    genTrueBranch(trueBlock)
    genFalseBranch(falseBlock)
  }

  private def generateUserFunCall(u: UserFun,
                                  call: FunCall,
                                  block: Block): Block = {
    // Handle vector assignments for vector types
    val mem = OpenCLMemory.asOpenCLMemory(call.mem)
    val funcall_node = generateFunCall(call, generateLoadNodes(call.args: _*))
    val store_node = generateStoreNode(mem, call.t, call.outputView, funcall_node)
    (block: Block) += store_node

    block
  }

  @scala.annotation.tailrec
  private def generateFunCall(expr: Expr,
                              args: List[OclAstNode]): FunctionCall = {
    expr match {
      case call: FunCall => call.f match {
        case uf: UserFun          =>
          OpenCLAST.FunctionCall(uf.name, args)
        case vf: VectorizeUserFun =>
          OpenCLAST.FunctionCall(vf.vectorizedFunction.name, args)
        case l: Lambda            => generateFunCall(l.body, args)

        case _ => throw new NotImplementedError()
      }
      case _             => throw new NotImplementedError()
    }
  }

  private def getOriginalType(mem: OpenCLMemory) =
    OpenCLGenerator.getOriginalType(mem, varDecls)

  /**
   * Generate a simple or vector store.
   * This function emits a store[n] if the LHS is an array of scala types or
   * an assignment otherwise.
   */
  private def generateStoreNode(mem: OpenCLMemory,
                                currentType: Type,
                                view: View,
                                value: OclAstNode): Expression = {
    val originalType = getOriginalType(mem)

    if (Type.haveSameValueTypes(originalType, currentType)) {
      OpenCLAST.AssignmentExpression(
        to = accessNode(mem.variable, mem.addressSpace, view),
        value = value
      )
    } else {
      (originalType, currentType) match {
        // originally a scalar type in global memory, but now a vector type
        //  => emit vstore
        case (at: ArrayType, vt: VectorType)
          if Type.getValueType(at) == vt.scalarT
            && (mem.addressSpace == GlobalMemory
            || mem.addressSpace == LocalMemory) =>

          val offset = ViewPrinter.emit(view, replacementsWithFuns, mem.addressSpace) match {
            case VarRef(_, _, idx) => ArithExpression(idx.content / vt.len)
            case x                 => throw new MatchError(s"Expected a VarRef, but got ${x.toString}.")
          }

          OpenCLAST.Store(OpenCLAST.VarRef(mem.variable), vt, value, offset, mem.addressSpace)
      }
    }
  }

  private def generateLoadNodes(args: Expr*): List[OclAstNode] = {
    args.map(arg => {
      val mem = OpenCLMemory.asOpenCLMemory(arg.mem)
      generateLoadNode(mem, arg.t, arg.view)
    }).toList
  }

  private def generateLoadNode(mem: OpenCLMemory, t: Type, view: View): Expression = {
    mem match {
      // we want to generate a load for a tuple constructed by a corresponding view (i.e. zip)
      case coll: OpenCLMemoryCollection =>
        if (!t.isInstanceOf[TupleType])
          throw new OpenCLGeneratorException(s"Found a OpenCLMemoryCollection for var: " +
            s"${mem.variable}, but corresponding type: $t is " +
            s"not a tuple.")
        val tt = t.asInstanceOf[TupleType]

        var args: Vector[OclAstNode] = Vector()
        for (i <- (coll.subMemories zip tt.elemsT).indices) {
          args = args :+ generateLoadNode(coll.subMemories(i), tt.elemsT(i), view.get(i))
        }

        StructConstructor(t = tt, args = args)

      // an OpenCLNullMemory object indicates that the view is not backed by memory and will directly return a value
      case OpenCLNullMemory =>
        ViewPrinter.emit(view, replacementsWithFuns)

      // not a memory collection: the default case
      case _ =>
        val currentType = t
        val originalType: Type = getOriginalType(mem)

        if (Type.haveSameValueTypes(originalType, currentType)) {
          accessNode(mem.variable, mem.addressSpace, view)
        } else {
          (originalType, currentType) match {
            // originally a scalar type, but now a vector type
            //  => emit cast
            case (st: ScalarType, vt: VectorType) if st == vt.scalarT =>
              OpenCLAST.Cast(OpenCLAST.VarRef(mem.variable), st)

            // originally an array of scalar values in global memory,
            // but now a vector type
            //  => emit vload
            case (at: ArrayType, vt: VectorType)
              if Type.getValueType(at) == vt.scalarT
                && (mem.addressSpace == GlobalMemory || mem.addressSpace == LocalMemory) =>

              val offset = ViewPrinter.emit(view, replacementsWithFuns, mem.addressSpace) match {
                case VarRef(_, _, idx) => ArithExpression(idx.content / vt.len)
                case x                 => throw new MatchError(s"Expected a VarRef but got $x.")
              }

              OpenCLAST.Load(OpenCLAST.VarRef(mem.variable), vt, offset, mem.addressSpace)

            // originally an array of scalar values in private memory,
            // but now a vector type
            //  => emit (float2)(f1, f2) primitive
            case (at: ArrayType, vt: VectorType)
              if Type.getValueType(at) == vt.scalarT && (mem.addressSpace == PrivateMemory) =>

              assert(privateMems.exists(m => m.mem == mem))

              // TODO: this seems like a very specific local solution ... find a more generic proper one

              // iterate over the range, assuming that it is contiguous
              val arraySuffixStartIndex = arrayAccessPrivateMemIndex(mem.variable, view)
              val arraySuffixStopIndex = arraySuffixStartIndex + vt.len.eval

              val seq = (arraySuffixStartIndex until arraySuffixStopIndex).map(i => {
                OpenCLAST.VarRef(mem.variable, suffix = "_" + i)
              })

              OpenCLAST.VectorLiteral(vt, seq: _*)

            // originally a vector value in private memory,
            // but now a scalar type
            //  => emit load from components
            case (vt: VectorType, st: ScalarType)
              if st == vt.scalarT && (mem.addressSpace == PrivateMemory) =>

              val componentSuffix = componentAccessVectorVar(mem.variable, view, mem.addressSpace)
              OpenCLAST.VarRef(mem.variable, suffix = componentSuffix)

            // originally an array of vector values in private memory,
            // but now a scalar type
            //  => emit load from components
            case (at: ArrayType, st: ScalarType)
              if Type.getValueType(at).isInstanceOf[VectorType]
                && Type.haveSameBaseTypes(at, st)
                && (mem.addressSpace == PrivateMemory) =>

              val actualArray = privateMems.exists(m => m.mem == mem)

              val arraySuffix =
                if (actualArray)
                  arrayAccessPrivateMem(mem.variable, view)
                else // Workaround for values
                  ""

              val componentSuffix = componentAccessVectorVar(mem.variable, view, mem.addressSpace)
              OpenCLAST.VarRef(mem.variable, suffix = arraySuffix + componentSuffix)

            // originally an array of vector values in private memory,
            // but now a different vector type
            //  => emit load from components
            case (at: ArrayType, vt: VectorType)
              if Type.getValueType(at).isInstanceOf[VectorType]
                && Type.haveSameBaseTypes(at, vt)
                && (mem.addressSpace == PrivateMemory) =>

              // TODO: this seems like a very specific local solution ... find a more generic proper one

              assert(privateMems.exists(m => m.mem == mem))

              val arraySuffix = arrayAccessPrivateMem(mem.variable, view)

              val componentSuffixStartIndex = componentAccessvectorVarIndex(mem.variable, view, mem.addressSpace)
              val componentSuffixStopIndex = componentSuffixStartIndex + vt.len.eval

              // iterate over the range, assuming that it is contiguous
              val componentSuffix = (componentSuffixStartIndex until componentSuffixStopIndex).foldLeft(".s")(_ + _)

              OpenCLAST.VarRef(mem.variable, suffix = arraySuffix + componentSuffix)

            // originally a tuple, now a value. => generate stuff like var[i]._j
            case (t: Type, _: ScalarType)
              if Type.getValueType(t).isInstanceOf[TupleType] =>
              // get tuple component and generate suffix (._j)
              val vtc = view.asInstanceOf[ViewTupleComponent]
              val suffix = s"._${vtc.i}"

              // throw away the tuple component view for generating array index [i]
              val innerView = vtc.iv

              mem.addressSpace match {
                case LocalMemory | GlobalMemory =>
                  ViewPrinter.emit(innerView, replacementsWithFuns, mem.addressSpace) match {
                    case VarRef(v, _, index) => VarRef(v, suffix, index)
                    case x                   => throw new MatchError(s"Expected a VarRef, but got ${x.toString}.")
                  }

                case PrivateMemory                                 =>

                  val declaration = privateDecls.find(m => m._1 == mem.variable)
                  val arraySuffix =
                    if (declaration.isDefined && declaration.get._2.t.isInstanceOf[ArrayType]) // check if this is actually an array
                      arrayAccessPrivateMem(mem.variable, innerView)
                    else // Workaround for values
                      ""
                  OpenCLAST.VarRef(mem.variable, suffix = arraySuffix + suffix)
                case UndefAddressSpace | AddressSpaceCollection(_) =>
                  throw new IllegalArgumentException(s"Cannot load data from ${mem.addressSpace}")
              }
          }
        }
    }
  }

  /**
   * Create an access node(i.e. of type VarRef) for variable v based on the
   * given address space and view
   *
   * @param v The variable to access
   * @param addressSpace The address space, i.e. global, local, private
   * @param view The view to access var `v`
   * @return An VarRef node accessing `v` as described in `view`.
   */
  private def accessNode(v: Var,
                         addressSpace: OpenCLAddressSpace,
                         view: View): OpenCLAST.Expression = {
    addressSpace match {
      case LocalMemory | GlobalMemory =>
        val originalType = varDecls(v)
        originalType match {
          case _: ArrayType                                 => arrayAccessNode(v, addressSpace, view)
          case _: ScalarType | _: VectorType | _: TupleType => valueAccessNode(v)
          case NoType | UndefType                           =>
            throw new TypeException(originalType, "A valid type", null)
        }

      case PrivateMemory                                 =>
        privateMems.find(m => m.mem.variable == v) match {
          case Some(typedMemory) => typedMemory.t match {
            case _: ArrayType                                 => arrayAccessNode(v, addressSpace, view)
            case _: ScalarType | _: VectorType | _: TupleType => valueAccessNode(v)
            case NoType | UndefType                           =>
              throw new TypeException(typedMemory.t, "A valid type", null)
          }
          case _                 => valueAccessNode(v)
        }
      case UndefAddressSpace | AddressSpaceCollection(_) =>
        throw new IllegalArgumentException(s"Cannot store data to $addressSpace")
    }
  }

  /**
   * Accessing v as an array
   *
   * @param v The variable to access
   * @param addressSpace The address space `v` lives in
   * @param view The view describing the access
   * @return An VarRef node accessing `v` as described in `view`.
   */
  private def arrayAccessNode(v: Var,
                              addressSpace: OpenCLAddressSpace,
                              view: View): OpenCLAST.Expression = {
    addressSpace match {
      case LocalMemory | GlobalMemory =>
        ViewPrinter.emit(view, replacementsWithFuns, addressSpace)

      case PrivateMemory =>
        ViewPrinter.emit(view, replacementsWithFuns, addressSpace) match {
          case VarRef(_, _, _) =>
            OpenCLAST.VarRef(v, suffix = arrayAccessPrivateMem(v, view))
          case e: Expression   => e
        }

      case UndefAddressSpace | AddressSpaceCollection(_) =>
        throw new IllegalArgumentException(s"Cannot load data from $addressSpace")
    }
  }

  /**
   * Generating the suffix appended to emulate an array access in private memory
   *
   * @param v The variable to access
   * @param view The view describing the access
   * @return A string of the form '_index' where index is the computed
   * array index. The index must be computable at compile time.
   */
  private def arrayAccessPrivateMem(v: Var, view: View): String = {
    // Compute the index ...
    val index = arrayAccessPrivateMemIndex(v, view)
    // ... and append it
    "_" + Printer.toString(index)
  }

  private def arrayAccessPrivateMemIndex(v: Var, view: View): Int = {
    val declaration = privateDecls(v)
    val originalType = declaration.t
    val valueType = Type.getValueType(originalType)

    val i = valueType match {
      case _: ScalarType | _: TupleType => ViewPrinter.emit(view, replacements, PrivateMemory) match {
        case VarRef(_, _, idx) => idx.content
        case x                 => throw new MatchError(s"Expected a VarRef, but got ${x.toString}.")
      }
      // if the original value type is a vector:
      //   divide index by vector length
      case _: VectorType                     =>
        val length = Type.getLength(Type.getValueType(originalType))
        val index = ViewPrinter.emit(view, replacements, PrivateMemory) match {
          case VarRef(_, _, idx) => idx.content
          case x                 => throw new MatchError(s"Expected a VarRef, but got ${x.toString}.")
        }
        index / length
      case ArrayType(_) | NoType | UndefType =>
        throw new TypeException(valueType, "A valid non array type", null)
    }

    val real = try {
      val sbstIdx = ArithExpr.substitute(i, replacements)
      sbstIdx.eval
    } catch {
      case NotEvaluableException()      =>
        throw new OpenCLGeneratorException(s"Could not access private array, as index $i could " +
          s"not be evaluated statically (given these replacements: $replacements)")
      case NotEvaluableToIntException() =>
        throw new OpenCLGeneratorException(s"Could not access private array, as index $i is " +
          s"larger than scala.Int.MaxValue (given these replacements: $replacements)")
    }

    if (real >= declaration.length) {
      throw new OpenCLGeneratorException(s"Out of bounds access to $v with $real")
    }

    real
  }

  /**
   * Create a string representing for a component access into a vector variable
   *
   * @param v The variable to access. Must have been declared with a vector type
   * @param view The view to access this variable
   * @return OpenCL code for accessing v, e.g.: v.s0
   */
  private def componentAccessVectorVar(v: Var, view: View, as: OpenCLAddressSpace): String = {
    // Compute the index ...
    val index = componentAccessvectorVarIndex(v, view, as)
    // ... and append it
    ".s" + Printer.toString(index)
  }

  private def componentAccessvectorVarIndex(v: Var, view: View, as: OpenCLAddressSpace): Int = {
    val originalType = varDecls(v)
    val valueType = Type.getValueType(originalType)
    val i = valueType match {
      case _: VectorType                                                       =>
        val length = Type.getLength(Type.getValueType(originalType))
        val index = ViewPrinter.emit(view, replacements, as) match {
          case VarRef(_, _, idx) => idx.content
          case x                 => throw new MatchError(s"Expected a VarRef, but got ${x.toString}.")
        }
        index % length
      case ArrayType(_) | NoType | ScalarType(_, _) | TupleType(_) | UndefType =>
        throw new TypeException(valueType, "VectorType", null)
    }

    ArithExpr.substitute(i, replacements).eval
  }

  /**
   * An access to a variable as a value, i.e. a direct access by name.
   *
   * @param v The variable to access
   * @return A VarRef node wrapping `v`
   */
  private def valueAccessNode(v: Var): OpenCLAST.VarRef = {
    OpenCLAST.VarRef(v)
  }

  /**
   * Generate code for *sequentially* copying data of type `ty` from a Memory
   * to an other using the provided views. We can only write in one single
   * location in memory: no memory collection and no tuple of arrays. Although,
   * reading from a memory collection is possible, for instance: copying after
   * a Zip.
   *
   * @param inMem memory location of the data to be copied
   * @param inView view explaining how to access the data to be copied
   * @param outMem memory location where to copy the data
   * @param outView view explaining how to access the destination memory
   * @param ty the type of the data to be copied.
   * @param shouldUnroll whether the generated copy loop should be unrolled          *
   * @return a piece of OpenCL code that performs the copy *sequentially*
   */
  private def generateSeqCopy(inMem: Memory, inView: View, outMem: Memory, outView: View,
                              ty: Type, shouldUnroll: Boolean = false): OpenCLAST.OclAstNode with BlockMember = {
    assert(!outMem.isInstanceOf[OpenCLMemoryCollection]) // cannot handle that: see comment above
    ty match {
      case ScalarType(_, _) | _: TupleType | _: VectorType =>
        val load = generateLoadNode(OpenCLMemory.asOpenCLMemory(inMem), ty, inView)
        generateStoreNode(OpenCLMemory.asOpenCLMemory(outMem), ty, outView, load)
      case at: ArrayType                                   =>
        val innerBlock = Block(Vector.empty)
        val length = at match {
          case s: Size => s.size
          case _       => throw new NotImplementedError()
        }
        val loopVar = Var("cp", RangeAdd(0, length, 1))

        if (shouldUnroll) {
          generateForLoopUnrolled(innerBlock, loopVar, (block) => {
            (block: Block) += generateSeqCopy(
              inMem, inView.access(loopVar),
              outMem, outView.access(loopVar),
              at.elemT, shouldUnroll
            )
          })
          innerBlock
        } else {
          innerBlock += generateSeqCopy(
            inMem, inView.access(loopVar),
            outMem, outView.access(loopVar),
            at.elemT, shouldUnroll
          )
          ForLoop(
            VarDecl(loopVar, Int, ArithExpression(0)),
            BinaryExpression(loopVar, BinaryExpression.Operator.<, length),
            AssignmentExpression(VarRef(loopVar), ArithExpression(loopVar + 1)),
            innerBlock
          )
        }
      case _                                               => throw new NotImplementedError(s"generateSeqCopy: $ty")
    }
  }
}<|MERGE_RESOLUTION|>--- conflicted
+++ resolved
@@ -1,6 +1,7 @@
 package opencl.generator
 
 import arithmetic.TypeVar
+import c.generator.CAst.CondExpression
 import generator.Generator
 import ir._
 import ir.ast._
@@ -1204,19 +1205,15 @@
     val size = sSP.size
     val range: RangeAdd = indexVar.range.asInstanceOf[RangeAdd]
     val init = ArithExpression(range.start)
-<<<<<<< HEAD
     val reuse = size - step
-    val cond = CondExpression(ArithExpression(indexVar), ArithExpression(range.stop), CondExpression.Operator.<)
-    val inputMem = OpenCLMemory.asOpenCLMemory(call.args.head.mem)
-=======
     val stop = range match {
+
       case ra: RangeAdd => ra.stop
-      case _            => throw new OpenCLGeneratorException("Cannot handle range for ForLoop: " + range)
-    }
-
-    val reuse = size - step
-    val cond = BinaryExpression(indexVar, BinaryExpression.Operator.<, (stop - reuse) / step)
->>>>>>> 5cfe73a2
+
+      case _ => throw new OpenCLGeneratorException("Cannot handle range for ForLoop: " + range)
+
+    }
+    val cond = BinaryExpression(indexVar, BinaryExpression.Operator.<, stop - reuse / step)
 
     val vType = call.args.head.view.access(0).t
 
@@ -1257,17 +1254,11 @@
     // initial window values are set
     def setupInitialWindowVars(idx: Int, n: Int, accesses: Array[Int]): Unit = n match {
       case 1 => for (j <- 0 to reuse.eval - 1) {
-<<<<<<< HEAD
          accesses(n - 1) = j
          val argMem = OpenCLMemory.asOpenCLMemory(call.args.head.mem)
          val argViewi = getView(call.args.head.view, accesses)
          val loadi = generateLoadNode(argMem, argViewi.t, argViewi)
         (block: Block) += AssignmentExpression(VarRef(sSP.windowVar, suffix = s"_${j + idx}"), loadi)
-
-
-=======
-        accesses(n - 1) = j; (block: Block) += AssignmentExpression(VarRef(sSP.windowVar, suffix = s"_${j + idx}"), ViewPrinter.emit(getView(call.args.head.view, accesses)))
->>>>>>> 5cfe73a2
       }
       case _ => for (i <- 0 to size.eval - 1) {
         accesses(n - 1) = i; setupInitialWindowVars(idx + i * math.pow(size.eval, n - 1).toInt, n - 1, accesses)
@@ -1295,7 +1286,6 @@
       viewReturn
     }
 
-<<<<<<< HEAD
     def updateWindowVars(idx: Int, n: Int, accesses : Array[Int] ): Unit = n match {
       case 1 => for(j <- reuse.eval to size.eval-1) {
         accesses(n-1) = j
@@ -1303,12 +1293,6 @@
         val viewInc = getViewIncrement(call.args.head.view,indexVar,accesses)
         val loadi = generateLoadNode(argMem, viewInc.t, viewInc)
         innerBlock += AssignmentExpression(VarRef(sSP.windowVar, suffix = s"_${j + idx}"), loadi)
-=======
-    def updateWindowVars(idx: Int, n: Int, accesses: Array[Int]): Unit = n match {
-      case 1 => for (j <- reuse.eval to size.eval - 1) {
-        accesses(n - 1) = j
-        innerBlock += AssignmentExpression(VarRef(sSP.windowVar, suffix = s"_${j + idx}"), ViewPrinter.emit(getViewIncrement(call.args.head.view, indexVar, accesses)))
->>>>>>> 5cfe73a2
       }
       case _ => for (i <- 0 to size.eval - 1) {
         accesses(n - 1) = i
