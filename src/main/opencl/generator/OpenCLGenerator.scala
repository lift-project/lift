--- conflicted
+++ resolved
@@ -605,13 +605,8 @@
           (cb) => {
             generateConditional(cb, 
               Predicate(compFuncResVar, 0, Predicate.Operator.>),
-<<<<<<< HEAD
               (ccb) => {ccb += OpenCLAST.Assignment(OpenCLAST.Expression(lowerIndex),OpenCLAST.Expression(s.indexVar + 1))},
               (ccb) => {ccb += OpenCLAST.GOTO(writeresultLabel)}
-=======
-              (ccb) => {ccb += OpenCLAST.Assignment(OpenCLAST.Expression(lowerIndex),OpenCLAST.Expression(s.indexVar))},
-              (ccb) => {ccb += OpenCLAST.GOTO(writeResultLabel)}
->>>>>>> 38215e31
             )
           }
         )
