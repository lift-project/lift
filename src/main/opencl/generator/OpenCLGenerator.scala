package opencl.generator

import arithmetic.TypeVar
import generator.Generator
import ir._
import ir.ast._
import ir.view._
import lift.arithmetic._
import opencl.generator.OpenCLAST._
import opencl.ir._
import opencl.ir.ast.OpenCLBuiltInFun
import opencl.ir.pattern._

import scala.collection.immutable

object OpenCLGenerator extends Generator {

  def generate(f: Lambda): String = {
    generate(f, NDRange(?, ?, ?))
  }

  def generate(f: Lambda, localSizes: NDRange): String = {
    generate(f, localSizes, NDRange(?, ?, ?), immutable.Map())
  }

  // Compile a type-checked function into an OpenCL kernel
  def generate(f: Lambda, localSize: NDRange, globalSize: NDRange,
               valueMap: immutable.Map[ArithExpr, ArithExpr]): String = {
    (new OpenCLGenerator).generate(f, localSize, globalSize, valueMap)
  }

  def printTypes(expr: Expr): Unit = {
    Expr.visit(expr, {
      case e@(call: FunCall) => println(e + "\n    " +
        e.t + " <- " + call.argsType + "\n")
      case e => println(e + "\n    " + e.t + "\n")
    }, (_: Expr) => {})
  }

  def printTypes(lambda: Lambda): Unit = printTypes(lambda.body)

  def getMemories(f: Lambda): (Array[TypedOpenCLMemory], Array[TypedOpenCLMemory]) = {
    val memories = TypedOpenCLMemory.get(f.body, f.params).toArray

    val numInputs = f.params.length

    val outputMem = memories.last

    if (memories.length > numInputs) {
      val temp = memories(numInputs)
      memories(numInputs) = outputMem
      memories(memories.length - 1) = temp
    }

    val (locals, globals) = memories.partition(_.mem.addressSpace == LocalMemory)
    val globalsFirst = globals ++ locals

    if (AllocateLocalMemoryStatically())
      globalsFirst.partition(isFixedSizeLocalMemory)
    else
      (Array.empty[TypedOpenCLMemory], globalsFirst)
  }

  def getDifferentMemories(lambda: Lambda) = {

    val valMems = Expr.visitWithState(Set[Memory]())(lambda.body, (expr, set) =>
      expr match {
        case value: Value => set + value.mem
        case _ => set
      })

    val typedMems =
      TypedOpenCLMemory.get(lambda.body, lambda.params, includePrivate = true).toArray

    val memory = TypedOpenCLMemory.get(lambda.body, lambda.params)

    val (typedValueMems, privateMems) =
      typedMems.diff(memory).partition(m => valMems.contains(m.mem))

    // the base type is used for allocation of all variables ...
    var varDecls =
      typedMems.map(tm => {
        if (tm.mem.addressSpace == PrivateMemory) {
          // do not de-vectorise for private memory
          (tm.mem.variable, tm.t)
        } else {
          (tm.mem.variable, Type.devectorize(tm.t))
        }
      }).toMap

    // ... besides the these variables which use the value types
    // (i.e., possibly a vector type)
    varDecls = varDecls ++
      typedValueMems.map(tm => (tm.mem.variable, tm.t)).toMap

    (typedValueMems, privateMems, varDecls)
  }

  def getOriginalType(mem: OpenCLMemory,
     varDecls: immutable.Map[Var, Type]): Type = {

    try {
      varDecls(mem.variable)
    } catch {
      case _: NoSuchElementException =>
        throw new VariableNotDeclaredError(s"Trying to generate access to variable " +
          s"${mem.variable} which was not previously declared.")
    }

  }

  private[generator] def isFixedSizeLocalMemory: (TypedOpenCLMemory) => Boolean = {
    mem => try {
      mem.mem.size.eval
      mem.mem.addressSpace == LocalMemory
    } catch {
      case NotEvaluableException() => false
    }
  }
}

class OpenCLGenerator extends Generator {

  type ValueTable = immutable.Map[ArithExpr, ArithExpr]
  type SymbolTable = immutable.Map[Var, Type]

  private val openCLCodeGen = new OpenCLPrinter

  private var replacements: ValueTable = immutable.Map.empty
  private var replacementsWithFuns: ValueTable = immutable.Map.empty
  private var privateMems = Array[TypedOpenCLMemory]()
  private var privateDecls = immutable.Map[Var, OpenCLAST.VarDecl]()

  private var varDecls: SymbolTable = immutable.Map.empty

  private var localSize: NDRange = _

  private def printMemories(expr: Expr): Unit = {
    Expr.visit(expr, {
      case e@(call: FunCall) =>
        println(e + "\n    " +
          e.mem.toString + " <- " +
          call.argsMemory.toString + "\n")
      case e => println(e + "\n    " + e.mem.toString + "\n")
    }, (_: Expr) => {})
  }

  def generate(f: Lambda): String  = {
    generate(f, NDRange(?, ?, ?))
  }

  def generate(f: Lambda, localSizes: NDRange): String = {
    generate(f, localSizes, NDRange(?, ?, ?), immutable.Map())
  }

  def generate(f: Lambda, localSize: NDRange, globalSize: NDRange,
                valueMap: collection.Map[ArithExpr, ArithExpr]): String = {

    this.localSize = localSize

    if (f.body.t == UndefType)
      throw new OpenCLGeneratorException("Lambda has to be type-checked to generate code")

    InferOpenCLAddressSpace(f)

    // Allocate the params and set the corresponding type
    f.params.foreach((p) => {
      p.mem = OpenCLMemory.allocMemory(Type.getAllocatedSize(p.t), p.addressSpace)
    })

    RangesAndCounts(f, localSize, globalSize, valueMap)
    allocateMemory(f)

    ShouldUnroll(f)

    if (PerformBarrierElimination())
      BarrierElimination(f)

    checkLambdaIsLegal(f)

    if (Verbose()) {

      println("Types:")
      OpenCLGenerator.printTypes(f.body)

      println("Memory:")
      printMemories(f.body)

      println("Allocated Memory:")
      TypedOpenCLMemory.get(f.body, f.params, includePrivate = true).foreach(println(_))
      println()
    }

    View(f)

    val globalBlock = OpenCLAST.Block(Vector.empty, global = true)

    val containsDouble = Expr.visitWithState(false)(f.body, {
      case (expr, _) if expr.t == Double => true
      case (_, state) => state
    })

    if (containsDouble) {
      globalBlock += OpenCLExtension("cl_khr_fp64")
    }

    val tupleTypes = Expr.visitWithState(Set[TupleType]())(f.body, (expr, typeList) => {
      expr match {
        case FunCall(uf: UserFun, _*) => typeList ++ uf.tupleTypes
        case FunCall(vec: VectorizeUserFun, _*) => typeList ++ vec.vectorizedFunction.tupleTypes
        case _ =>
          expr.t match {
            case t: TupleType if t.elemsT.forall(!_.isInstanceOf[ArrayType]) => typeList + t
            case _ => typeList
          }
      }
    })

    tupleTypes.foreach(globalBlock += OpenCLAST.TypeDef(_))

    // pass 2: find and generate user and group functions
    generateUserFunctions(f.body).foreach(globalBlock += _)

    // pass 3: generate the
    globalBlock += generateKernel(f)

    // return the code generated
    openCLCodeGen(globalBlock)
  }

  // TODO: Gather(_)/Transpose() without read and Scatter(_)/TransposeW() without write
  private def checkLambdaIsLegal(lambda: Lambda): Unit = {
    CheckBarriersAndLoops(lambda)

    Context.updateContext(lambda.body)

    Expr.visit(lambda.body, _ => Unit, {
      case call@FunCall(MapGlb(dim, _), _*) if call.context.inMapGlb(dim) =>
        throw new IllegalKernel(s"Illegal nesting of $call inside MapGlb($dim)")
      case call@FunCall(MapWrg(dim, _), _*) if call.context.inMapWrg(dim) =>
        throw new IllegalKernel(s"Illegal nesting of $call inside MapWrg($dim)")
      case call@FunCall(MapLcl(dim, _), _*) if call.context.inMapLcl(dim) =>
        throw new IllegalKernel(s"Illegal nesting of $call inside MapLcl($dim)")
      case call@FunCall(MapLcl(dim, _), _*) if !call.context.inMapWrg(dim) =>
        throw new IllegalKernel(s"Illegal use of $call without MapWrg($dim)")
      case call@FunCall(toLocal(_), _) if !call.context.inMapWrg.reduce(_ || _) =>
        throw new IllegalKernel(s"Illegal use of local memory, without using MapWrg $call")
      case call@FunCall(Map(nestedLambda), _*) if nestedLambda.body.isConcrete =>
        throw new IllegalKernel(s"Illegal use of UserFun where it won't generate code in $call")
      case _ =>
    })

    lambda.body.mem match {
      case m: OpenCLMemory if m.addressSpace != GlobalMemory =>
        throw new IllegalKernel("Final result must be stored in global memory")
      case _ =>
    }
  }

  /** Traversals f and print all user functions using oclPrinter */
  private def generateUserFunctions(expr: Expr): Seq[Declaration] = {
    var fs = Seq[Declaration]()

    val userFuns = Expr.visitWithState(Set[UserFun]())(expr, (expr, set) =>
      expr match {
        case call: FunCall => call.f match {
          case _: OpenCLBuiltInFun => set
          case uf: UserFun => set + uf
          case vec: VectorizeUserFun => set + vec.vectorizedFunction
          case _ => set
        }
        case ArrayFromUserFunGenerator(uf, _) => set + uf
        case Array2DFromUserFunGenerator(uf, _) => set + uf
        case Array3DFromUserFunGenerator(uf, _) => set + uf
        case _ => set
      })

    userFuns.foreach(uf => {

      val block = OpenCLAST.Block()
      if (uf.tupleTypes.length == 1)
        block += OpenCLAST.TupleAlias(uf.tupleTypes.head, "Tuple")
      else uf.tupleTypes.zipWithIndex.foreach({ case (x, i) =>
        // TODO: think about this one ...
        block += OpenCLAST.TupleAlias(x, s"Tuple$i")
      })
      block += OpenCLAST.OpenCLCode(uf.body)

      fs = fs :+ OpenCLAST.Function(
        name = uf.name,
        ret = uf.outT,
        params = (uf.inTs, uf.paramNames).
          zipped.map((t, n) => OpenCLAST.ParamDecl(n, t)).toList,
        body = block)
    })

    fs
  }

  def allocateMemory(f: Lambda): Unit = {
    OpenCLMemoryAllocator(f)
    Kernel.memory = TypedOpenCLMemory.get(f.body, f.params).toArray
  }

  private object Kernel {
    var memory = Array.empty[TypedOpenCLMemory]
    var staticLocalMemory = Array.empty[TypedOpenCLMemory]
  }


  private def generateKernel(f: Lambda): Declaration = {

    val someMemories = OpenCLGenerator.getDifferentMemories(f)

    val typedValueMems = someMemories._1
    this.privateMems = someMemories._2
    varDecls = someMemories._3

    val memories = OpenCLGenerator.getMemories(f)

    Kernel.memory = memories._2
    Kernel.staticLocalMemory = memories._1

    f.params.foreach(_.mem.readOnly = true)

    // array of all unique vars (like N, iterSize, etc. )
    val allVars = Kernel.memory.map(_.mem.size.varList)
      .filter(_.nonEmpty).flatten.distinct
    // partition into iteration variables and all others variables
    val (iterateVars, vars) = allVars.partition(_.name == Iterate.varName)

    val attribute =
      if (localSize.forall(_.isEvaluable) &&
        f.body.contains({ case FunCall(MapWrg(_, _), _) => }))
        Some(RequiredWorkGroupSize(localSize))
      else None

    // Create the actual kernel function
    val kernel = OpenCLAST.Function(
      name = "KERNEL",
      ret = UndefType, // = void
      params =
        Kernel.memory.map(x =>
          OpenCLAST.ParamDecl(
            x.mem.variable.toString, Type.devectorize(x.t),
            const = x.mem.readOnly,
            addressSpace = x.mem.addressSpace
          )
        ).toList ++
          // size parameters
          vars.sortBy(_.name).map(x => OpenCLAST.ParamDecl(x.toString, Int)),
      body = OpenCLAST.Block(Vector.empty),
      kernel = true, attribute)

    // print out allocated memory sizes
    val varMap = iterateVars.map(v => (v, ArithExpr.asCst(v.range.max))).toMap
    Kernel.memory.foreach(mem => {
      val m = mem.mem
      if (Verbose()) {
        println("Allocated " + ArithExpr.substitute(m.size, varMap.toMap) +
          " bytes for variable " + OpenCLPrinter.toString(m.variable) +
          " in " + m.addressSpace + " memory")
      }
    })

    kernel.body += OpenCLAST.Comment("Static local memory")
    Kernel.staticLocalMemory.foreach(x =>
      kernel.body +=
        OpenCLAST.VarDecl(x.mem.variable, x.t,
          addressSpace = x.mem.addressSpace,
          length = (x.mem.size /^ Type.getMaxAllocatedSize(Type.getBaseType(x.t))).eval))

    kernel.body += OpenCLAST.Comment("Typed Value memory")
    typedValueMems.foreach(x =>
      kernel.body +=
        OpenCLAST.VarDecl(x.mem.variable,
          Type.getValueType(x.t),
          addressSpace = x.mem.addressSpace))

    kernel.body += OpenCLAST.Comment("Private Memory")
    privateMems.foreach(x => {

      val length =
        (x.mem.size /^ Type.getMaxAllocatedSize(Type.getValueType(x.t))).enforceSimplification

      if (!length.isEvaluable)
        throw new IllegalKernel("Private memory length has to be" +
          s" evaluable, but found $length")

      val decl = OpenCLAST.VarDecl(x.mem.variable, x.t,
        addressSpace = x.mem.addressSpace,
        length = length.eval)

      privateDecls += x.mem.variable -> decl

      kernel.body += decl
    })

    generate(f.body, kernel.body)

    if (CSE())
      CommonSubexpressionElimination(kernel.body)

    kernel
  }


  private def generate(expr: Expr, block: Block): Unit = {
    assert(expr.t != UndefType)

    expr match {
      case f: FunCall => f.args.foreach(generate(_, block))
      case _ =>
    }

    expr match {
      case call: FunCall => call.f match {
        case m: MapWrg => generateMapWrgCall(m, call, block)
        case m: MapGlb => generateMapGlbCall(m, call, block)
        case m: MapAtomWrg => generateMapAtomWrgCall(m, call, block)
        case m: MapLcl => generateMapLclCall(m, call, block)
        case m: MapAtomLcl => generateMapAtomLclCall(m, call, block)
        case m: MapWarp => generateMapWarpCall(m, call, block)
        case m: MapLane => generateMapLaneCall(m, call, block)
        case m: MapSeq => generateMapSeqCall(m, call, block)
        case _: Map =>

        case f: FilterSeq => generateFilterSeqCall(f, call, block)

        case r: ReduceSeq => generateReduceSeqCall(r, call, block)
        case r: ReduceWhileSeq => generateReduceWhileCall(r, call, block)

        case sp: MapSeqSlide => generateMapSeqSlideCall(sp, call, block)

        case bs: BSearch => generateBSearchCall(bs, call, block)
        case ls: LSearch => generateLSearchCall(ls, call, block)
        case _: Search =>

        case i: Iterate => generateIterateCall(i, call, block)

        case vec: VectorizeUserFun => generateUserFunCall(vec.vectorizedFunction, call, block)
        case u: UserFun => generateUserFunCall(u, call, block)

        case fp: FPattern => generate(fp.f.body, block)
        case l: Lambda => generate(l.body, block)
        case ua: UnsafeArrayAccess => generateUnsafeArrayAccess(ua, call, block)
        case ca: CheckedArrayAccess => generateCheckedArrayAccess(ca, call, block)
        case Unzip() | Transpose() | TransposeW() | asVector(_) | asScalar() |
             Split(_) | Join() | Slide(_, _) | Zip(_) | Tuple(_) | Filter() |
             Head() | Tail() | Scatter(_) | Gather(_) | Get(_) | Pad(_, _, _) |
             ArrayAccess(_) | PrintType() =>
        case _ => (block: Block) += OpenCLAST.Comment("__" + call.toString + "__")
      }
      case v: Value => generateValue(v, block)
      case _: Param =>
      case _: ArrayConstructors =>
    }
  }

  // === Maps ===

  // MapWrg
  private def generateMapWrgCall(m: MapWrg,
                                 call: FunCall,
                                 block: Block): Unit = {
    generateForLoop(block, call.args.head, m.loopVar, generate(m.f.body, _))
    // TODO: This assumes, that the MapWrg(0) is always the outermost and there
    // is no need for synchronization inside.
    // TODO: Rethink and then redesign this!
    // if (m.dim == 0) {
    //  oclPrinter.println("return;")
    // }
  }

  // MapGlb
  private def generateMapGlbCall(m: MapGlb,
                                 call: FunCall,
                                 block: Block): Unit = {
    generateForLoop(block, call.args.head, m.loopVar, generate(m.f.body, _))
    // TODO: This assumes, that the MapGlb(0) is always the outermost and there
    // is no need for synchronization inside.
    // TODO: Rethink and then redesign this!
    // if (m.dim == 0) {
    //  oclPrinter.println("return;")
    // }
  }

  private def generateMapAtomWrgCall(m: MapAtomWrg,
                                     call: FunCall,
                                     block: Block): Unit = {
    // build a new nested block
    val nestedBlock = OpenCLAST.Block(Vector.empty)
    (block: Block) += Comment("atomic_workgroup_map")

    // get shorthands for the loopvar/workvar
    val loopVar = m.loopVar
    val workVar = m.workVar
    // val threadid = new get_local_id(0 : Int)
    val threadid = get_local_id(0)

    // wrap the task update/getting functionality in a variable, as we need to use it twice
    def atomicGetTask(ob: Block): Unit = {
      generateConditional(ob, Predicate(threadid, 0, Predicate.Operator.==),
        (b) => {
          (b: Block) += AssignmentExpression(OpenCLAST.ArithExpression(loopVar),
            FunctionCall("atomic_inc", List(OpenCLAST.VarRef(workVar))))
        }, (_) => {})
    }

    // declare a global variable holding the next index to process, and assign it a value
    nestedBlock += OpenCLAST.VarDecl(workVar, opencl.ir.IntPtr,
      OpenCLAST.ArithExpression(m.globalTaskIndex.variable), addressSpace = GlobalMemory)
    // initialise it to zero
    //    generateConditional(nestedBlock, Predicate(new get_global_id(0), 0, Predicate.Operator.==),
    //      (b) => {
    //        b += OpenCLAST.AssignmentExpression(
    //          OpenCLAST.FunctionCall("*",List(OpenCLAST.Expression(workVar))), OpenCLAST.Expression(0))
    //      }, (_) => {}
    //    )

    // declare an index for this thread, the loop variable, and give it a value from the task index
    // we only wish for the first thread in the workgroup to perform the operation
    nestedBlock += OpenCLAST.VarDecl(loopVar, opencl.ir.Int, addressSpace = LocalMemory)
    atomicGetTask(nestedBlock)
    nestedBlock += OpenCLAST.Barrier(OpenCLMemory(workVar, 4, LocalMemory))
    // get the loop variable as a range variable
    val range = loopVar.range.asInstanceOf[RangeAdd]
    // generate a while loop which increments the task index atomically, while 
    // it's less than the maximum range of the loop variable
    generateWhileLoop(nestedBlock,
      Predicate(loopVar, range.stop, Predicate.Operator.<),
      (b) => {
        generate(m.f.body, b)
        atomicGetTask(b)
        (b: Block) += OpenCLAST.Barrier(OpenCLMemory(workVar, 4, LocalMemory))
      })
    (block: Block) += nestedBlock

    // emit a barrier?
    if (m.emitBarrier)
      (block: Block) += OpenCLAST.Barrier(call.mem.asInstanceOf[OpenCLMemory])
  }

  // MapLcl
  private def generateMapLclCall(m: MapLcl,
                                 call: FunCall,
                                 block: Block): Unit = {
    generateForLoop(block, call.args.head, m.loopVar, generate(m.f.body, _), m.shouldUnroll)

    if (m.emitBarrier)
      (block: Block) += OpenCLAST.Barrier(call.mem.asInstanceOf[OpenCLMemory])
  }

  // MapAtomLcl 
  private def generateMapAtomLclCall(m: MapAtomLcl,
                                     call: FunCall,
                                     block: Block): Unit = {

    // build a new nested block
    val nestedBlock = Block(Vector.empty)
    (block: Block) += OpenCLAST.Comment("atomic_local_map")

    // get shorthands for the loopvar/workvar
    val loopVar = m.loopVar
    val workVar = m.workVar
    val workVarPtr = OpenCLAST.FunctionCall("&", List(OpenCLAST.VarRef(workVar)))

    // declare a local variable holding the next index to process, and assign it a value
    // this must be done in a separate statement, as the variable is in LocalMemory
    nestedBlock += OpenCLAST.VarDecl(workVar, opencl.ir.Int, addressSpace = LocalMemory)
    nestedBlock += OpenCLAST.AssignmentExpression(OpenCLAST.ArithExpression(workVar), OpenCLAST.ArithExpression(0))

    // declare an index for this thread, the loop variable, and give it a value from the task index
    nestedBlock += OpenCLAST.VarDecl(loopVar, opencl.ir.Int,
      OpenCLAST.FunctionCall("atomic_inc", List(workVarPtr))
    )

    // get the loop variable as a range variable
    val range = loopVar.range.asInstanceOf[RangeAdd]

    // generate a while loop which increments the task index atomically, while 
    // it's less than the maximum range of the loop variable
    generateWhileLoop(nestedBlock,
      Predicate(loopVar, range.stop, Predicate.Operator.<),
      (b) => {
        generate(m.f.body, b)
        (b: Block) += OpenCLAST.AssignmentExpression(OpenCLAST.ArithExpression(loopVar),
          OpenCLAST.FunctionCall("atomic_inc", List(workVarPtr))
        )
      })
    (block: Block) += nestedBlock

    // emit a barrier?
    if (m.emitBarrier)
      (block: Block) += OpenCLAST.Barrier(call.mem.asInstanceOf[OpenCLMemory])
  }

  // MapWarp
  private def generateMapWarpCall(m: MapWarp,
                                  call: FunCall,
                                  block: Block): Unit = {
    generateForLoop(block, call.args.head, m.loopVar, generate(m.f.body, _))
    call.mem match {
      case m: OpenCLMemory => (block: Block) += OpenCLAST.Barrier(m)
      case _ =>
    }
  }

  // MapLane
  private def generateMapLaneCall(m: MapLane,
                                  call: FunCall,
                                  block: Block): Unit = {
    generateForLoop(block, call.args.head, m.loopVar, generate(m.f.body, _))
  }

  // MapSeq
  private def generateMapSeqCall(m: MapSeq,
                                 call: FunCall,
                                 block: Block): Unit = {
    (block: Block) += OpenCLAST.Comment("map_seq")
    generateForLoop(block, call.args.head, m.loopVar, generate(m.f.body, _), m.shouldUnroll)
    (block: Block) += OpenCLAST.Comment("end map_seq")
  }

  // === Filter ===
  private def generateFilterSeqCall(f: FilterSeq,
                                    call: FunCall,
                                    block: Block): Unit = {
<<<<<<< HEAD

    (block: Block) += OpenCLAST.Comment("filter_seq")

    // Declare the index for the output array as a local variable
    (block: Block) += OpenCLAST.VarDecl(f.loopWrite, opencl.ir.Int, ArithExpression(0))

    // Code to be generated if the predicate is satisfied
=======
    (block: Block) += OpenCLAST.Comment("filter_seq")
    // Declare the index for the output array as a local variable
    (block: Block) += OpenCLAST.VarDecl(
      f.loopWrite,
      opencl.ir.Int,
      ArithExpression(Cst(0))
    )
    // If the predicate returns true:
>>>>>>> d7a20b1e
    def copyAndIncrementIndex(block: Block): Unit = {
      // 1. Store the input value at "the top" of the output array
      (block: Block) += generateSeqCopy(
        call.args.head.mem, call.args.head.view.access(f.loopRead),
        call.mem, call.view.access(f.loopWrite),
        call.t.asInstanceOf[ArrayType].elemT
      )
      // 2. Increment the index of "the top" of the output array
      (block: Block) += AssignmentExpression(
        ArithExpression(f.loopWrite),
        ArithExpression(
          f.loopWrite
          + f.loopWrite.range.asInstanceOf[RangeAdd].step)
      )
    }

    def generateBody(block: Block): Unit = {
      generate(f.f.body, block)  // Evaluates the predicate
      generateConditional(
        block,
        generateLoadNode(
          OpenCLMemory.asOpenCLMemory(f.f.body.mem),
          f.f.body.t,
          f.f.body.view
        ),
        copyAndIncrementIndex,
        _ => ()
      )
    }
<<<<<<< HEAD

    generateForLoop(block, call.args.head, f.loopRead, generateBody)

    // Since there is no support for storing the size as an actual integer yet,
    // we have to cast it into the type of the content of the array.
    // TODO: rewrite this later once support for Array2.0 has been extended.
    /**
     * Produces an OpenCL expression wrapping the output size (aka the variable
     * storing the index used to write to the output) into a data structure
     * that can be stored into the array's header.
     *
     * For instance:
     * - If the base type of the array is float, it will produce `(float)j`
     * - If the base type of the array is (float, int), it will produce
     *   `(Tuple2_float_int){(float)j, j}`
     *
     * @param ty the array's type
     * @return the base type of the array and an expression representing its size.
     */
    def castSize(ty: Type): (Type, OpenCLAST.OclAstNode) = {
      Type.getBaseType(ty) match {
        case tt: TupleType =>
          val values = tt.elemsT.map(castSize).map(_._2)
          val tv = OpenCLAST.StructConstructor(tt, values.toVector)
          (tt, tv)
        case bt => (bt, OpenCLAST.Cast(VarRef(f.loopWrite), bt))
      }
    }

    // Write the header of the output array
    val (baseType, value) = castSize(call.t)
    (block: Block) += generateStoreNode(
      OpenCLMemory.asOpenCLMemory(call.mem),
      baseType, call.view.size(), value
    )

=======
    generateForLoop(block, call.args.head, f.loopRead, generateBody)
>>>>>>> d7a20b1e
    (block: Block) += OpenCLAST.Comment("end filter_seq")
  }

  // === Reduce ===
  private def generateReduceSeqCall(r: ReduceSeq,
                                    call: FunCall,
                                    block: Block): Unit = {

    val innerBlock = OpenCLAST.Block(Vector.empty)
    (block: Block) += OpenCLAST.Comment("reduce_seq")

    generateForLoop(block, call.args(1), r.loopVar, generate(r.f.body, _), r.shouldUnroll)

    (block: Block) += OpenCLAST.Comment("end reduce_seq")
  }


  private def generateMapSeqSlideCall(sp: MapSeqSlide,
                                       call: FunCall,
                                       block: Block): Unit = {
    (block: Block) += OpenCLAST.Comment("slideSeq_plus")
    generateMapSeqSlideLoop(block, sp, call, generate(sp.f.body, _), sp.shouldUnroll)
    (block: Block) += OpenCLAST.Comment("end slideSeq_plus")
  }

  // === ReduceWhile ===
  private def generateReduceWhileCall(r: ReduceWhileSeq,
                                      call: FunCall,
                                      block: Block) : Unit = {
    val innerBlock = OpenCLAST.Block(Vector.empty)
    (block: Block) += OpenCLAST.Comment("reduce_while_seq")

    // get the memory address of the predicate result
    val pResMem = generateLoadNode(OpenCLMemory.asOpenCLMemory(r.pmem), r.p.body.t, r.p.body.view)

    val generateBody = (ib: Block) =>  {
      // generate the Predicate
      generate(r.p.body, ib)
      // generate the access and break
      generateConditional(ib,
        pResMem,
        _ => {},
        (ccb) => {
          (ccb: Block) += OpenCLAST.Break()
        }
      )
      // generate the body
      generate(r.f.body, ib)
    }

    generateForLoop(block, call.args(1), r.loopVar, generateBody(_), r.shouldUnroll)

    (block: Block) += OpenCLAST.Comment("end reduce_while_seq")
  }


  // BSearch
  private def generateBSearchCall(s: AbstractSearch,
                                  call: FunCall,
                                  block: Block): Unit = {
    val nestedBlock = OpenCLAST.Block(Vector.empty)
    (block: Block) += OpenCLAST.Comment("binary_search")
    // get the default value handily
    val defaultVal = call.args.head
    // get the input handily
    val inArr = call.args(1)
    // get the type of the input (handily, concretely)
    val inArrT = inArr.t.asInstanceOf[ArrayType with Size with Capacity]
    // get an opencl version of the input mem
    val clInArrMem = OpenCLMemory.asOpenCLMemory(inArr.mem)
    // get a reference to it for loading
    val inArrRef = generateLoadNode(clInArrMem, inArrT, inArr.view.access(s.indexVar))
    // declare temporary vars for declaring the upper and lower indicies of the search
    val lowerIndex = Var("li")
    val upperIndex = Var("ui")
    // declare the lower and upper indicies
    nestedBlock += OpenCLAST.VarDecl(lowerIndex, opencl.ir.Int)
    nestedBlock += OpenCLAST.VarDecl(upperIndex, opencl.ir.Int)
    nestedBlock += OpenCLAST.VarDecl(s.indexVar, opencl.ir.Int)
    // assign initial values
    nestedBlock += OpenCLAST.AssignmentExpression(OpenCLAST.ArithExpression(lowerIndex), OpenCLAST.ArithExpression(0))
    nestedBlock += OpenCLAST.AssignmentExpression(OpenCLAST.ArithExpression(upperIndex), OpenCLAST.ArithExpression(inArrT.size))
    // Declare a variable to copy the result of the user function into
    // We have to do this, as we currently have no nice way of describing normal C statements
    // in a way that works private memory properly.
    // TODO: Find some way of representing the arguments to while/if/etc...
    val compFuncResVar = Var("cmp_res_var")
    varDecls = varDecls.updated(compFuncResVar, Type.devectorize(s.f.body.t))
    // create a memory object for it
    val compFuncResMem = OpenCLMemory(compFuncResVar, Type.getAllocatedSize(s.f.body.t), PrivateMemory)
    // set the memory of the call to the mem
    s.f.body.mem = compFuncResMem
    // declare it, with the same type as the comparison result
    nestedBlock += OpenCLAST.VarDecl(compFuncResVar, s.f.body.t)

    // create a variable for each goto label
    val finishLabel = Var("done")
    val writeResultLabel = Var("writeresult")
    generateWhileLoop(nestedBlock, Predicate(lowerIndex, upperIndex, Predicate.Operator.<),
      (b) => {
        (b: Block) += OpenCLAST.AssignmentExpression(OpenCLAST.ArithExpression(s.indexVar),
          OpenCLAST.ArithExpression(lowerIndex + (upperIndex - lowerIndex) / 2))

        generate(s.f.body, b)

        generateConditional(b,
          Predicate(compFuncResVar, 0, Predicate.Operator.<),
          (cb) => {
            (cb: Block) += OpenCLAST.AssignmentExpression(OpenCLAST.ArithExpression(upperIndex), OpenCLAST.ArithExpression(s.indexVar))
          },
          (cb) => {
            generateConditional(cb,
              Predicate(compFuncResVar, 0, Predicate.Operator.>),
              (ccb) => {
                (ccb: Block) += OpenCLAST.AssignmentExpression(OpenCLAST.ArithExpression(lowerIndex), OpenCLAST.ArithExpression(s.indexVar + 1))
              },
              (ccb) => {
                (ccb: Block) += OpenCLAST.GOTO(writeResultLabel)
              }
            )
          }
        )
      }
    )
    nestedBlock += generateStoreNode(OpenCLMemory.asOpenCLMemory(call.mem), call.t, call.outputView.access(Cst(0)),
      generateLoadNode(OpenCLMemory.asOpenCLMemory(defaultVal.mem), defaultVal.t, defaultVal.view))
    nestedBlock += OpenCLAST.GOTO(finishLabel)
    nestedBlock += OpenCLAST.Label(writeResultLabel)
    nestedBlock += generateStoreNode(
      OpenCLMemory.asOpenCLMemory(call.mem), call.t, call.outputView.access(Cst(0)),
      inArrRef)
    nestedBlock += OpenCLAST.Label(finishLabel)
    (block: Block) += nestedBlock
    (block: Block) += OpenCLAST.Comment("binary_search")
  }

  // LSearch
  private def generateLSearchCall(s: AbstractSearch,
                                  call: FunCall,
                                  block: Block): Unit = {
    val nestedBlock = OpenCLAST.Block(Vector.empty)
    (block: Block) += OpenCLAST.Comment("linear_search")
    // get the default value handily
    val defaultVal = call.args.head
    // get the input handily
    val inArr = call.args(1)
    // get the type of the input (handily, concretely)
    val inArrT = inArr.t.asInstanceOf[ArrayType with Size with Capacity]
    // get an opencl version of the input mem
    val clInArrMem = OpenCLMemory.asOpenCLMemory(inArr.mem)
    // get a reference to it for loading
    val inArrRef = generateLoadNode(clInArrMem, inArrT, inArr.view.access(s.indexVar))
    // declare the index var
    nestedBlock += OpenCLAST.VarDecl(s.indexVar, opencl.ir.Int)
    // assign initial values
    nestedBlock += OpenCLAST.AssignmentExpression(OpenCLAST.ArithExpression(s.indexVar), OpenCLAST.ArithExpression(0))
    // Declare a variable to copy the result of the user function into
    // We have to do this, as we currently have no nice way of describing normal C statements
    // in a way that works private memory properly.
    // TODO: Find some way of representing the arguments to while/if/etc...
    val compFuncResVar = Var("cmp_res_var")
    varDecls = varDecls.updated(compFuncResVar, Type.devectorize(s.f.body.t))
    // create a memory object for it
    val compFuncResMem = OpenCLMemory(compFuncResVar, Type.getAllocatedSize(s.f.body.t), PrivateMemory)
    // set the memory of the call to the mem
    s.f.body.mem = compFuncResMem
    // declare it, with the same type as the comparison result
    nestedBlock += OpenCLAST.VarDecl(compFuncResVar, s.f.body.t)
    // get an AST node describing a load from the comparator function result
    // val cmpResMemVar = s.f.body.mem.variable
    // create a variable for each goto label
    val finishLabel = Var("done")
    val writeResultLabel = Var("writeresult")
    val searchFailedLabel = Var("searchfailed")

    // todo - need to simplify inArrT.len, as currently it evaluates to unexecutable code on some tests
    generateWhileLoop(nestedBlock, Predicate(s.indexVar, inArrT.size, Predicate.Operator.<),
      (b) => {

        generate(s.f.body, b)

        generateConditional(b,
          // if the result of the comparator is greater than zero, the element we're currently
          // comparing to is smaller than the element we are searching for
          Predicate(compFuncResVar, 0, Predicate.Operator.>),
          (cb) => {
            // therefore, keep searching!
            (cb: Block) += OpenCLAST.AssignmentExpression(OpenCLAST.ArithExpression(s.indexVar), OpenCLAST.ArithExpression(s.indexVar + 1))
          },
          (cb) => {
            // else...
            generateConditional(cb,
              // if the result is less than 0, we've gone past the value we're looking for, so abort
              Predicate(compFuncResVar, 0, Predicate.Operator.<),
              // if the value is greater than, it's gone past! the search has failed.
              (ccb) => {
                (ccb: Block) += OpenCLAST.GOTO(searchFailedLabel)
              },
              // otherwise, it must be equal to, so jump to returning the result
              (ccb) => {
                (ccb: Block) += OpenCLAST.GOTO(writeResultLabel)
              }
            )
          }
        )
      }
    )
    nestedBlock += OpenCLAST.Label(searchFailedLabel)
    nestedBlock += generateStoreNode(OpenCLMemory.asOpenCLMemory(call.mem), call.t, call.outputView.access(Cst(0)),
      generateLoadNode(OpenCLMemory.asOpenCLMemory(defaultVal.mem), defaultVal.t, defaultVal.view))
    nestedBlock += OpenCLAST.GOTO(finishLabel)
    nestedBlock += OpenCLAST.Label(writeResultLabel)
    nestedBlock += generateStoreNode(
      OpenCLMemory.asOpenCLMemory(call.mem), call.t, call.outputView.access(Cst(0)),
      inArrRef)
    nestedBlock += OpenCLAST.Label(finishLabel)
    (block: Block) += nestedBlock
    (block: Block) += OpenCLAST.Comment("linear_search")
  }

  private def generateUnsafeArrayAccess(ua: UnsafeArrayAccess,
                                        call: FunCall,
                                        block: Block): Unit = {
    val index = ua.index
    val clIndexMem = OpenCLMemory.asOpenCLMemory(index.mem)

    val loadIndex = generateLoadNode(clIndexMem, index.t, index.view)

    val indexVar = Var("index")
    (block: Block) += OpenCLAST.VarDecl(indexVar, Int, init=loadIndex)

    val inArr = call.args(0)
    val clInArrMem = OpenCLMemory.asOpenCLMemory(inArr.mem)

    val loadFromArray = generateLoadNode(clInArrMem, inArr.t, inArr.view.access(indexVar))

    val storeToOutput = generateStoreNode(OpenCLMemory.asOpenCLMemory(call.mem), call.t,
                                          call.view, loadFromArray)
    (block: Block) += storeToOutput
  }

  private def generateCheckedArrayAccess(ca: CheckedArrayAccess,
                                        call: FunCall,
                                        block: Block) : Unit = {
    // generate a load to get the index at which we're accessing
    val index = ca.index
    val clIndexMem = OpenCLMemory.asOpenCLMemory(index.mem)
    val loadIndex = generateLoadNode(clIndexMem, index.t, index.view)

    // and generate a load to get the "default" value that we'd otherwise return
    val default = call.args(0)
    val clDefaultMem = OpenCLMemory.asOpenCLMemory(default.mem)
    val loadDefault = generateLoadNode(clDefaultMem, default.t, default.view)

    // generate the load into an index variable
    val indexVar = Var("index")
    (block: Block) += OpenCLAST.VarDecl(indexVar, Int, init=loadIndex)

    // pre-generate the load from default/store to output
    val storeDefaultToOutput = generateStoreNode(OpenCLMemory.asOpenCLMemory(call.mem), call.t,
      call.view, loadDefault)

    // get the in array so we can use it later
    val inArr = call.args(1)
    val arrLength = Type.getLength(inArr.t)

    // generate a conditional to check the bounds of the index
    generateConditional(block,
      // Lower bound of the index var
      Predicate(indexVar, 0, Predicate.Operator.<),
      (ccb) => { // If the indexVar is less than zero it's trivially invalid (true branch)
        (ccb: Block) += storeDefaultToOutput
      },
      // otherwise, it must be equal to, so jump to returning the result
      (ccb) => {
        generateConditional(ccb,
          // Upper bound of the index var
          Predicate(indexVar, arrLength, Predicate.Operator.>=),
          (cccb) => { // If the indexVar is greater than or equal, it is also invalid (true branch)
            (cccb: Block) += storeDefaultToOutput
          },
          (cccb) => { // Otherwise, it's valid!

            val clInArrMem = OpenCLMemory.asOpenCLMemory(inArr.mem)
            val loadFromArray = generateLoadNode(clInArrMem, inArr.t, inArr.view.access(indexVar))
            val storeToOutput = generateStoreNode(OpenCLMemory.asOpenCLMemory(call.mem), call.t,
              call.view, loadFromArray)
            (cccb :Block) += storeToOutput
          }
        )
      }
    )
    // all done!
  }

  private def generateValue(v: Value, block: Block): Unit = {
    val temp = Var("tmp")

    (block: Block) += OpenCLAST.VarDecl(temp, Type.getValueType(v.t),
      init = OpenCLAST.OpenCLCode(v.value))
    (block: Block) += OpenCLAST.AssignmentExpression(
      OpenCLAST.VarRef(v.mem.variable),
      OpenCLAST.VarRef(temp))
  }

  // === Iterate ===
  private def generateIterateCall(i: Iterate,
                                  call: FunCall,
                                  block: Block): Unit = {

    val inputMem = OpenCLMemory.asOpenCLMemory(call.args.head.mem)
    val outputMem = OpenCLMemory.asOpenCLMemory(call.mem)
    val swapMem = OpenCLMemory.asOpenCLMemory(i.swapBuffer)

    // directly generate function call of the body
    if (i.n == Cst(1)) {
      generate(i.f.body, block)
      return
    }

    // iterate more than once => generate for loop while swapping input and output buffer
    // after each iteration

    assert(inputMem.addressSpace == outputMem.addressSpace)

    val funCall = i.f.body match {
      case call: FunCall => call
    }

    // use the type var as the var holding the iterating size if it exists
    if (TypeVar.getTypeVars(funCall.argsType).size > 1) {
      println("size: " + TypeVar.getTypeVars(funCall.argsType).size)
      TypeVar.getTypeVars(funCall.argsType).foreach((tv) => {
        println("tv: " + tv)
      })
      println("i.f.inT " + funCall.argsType)
      throw new NotImplementedError()
    }

    val curOutLen =
      if (TypeVar.getTypeVars(funCall.argsType).isEmpty)
        Var("curOutLen")
      else
        TypeVar.getTypeVars(funCall.argsType).head

    (block: Block) +=
      OpenCLAST.VarDecl(curOutLen, Int,
        OpenCLAST.ArithExpression(Type.getLength(call.argsType)))

    // create new temporary input and output pointers
    val tin = Var("tin")
    val tout = Var("tout")
    varDecls = varDecls.updated(tin, Type.devectorize(call.t))
    varDecls = varDecls.updated(tout, Type.devectorize(call.t))

    // ADDRSPC TYPE tin = in;
    (block: Block) += OpenCLAST.VarDecl(tin, Type.devectorize(call.t),
      OpenCLAST.VarRef(inputMem.variable),
      outputMem.addressSpace)

    val range = i.indexVar.range.asInstanceOf[RangeAdd]

    // ADDRSPC TYPE tin = (odd ? out : swap);
    (block: Block) += OpenCLAST.VarDecl(tout, Type.devectorize(call.t),
      init = OpenCLAST.ArithExpression(
        ((range.stop % 2) ne Cst(0)) ?? outputMem.variable !! swapMem.variable),
      addressSpace = outputMem.addressSpace)

    generateForLoop(block, call.args.head, i.indexVar, (b) => {

      // modify the pointers to the memory before generating the body
      val oldInV = inputMem.variable
      val oldOutV = outputMem.variable
      inputMem.variable = tin
      outputMem.variable = tout

      // generate the function call in the body
      generate(funCall, b)

      // restore the pointers to memory
      inputMem.variable = oldInV
      outputMem.variable = oldOutV

      val curOutLenRef = OpenCLAST.VarRef(curOutLen)

      val innerOutputLength = Type.getLength(funCall.t)

      // tmp = tmp * outputLen / inputLen
      (b: Block) += OpenCLAST.AssignmentExpression(curOutLenRef,
        OpenCLAST.ArithExpression(innerOutputLength))


      val tinVStrRef = OpenCLAST.VarRef(tin)

      // tin = (tout == swap) ? swap : out
      (b: Block) += OpenCLAST.AssignmentExpression(tinVStrRef,
        OpenCLAST.ArithExpression((tout eq swapMem.variable) ??
          swapMem.variable !! outputMem.variable))


      val toutVStrRef = OpenCLAST.VarRef(tout)

      // tout = (tout == swap) ? out : swap
      (b: Block) += OpenCLAST.AssignmentExpression(toutVStrRef,
        OpenCLAST.ArithExpression((tout eq swapMem.variable) ??
          outputMem.variable !! swapMem.variable))

      if (outputMem.addressSpace != PrivateMemory)
        (b: Block) += OpenCLAST.Barrier(outputMem)

    } /*, i.iterationCount*/)
  }


  private def generateMapSeqSlideLoop(block: Block,
                                          sSP: MapSeqSlide,
                                          call: FunCall,
                                          generateBody: (Block) => Unit,
                                          needUnroll: Boolean = false): Unit = {

    val indexVar = sSP.loopVar
    val step = sSP.step
    val size = sSP.size
    val range = indexVar.range.asInstanceOf[RangeAdd]
    val init = ArithExpression(range.start)
    val stop = range match {
      case ra: RangeAdd => ra.stop
      case _ => throw new OpenCLGeneratorException("Cannot handle range for ForLoop: " + range)
    }

    val reuse = size - step
    val cond = CondExpression(ArithExpression(indexVar), ArithExpression((stop - reuse) / step), CondExpression.Operator.<)
    val inputMem = OpenCLMemory.asOpenCLMemory(call.args.head.mem)

    var vType = call.args.head.view.access(0).t


    val nDim = ArrayType.getDimension(1,vType)

    def getNType(v: View, n: Int): Type = n match {
      case 1 => v.access(0).t
      case _ => getNType(v.access(0), n - 1)
    }

    def getWindowSize(s: Int, n: Int): Int = n match {
      case 1 => s
      case _ => s * getWindowSize(s, n - 1)
    }

    val viewType = getNType(call.args.head.view, nDim)
    val windowSize = getWindowSize(size.eval, nDim)

    val v = Value(0.0f, ArrayTypeWSWC(viewType, windowSize))
    varDecls = varDecls.updated(sSP.windowVar, Type.devectorize(call.t))
    privateMems = privateMems :+ TypedOpenCLMemory(OpenCLMemory(sSP.windowVar, windowSize, PrivateMemory), v.t)
    val varD = OpenCLAST.VarDecl(sSP.windowVar, v.t,
      init = null, PrivateMemory, windowSize)
    privateDecls += (sSP.windowVar -> varD)
    (block: Block) += varD

    var accesses: Array[Int] = Array.fill(nDim)(0) // cannot do a direct access-on-access because the ordering is wrong

    def getView(v: View, accesses: Array[Int]): View = {
      var viewReturn = v
      for (i <- 0 to accesses.length - 1) {
        viewReturn = viewReturn.access(accesses(i))
      }
      viewReturn
    }

    // initial window values are set
    def setupInitialWindowVars(idx: Int, n: Int, accesses: Array[Int]): Unit = n match {
      case 1 => for (j <- 0 to reuse.eval - 1) {
         accesses(n - 1) = j; (block: Block) += AssignmentExpression(VarRef(sSP.windowVar, suffix = s"_${j + idx}"), ViewPrinter.emit(inputMem.variable, getView(call.args.head.view, accesses)))
      }
      case _ => for (i <- 0 to size.eval - 1) {
        accesses(n - 1) = i; setupInitialWindowVars(idx + i * math.pow(size.eval, n - 1).toInt, n - 1, accesses)
      }
    }

    setupInitialWindowVars(0,nDim, accesses)

    // window values get updated at the start of the loop
    val increment = AssignmentExpression(ArithExpression(indexVar), ArithExpression(indexVar + 1))
    val innerBlock = OpenCLAST.Block(Vector.empty)
    (block: Block) += OpenCLAST.ForLoop(VarDecl(indexVar, opencl.ir.Int, init, PrivateMemory), ExpressionStatement(cond), increment, innerBlock)

    def getViewIncrement(v: View, idx: Var, accesses : Array[Int]) : View =
    {
      var viewReturn = v
      var idxToAdd : ArithExpr = 0
      for(i <- 0 to accesses.length-1)
      {
        idxToAdd = if (i==0) { (idx*step.eval) } else { 0 }
        viewReturn = viewReturn.access(accesses(i)+idxToAdd)
      }
      viewReturn
    }

    def updateWindowVars(idx: Int, n: Int, accesses : Array[Int] ): Unit = n match {
      case 1 => for(j <- reuse.eval to size.eval-1) {
        accesses(n-1) = j
        innerBlock += AssignmentExpression(VarRef(sSP.windowVar, suffix = s"_${j + idx}"), ViewPrinter.emit(inputMem.variable, getViewIncrement(call.args.head.view,indexVar,accesses)))
      }
      case _ => for(i <- 0 to size.eval-1) {
        accesses(n-1) = i
        updateWindowVars(idx+i*math.pow(size.eval,n-1).toInt, n-1, accesses)
      }
    }

    updateWindowVars(0,nDim, accesses)
    generateBody(innerBlock)

    // window values are swapped at the end of the loop
    def swapWindowVars(idx: Int, n: Int): Unit = n match {
      case 1 => for (j <- 1 to reuse.eval) {
        val newidx = j + idx + size.eval - reuse.eval - 1
        innerBlock += AssignmentExpression(VarRef(sSP.windowVar, suffix = s"_${j + idx - 1}"), VarRef(sSP.windowVar, suffix = s"_${newidx}"))
      }
      case _ => for (i <- 0 to size.eval - 1) { swapWindowVars(idx + i * math.pow(size.eval, n - 1).toInt, n - 1) }
    }

    swapWindowVars(0,nDim)

  }

  private def generateForLoop(block: Block,
                              array: Expr,
                              indexVar: Var,
                              generateBody: (Block) => Unit,
                              needUnroll: Boolean = false): Unit = {

    // if we need to unroll (e.g. because of access to private memory)
    if (needUnroll) {
      generateForLoopUnrolled(block, array, indexVar, generateBody)
    } else {
      // TODO: Information needed elsewhere. See analysis.ControlFlow
      // try to see if we really need a loop
      if (PerformLoopOptimisation())
        generateOptimizedForLoopRepresentations(block, array, indexVar, generateBody)
      else
        generateDefaultForLoopRepresentation(block, array, indexVar, generateBody)
    }
  }

  private def getRangeAdd(indexVar: Var) = {
    indexVar.range match {
      case r: RangeAdd => r
      case _ =>
        throw new OpenCLGeneratorException("Cannot handle range for ForLoop: " + indexVar.range)
    }
  }

  private def getIterationCount(array: Expr, indexVar: Var): Int = {
    array.t match {
      case _: RuntimeSizedArrayType =>
        throw new OpenCLGeneratorException("Trying to unroll loop, but iteration count could " +
          "not be determined statically.")
      case _ =>
    }

    try {
      indexVar.range.numVals.enforceSimplification.eval
    } catch {
      case NotEvaluableException() =>
        throw new OpenCLGeneratorException("Trying to unroll loop, but iteration count could " +
          "not be determined statically.")
      case NotEvaluableToIntException() =>
        throw new OpenCLGeneratorException("Trying to unroll loop, " +
          "but iteration count is larger than scala.Int.MaxValue.")
    }
  }

  private def generateForLoopUnrolled(block: Block,
                                      array: Expr,
                                      indexVar: Var,
                                      generateBody: (Block) => Unit): Unit = {
    val range = getRangeAdd(indexVar)
    val iterationCount = getIterationCount(array, indexVar)

    if (iterationCount > 0) {
      (block: Block) += OpenCLAST.Comment("unroll")

      for (i <- 0 until iterationCount) {
        replacements = replacements.updated(indexVar, i)
        val j: ArithExpr = range.min match {
          case _: OclFunction => range.min + range.step * i
          case _ => i
        }
        replacementsWithFuns = replacementsWithFuns.updated(indexVar, j)
        generateBody(block)
      }
      // cleanup
      replacements = replacements - indexVar
      replacementsWithFuns = replacementsWithFuns - indexVar

      (block: Block) += OpenCLAST.Comment("end unroll")
    } else {
      throw new OpenCLGeneratorException(s"Trying to unroll loop," +
        s"but iteration count is $iterationCount.")
    }
  }

  private def generateOptimizedForLoopRepresentations(block: Block,
                                                      array: Expr,
                                                      indexVar: Var,
                                                      generateBody: (Block) => Unit): Unit = {
    val range = getRangeAdd(indexVar)
    val init = ArithExpression(range.start)

    array.t match {
      case _: RuntimeSizedArrayType =>
        generateDefaultForLoopRepresentation(block, array, indexVar, generateBody)

      case _: ArrayType =>
        range.numVals match {
          case Cst(0) => (block: Block) += OpenCLAST.Comment("iteration count is 0, no loop emitted")

          case Cst(1) => generateStatement(block, indexVar, generateBody, init)

          // TODO: See TestInject.injectExactlyOneIterationVariable
          // TODO: M / 128 is not equal to M /^ 128 even though they print to the same C code
          case _ if range.start.min.min == Cst(0) &&
            ArithExpr.substituteDiv(range.stop) == ArithExpr.substituteDiv(range.step) =>
            generateStatement(block, indexVar, generateBody, init)

          // TODO: See TestOclFunction.numValues and issue #62
          case _ if range.start.min.min == Cst(0) && range.stop == Cst(1) =>
            generateIfStatement(block, indexVar, generateBody, init, range.stop)

          case _ if range.numVals.min == Cst(0) && range.numVals.max == Cst(1) =>
            generateIfStatement(block, indexVar, generateBody, init, range.stop)

          case _ =>
            generateDefaultForLoopRepresentation(block, array, indexVar, generateBody)
        }
      case _ => throw new NotImplementedError() // should never get there
    }
  }

  private def generateDefaultForLoopRepresentation(block: Block,
                                                   array: Expr,
                                                   indexVar: Var,
                                                   generateBody: (Block) => Unit): Unit = {
    array.t match {
      case _: RuntimeSizedArrayType =>
        generateDefaultForLoopForRuntimeSizedArrayType(block, array, indexVar, generateBody)

      case _: ArrayType =>
        generateDefaultForLoopForArrayType(block, array, indexVar, generateBody)

      case _ => throw new NotImplementedError() // should never get there
    }
  }

  private def getVarForSize(mem: Memory): Var = {
    OpenCLMemory.asOpenCLMemory(mem) match {
      case ms: OpenCLMemoryCollection => getVarForSize(ms.subMemories.head)
      case x => x.variable
    }
  }

  private def generateDefaultForLoopForRuntimeSizedArrayType(block: Block,
                                                             array: Expr,
                                                             indexVar: Var,
                                                             generateBody: (Block) => Unit): Unit = {
    val range = getRangeAdd(indexVar)

    val headerIndex = ViewPrinter.emit(getVarForSize(array.mem), array.view.size()) match {
      case VarRef(_, _, arrayIndex) => arrayIndex
      case _ => throw new NotImplementedError() // should never get there
    }
    val headerLength: ArithExpr = 2 // TODO: this is in words! what happens if we have arrays of byte or double?

    val addressSpace = OpenCLMemory.asOpenCLMemory(array.mem).addressSpace
    val sizeExpr = PointerCast(
      VarRef(array.mem.variable, arrayIndex = headerIndex), Int, addressSpace)

    val init =
      VarDecl(indexVar, opencl.ir.Int, ArithExpression(range.start), PrivateMemory)
    val cond =
      CondExpression(ArithExpression(indexVar), sizeExpr, CondExpression.Operator.<)
    val increment =
      AssignmentExpression(
        ArithExpression(indexVar), ArithExpression(indexVar + range.step))

    val innerBlock  = OpenCLAST.Block(Vector.empty)
    (block: Block) += OpenCLAST.ForLoop(init, ExpressionStatement(cond), increment, innerBlock)

    // shift index by header length
    replacements = replacements.updated(indexVar, indexVar + headerLength)
    replacementsWithFuns = replacementsWithFuns.updated(indexVar, indexVar + headerLength)

    generateBody(innerBlock)

    replacements = replacements - indexVar
    replacementsWithFuns = replacementsWithFuns - indexVar
  }

  private def generateDefaultForLoopForArrayType(block: Block,
                                                 array: Expr,
                                                 indexVar: Var,
                                                 generateBody: (Block) => Unit): Unit = {
    val range = getRangeAdd(indexVar)
    val ty = array.t.asInstanceOf[ArrayType]

    val innerBlock  = OpenCLAST.Block(Vector.empty)

    val start = ArithExpression(range.start)
    // TODO: should it be in RangesAndCount instead?
    val stop = ty match {
      case _: Size => ArithExpression(range.stop)
      case _ =>
        ViewPrinter.emit(array.mem.variable, array.view.size())
    }
    val init = VarDecl(indexVar, Int, start, PrivateMemory)
    val increment = AssignmentExpression(
      ArithExpression(indexVar), ArithExpression(indexVar + range.step)
    )
    val cond = CondExpression(
      ArithExpression(indexVar), stop, CondExpression.Operator.<
    )
    (block: Block) += OpenCLAST.ForLoop(init, cond, increment, innerBlock)
    generateBody(innerBlock)
  }

  private def generateStatement(block: Block,
                                indexVar: Var,
                                generateBody: (Block) => Unit, init: ArithExpression): Unit = {
    // one iteration
    (block: Block) += OpenCLAST.Comment("iteration count is exactly 1, no loop emitted")
    val innerBlock = OpenCLAST.Block(Vector.empty)
    innerBlock += OpenCLAST.VarDecl(indexVar, opencl.ir.Int, init, PrivateMemory)
    generateBody(innerBlock)
    (block: Block) += innerBlock
  }

  private def generateIfStatement(block: Block, indexVar: Var, generateBody: (Block) => Unit, init: ArithExpression, stop: ArithExpr): Unit = {
    (block: Block) += OpenCLAST.Comment("iteration count is exactly 1 or less, no loop emitted")
    val innerBlock = OpenCLAST.Block(Vector.empty)
    innerBlock += OpenCLAST.VarDecl(indexVar, opencl.ir.Int, init, PrivateMemory)
    (block: Block) += OpenCLAST.IfThenElse(CondExpression(init, ArithExpression(stop), CondExpression.Operator.<), innerBlock)
    generateBody(innerBlock)
  }

  private def generateWhileLoop(block: Block,
                                loopPredicate: Predicate,
                                generateBody: (Block) => Unit): Unit = {
    val innerBlock = OpenCLAST.Block(Vector.empty)
    (block: Block) += OpenCLAST.WhileLoop(loopPredicate, body = innerBlock)
    generateBody(innerBlock)
  }

  private def generateConditional(block: Block,
                                      condition: Expression,
                                      genTrueBranch: (Block) => Unit,
                                      genFalseBranch: (Block) => Unit): Unit = {
    val trueBlock = OpenCLAST.Block(Vector.empty)
    val falseBlock = OpenCLAST.Block(Vector.empty)
    (block: Block) += OpenCLAST.IfThenElse(condition, trueBody = trueBlock, falseBody = falseBlock)
    genTrueBranch(trueBlock)
    genFalseBranch(falseBlock)
  }

  private def generateUserFunCall(u: UserFun,
                                  call: FunCall,
                                  block: Block): Block = {
    // Handle vector assignments for vector types
    val mem = OpenCLMemory.asOpenCLMemory(call.mem)
    (block: Block) += generateStoreNode(mem, call.t, call.outputView,
      generateFunCall(call, generateLoadNodes(call.args: _*)))

    block
  }

  @scala.annotation.tailrec
  private def generateFunCall(expr: Expr,
                              args: List[OclAstNode]): FunctionCall = {
    expr match {
      case call: FunCall => call.f match {
        case uf: UserFun =>
          OpenCLAST.FunctionCall(uf.name, args)
        case vf: VectorizeUserFun =>
          OpenCLAST.FunctionCall(vf.vectorizedFunction.name, args)
        case l: Lambda => generateFunCall(l.body, args)

        case _ => throw new NotImplementedError()
      }
      case _ => throw new NotImplementedError()
    }
  }

  private def getOriginalType(mem: OpenCLMemory) =
    OpenCLGenerator.getOriginalType(mem, varDecls)

  /**
    * Generate a simple or vector store.
    * This function emits a store[n] if the LHS is an array of scala types or
    * an assignment otherwise.
    */
  private def generateStoreNode(mem: OpenCLMemory,
                                currentType: Type,
                                view: View,
                                value: OclAstNode): Expression = {
    val originalType = getOriginalType(mem)

    if (Type.haveSameValueTypes(originalType, currentType)) {
      OpenCLAST.AssignmentExpression(
        to = accessNode(mem.variable, mem.addressSpace, view),
        value = value
      )
    } else {
      (originalType, currentType) match {
        // originally a scalar type in global memory, but now a vector type
        //  => emit vstore
        case (at: ArrayType, vt: VectorType)
          if Type.isEqual(Type.getValueType(at), vt.scalarT)
            && (mem.addressSpace == GlobalMemory
            || mem.addressSpace == LocalMemory) =>

          val offset = ViewPrinter.emit(mem.variable, view, replacementsWithFuns) match {
            case VarRef(_, _, idx) => ArithExpression(idx.content / vt.len)
            case x => throw new MatchError(s"Expected a VarRef, but got ${x.toString}.")
          }

          OpenCLAST.Store(OpenCLAST.VarRef(mem.variable), vt, value, offset, mem.addressSpace)
      }
    }
  }

  private def generateLoadNodes(args: Expr*): List[OclAstNode] = {
    args.map(arg => {
      val mem = OpenCLMemory.asOpenCLMemory(arg.mem)
      generateLoadNode(mem, arg.t, arg.view)
    }).toList
  }

  private def generateLoadNode(mem: OpenCLMemory, t: Type, view: View): Expression = {
    mem match {
      // we want to generate a load for a tuple constructed by a corresponding view (i.e. zip)
      case coll: OpenCLMemoryCollection =>
        if (!t.isInstanceOf[TupleType])
          throw new OpenCLGeneratorException(s"Found a OpenCLMemoryCollection for var: " +
            s"${mem.variable}, but corresponding type: $t is " +
            s"not a tuple.")
        val tt = t.asInstanceOf[TupleType]

        var args: Vector[OclAstNode] = Vector()
        for (i <- (coll.subMemories zip tt.elemsT).indices) {
          args = args :+ generateLoadNode(coll.subMemories(i), tt.elemsT(i), view.get(i))
        }

        StructConstructor(t = tt, args = args)

      // an OpenCLNullMemory object indicates that the view is not backed by memory and will directly return a value
      case OpenCLNullMemory =>
        ViewPrinter.emit(Var(), view, replacementsWithFuns)

      // not a memory collection: the default case
      case _ =>
        val currentType = t
        val originalType: Type = getOriginalType(mem)

        if (Type.haveSameValueTypes(originalType, currentType)) {
          accessNode(mem.variable, mem.addressSpace, view)
        } else {
          (originalType, currentType) match {
            // originally a scalar type, but now a vector type
            //  => emit cast
            case (st: ScalarType, vt: VectorType) if Type.isEqual(st, vt.scalarT) =>
              OpenCLAST.Cast(OpenCLAST.VarRef(mem.variable), st)

            // originally an array of scalar values in global memory,
            // but now a vector type
            //  => emit vload
            case (at: ArrayType, vt: VectorType)
              if Type.isEqual(Type.getValueType(at), vt.scalarT)
                && (mem.addressSpace == GlobalMemory || mem.addressSpace == LocalMemory) =>

              val offset = ViewPrinter.emit(mem.variable, view, replacementsWithFuns) match {
                case VarRef(_, _, idx) => ArithExpression(idx.content / vt.len)
                case x => throw new MatchError(s"Expected a VarRef, but got ${x.toString}.")
              }

              OpenCLAST.Load(OpenCLAST.VarRef(mem.variable), vt, offset, mem.addressSpace)

            // originally an array of scalar values in private memory,
            // but now a vector type
            //  => emit (float2)(f1, f2) primitive
            case (at: ArrayType, vt: VectorType)
              if Type.isEqual(Type.getValueType(at), vt.scalarT)
                && (mem.addressSpace == PrivateMemory) =>

              assert(privateMems.exists(m => m.mem == mem))

              // TODO: this seems like a very specific local solution ... find a more generic proper one

              // iterate over the range, assuming that it is contiguous
              val arraySuffixStartIndex = arrayAccessPrivateMemIndex(mem.variable, view)
              val arraySuffixStopIndex = arraySuffixStartIndex + vt.len.eval

              val seq = (arraySuffixStartIndex until arraySuffixStopIndex).map(i => {
                OpenCLAST.VarRef(mem.variable, suffix = "_" + i)
              })

              OpenCLAST.VectorLiteral(vt, seq: _*)

            // originally a vector value in private memory,
            // but now a scalar type
            //  => emit load from components
            case (vt: VectorType, st: ScalarType)
              if Type.isEqual(st, vt.scalarT)
                && (mem.addressSpace == PrivateMemory) =>

              val componentSuffix = componentAccessVectorVar(mem.variable, view)
              OpenCLAST.VarRef(mem.variable, suffix = componentSuffix)

            // originally an array of vector values in private memory,
            // but now a scalar type
            //  => emit load from components
            case (at: ArrayType, st: ScalarType)
              if Type.getValueType(at).isInstanceOf[VectorType]
                && Type.haveSameBaseTypes(at, st)
                && (mem.addressSpace == PrivateMemory) =>

              val actualArray = privateMems.exists(m => m.mem == mem)

              val arraySuffix =
                if (actualArray)
                  arrayAccessPrivateMem(mem.variable, view)
                else // Workaround for values
                  ""

              val componentSuffix = componentAccessVectorVar(mem.variable, view)
              OpenCLAST.VarRef(mem.variable, suffix = arraySuffix + componentSuffix)

            // originally an array of vector values in private memory,
            // but now a different vector type
            //  => emit load from components
            case (at: ArrayType, vt: VectorType)
              if Type.getValueType(at).isInstanceOf[VectorType]
                && Type.haveSameBaseTypes(at, vt)
                && (mem.addressSpace == PrivateMemory) =>

              // TODO: this seems like a very specific local solution ... find a more generic proper one

              assert(privateMems.exists(m => m.mem == mem))

              val arraySuffix = arrayAccessPrivateMem(mem.variable, view)

              val componentSuffixStartIndex = componentAccessvectorVarIndex(mem.variable, view)
              val componentSuffixStopIndex = componentSuffixStartIndex + vt.len.eval

              // iterate over the range, assuming that it is contiguous
              val componentSuffix = (componentSuffixStartIndex until componentSuffixStopIndex).foldLeft(".s")(_ + _)

              OpenCLAST.VarRef(mem.variable, suffix = arraySuffix + componentSuffix)

            // originally a tuple, now a value. => generate stuff like var[i]._j
            case (t: Type, _: ScalarType)
              if Type.getValueType(t).isInstanceOf[TupleType] =>
              // get tuple component and generate suffix (._j)
              val vtc = view.asInstanceOf[ViewTupleComponent]
              val suffix = s"._${vtc.i}"

              // throw away the tuple component view for generating array index [i]
              val innerView = vtc.iv

              mem.addressSpace match {
                case LocalMemory | GlobalMemory =>
                  ViewPrinter.emit(mem.variable, innerView, replacementsWithFuns) match {
                    case VarRef(v, _, index) => VarRef(v, suffix, index)
                    case x => throw new MatchError(s"Expected a VarRef, but got ${x.toString}.")
                  }

                case PrivateMemory =>

                  val arraySuffix =
                    if (privateMems.exists(m => m.mem == mem)) // check if this is actually an array
                      arrayAccessPrivateMem(mem.variable, innerView)
                    else // Workaround for values
                      ""
                  OpenCLAST.VarRef(mem.variable, suffix = arraySuffix + suffix)
                case UndefAddressSpace | AddressSpaceCollection(_) =>
                  throw new IllegalArgumentException(s"Cannot load data from ${mem.addressSpace}")
              }
          }
        }
    }
  }

  /**
    * Create an access node(i.e. of type VarRef) for variable v based on the
    * given address space and view
    *
    * @param v            The variable to access
    * @param addressSpace The address space, i.e. global, local, private
    * @param view         The view to access var `v`
    * @return An VarRef node accessing `v` as described in `view`.
    */
  private def accessNode(v: Var,
                         addressSpace: OpenCLAddressSpace,
                         view: View): OpenCLAST.Expression = {
    addressSpace match {
      case LocalMemory | GlobalMemory =>
        val originalType = varDecls(v)
        originalType match {
          case _: ArrayType => arrayAccessNode(v, addressSpace, view)
          case _: ScalarType | _: VectorType | _: TupleType => valueAccessNode(v)
          case NoType | UndefType =>
            throw new TypeException(originalType, "A valid type", null)
        }

      case PrivateMemory =>
        privateMems.find(m => m.mem.variable == v) match {
          case Some(typedMemory) => typedMemory.t match {
            case _: ArrayType => arrayAccessNode(v, addressSpace, view)
            case _: ScalarType | _: VectorType | _: TupleType => valueAccessNode(v)
            case NoType | UndefType =>
              throw new TypeException(typedMemory.t, "A valid type", null)
          }
          case _ => valueAccessNode(v)
        }
      case UndefAddressSpace | AddressSpaceCollection(_) =>
        throw new IllegalArgumentException(s"Cannot store data to $addressSpace")
    }
  }

  /**
    * Accessing v as an array
    *
    * @param v            The variable to access
    * @param addressSpace The address space `v` lives in
    * @param view         The view describing the access
    * @return An VarRef node accessing `v` as described in `view`.
    */
  private def arrayAccessNode(v: Var,
                              addressSpace: OpenCLAddressSpace,
                              view: View): OpenCLAST.Expression = {
    addressSpace match {
      case LocalMemory | GlobalMemory =>
        ViewPrinter.emit(v, view, replacementsWithFuns)

      case PrivateMemory =>
        ViewPrinter.emit(v, view, replacementsWithFuns) match {
          case VarRef(_, _, _) =>
            OpenCLAST.VarRef(v, suffix = arrayAccessPrivateMem(v, view))
          case e: Expression => e
        }

      case UndefAddressSpace | AddressSpaceCollection(_) =>
        throw new IllegalArgumentException(s"Cannot load data from $addressSpace")
    }
  }

  /**
    * Generating the suffix appended to emulate an array access in private memory
    *
    * @param v    The variable to access
    * @param view The view describing the access
    * @return A string of the form '_index' where index is the computed
    *         array index. The index must be computable at compile time.
    */
  private def arrayAccessPrivateMem(v: Var, view: View): String = {
    // Compute the index ...
    val index = arrayAccessPrivateMemIndex(v, view)
    // ... and append it
    "_" + OpenCLPrinter.toString(index)
  }

  private def arrayAccessPrivateMemIndex(v: Var, view: View): Int = {
    val declaration = privateDecls(v)
    val originalType = declaration.t
    val valueType = Type.getValueType(originalType)

    val i = valueType match {
      case _: ScalarType | _: TupleType => ViewPrinter.emit(v, view, replacements) match {
        case VarRef(_, _, idx) => idx.content
        case x => throw new MatchError(s"Expected a VarRef, but got ${x.toString}.")
      }
      // if the original value type is a vector:
      //   divide index by vector length
      case _: VectorType =>
        val length = Type.getLength(Type.getValueType(originalType))
        val index = ViewPrinter.emit(v, view, replacements) match {
          case VarRef(_, _, idx) => idx.content
          case x => throw new MatchError(s"Expected a VarRef, but got ${x.toString}.")
        }
        index / length
      case ArrayType(_) | NoType | UndefType =>
        throw new TypeException(valueType, "A valid non array type", null)
    }

    val real = try {
      ArithExpr.substitute(i, replacements).eval
    } catch {
      case NotEvaluableException() =>
        throw new OpenCLGeneratorException(s"Could not access private array, as index $i could " +
          s"not be evaluated statically (given these replacements: $replacements)")
      case NotEvaluableToIntException() =>
        throw new OpenCLGeneratorException(s"Could not access private array, as index $i is " +
          s"larger than scala.Int.MaxValue (given these replacements: $replacements)")
    }

    if (real >= declaration.length) {
      throw new OpenCLGeneratorException(s"Out of bounds access to $v with $real")
    }

    real
  }

  /**
    * Create a string representing for a component access into a vector variable
    *
    * @param v    The variable to access. Must have been declared with a vector type
    * @param view The view to access this variable
    * @return OpenCL code for accessing v, e.g.: v.s0
    */
  private def componentAccessVectorVar(v: Var, view: View): String = {
    // Compute the index ...
    val index = componentAccessvectorVarIndex(v, view)
    // ... and append it
    ".s" + OpenCLPrinter.toString(index)
  }

  private def componentAccessvectorVarIndex(v: Var, view: View): Int = {
    val originalType = varDecls(v)
    val valueType = Type.getValueType(originalType)
    val i = valueType match {
      case _: VectorType =>
        val length = Type.getLength(Type.getValueType(originalType))
        val index = ViewPrinter.emit(v, view, replacements) match {
          case VarRef(_, _, idx) => idx.content
          case x => throw new MatchError(s"Expected a VarRef, but got ${x.toString}.")
        }
        index % length
      case ArrayType(_) | NoType | ScalarType(_, _) | TupleType(_) | UndefType =>
        throw new TypeException(valueType, "VectorType", null)
    }

    ArithExpr.substitute(i, replacements).eval
  }

  /**
    * An access to a variable as a value, i.e. a direct access by name.
    *
    * @param v The variable to access
    * @return A VarRef node wrapping `v`
    */
  private def valueAccessNode(v: Var): OpenCLAST.VarRef = {
    OpenCLAST.VarRef(v)
  }

  /**
   * Generate code for *sequentially* copying data of type `ty` from a Memory
   * to an other using the provided views.
   *
   * @param inMem memory location of the data to be copied
   * @param inView view explaining how to access the data to be copied
   * @param outMem memory location where to copy the data
   * @param outView view explaining how to access the destination memory
   * @param ty the type of the data to be copied.
   * @return a piece of OpenCL code that performs the copy *sequentially*
   */
  private def generateSeqCopy(inMem: Memory, inView: View, outMem: Memory, outView: View,
                           ty: Type): OpenCLAST.OclAstNode with BlockMember = {
    ty match {
      case ScalarType(_, _) | _: TupleType | _: VectorType =>
        val load = generateLoadNode(OpenCLMemory.asOpenCLMemory(inMem), ty, inView)
        generateStoreNode(OpenCLMemory.asOpenCLMemory(outMem), ty, outView, load)
      case at: ArrayType =>
        val innerBlock = Block(Vector.empty)
        val loopVar = Var("cp")
        val length = at match {
          case s: Size => ArithExpression(s.size)
          case _ => throw new NotImplementedError()
        }
        innerBlock += generateSeqCopy(
          inMem, inView.access(loopVar),
          outMem, outView.access(loopVar),
          at.elemT
        )
        ForLoop(
          VarDecl(loopVar, Int, ArithExpression(0)),
          CondExpression(ArithExpression(loopVar), length, CondExpression.Operator.<),
          AssignmentExpression(VarRef(loopVar), ArithExpression(loopVar + 1)),
          innerBlock
        )
      case _ => throw new NotImplementedError(s"generateSeqCopy: $ty")
    }
  }
}<|MERGE_RESOLUTION|>--- conflicted
+++ resolved
@@ -525,7 +525,7 @@
     nestedBlock += OpenCLAST.Barrier(OpenCLMemory(workVar, 4, LocalMemory))
     // get the loop variable as a range variable
     val range = loopVar.range.asInstanceOf[RangeAdd]
-    // generate a while loop which increments the task index atomically, while 
+    // generate a while loop which increments the task index atomically, while
     // it's less than the maximum range of the loop variable
     generateWhileLoop(nestedBlock,
       Predicate(loopVar, range.stop, Predicate.Operator.<),
@@ -551,7 +551,7 @@
       (block: Block) += OpenCLAST.Barrier(call.mem.asInstanceOf[OpenCLMemory])
   }
 
-  // MapAtomLcl 
+  // MapAtomLcl
   private def generateMapAtomLclCall(m: MapAtomLcl,
                                      call: FunCall,
                                      block: Block): Unit = {
@@ -578,7 +578,7 @@
     // get the loop variable as a range variable
     val range = loopVar.range.asInstanceOf[RangeAdd]
 
-    // generate a while loop which increments the task index atomically, while 
+    // generate a while loop which increments the task index atomically, while
     // it's less than the maximum range of the loop variable
     generateWhileLoop(nestedBlock,
       Predicate(loopVar, range.stop, Predicate.Operator.<),
@@ -626,7 +626,6 @@
   private def generateFilterSeqCall(f: FilterSeq,
                                     call: FunCall,
                                     block: Block): Unit = {
-<<<<<<< HEAD
 
     (block: Block) += OpenCLAST.Comment("filter_seq")
 
@@ -634,16 +633,6 @@
     (block: Block) += OpenCLAST.VarDecl(f.loopWrite, opencl.ir.Int, ArithExpression(0))
 
     // Code to be generated if the predicate is satisfied
-=======
-    (block: Block) += OpenCLAST.Comment("filter_seq")
-    // Declare the index for the output array as a local variable
-    (block: Block) += OpenCLAST.VarDecl(
-      f.loopWrite,
-      opencl.ir.Int,
-      ArithExpression(Cst(0))
-    )
-    // If the predicate returns true:
->>>>>>> d7a20b1e
     def copyAndIncrementIndex(block: Block): Unit = {
       // 1. Store the input value at "the top" of the output array
       (block: Block) += generateSeqCopy(
@@ -673,46 +662,8 @@
         _ => ()
       )
     }
-<<<<<<< HEAD
 
     generateForLoop(block, call.args.head, f.loopRead, generateBody)
-
-    // Since there is no support for storing the size as an actual integer yet,
-    // we have to cast it into the type of the content of the array.
-    // TODO: rewrite this later once support for Array2.0 has been extended.
-    /**
-     * Produces an OpenCL expression wrapping the output size (aka the variable
-     * storing the index used to write to the output) into a data structure
-     * that can be stored into the array's header.
-     *
-     * For instance:
-     * - If the base type of the array is float, it will produce `(float)j`
-     * - If the base type of the array is (float, int), it will produce
-     *   `(Tuple2_float_int){(float)j, j}`
-     *
-     * @param ty the array's type
-     * @return the base type of the array and an expression representing its size.
-     */
-    def castSize(ty: Type): (Type, OpenCLAST.OclAstNode) = {
-      Type.getBaseType(ty) match {
-        case tt: TupleType =>
-          val values = tt.elemsT.map(castSize).map(_._2)
-          val tv = OpenCLAST.StructConstructor(tt, values.toVector)
-          (tt, tv)
-        case bt => (bt, OpenCLAST.Cast(VarRef(f.loopWrite), bt))
-      }
-    }
-
-    // Write the header of the output array
-    val (baseType, value) = castSize(call.t)
-    (block: Block) += generateStoreNode(
-      OpenCLMemory.asOpenCLMemory(call.mem),
-      baseType, call.view.size(), value
-    )
-
-=======
-    generateForLoop(block, call.args.head, f.loopRead, generateBody)
->>>>>>> d7a20b1e
     (block: Block) += OpenCLAST.Comment("end filter_seq")
   }
 
