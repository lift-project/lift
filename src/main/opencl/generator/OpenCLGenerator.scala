package opencl.generator

import apart.arithmetic._
import arithmetic.TypeVar
import generator.Generator
import ir._
import ir.ast._
import ir.view._
import opencl.generator.OpenCLAST._
import opencl.ir._
import opencl.ir.ast.OpenCLBuiltInFun
import opencl.ir.pattern._

import scala.collection.immutable

object OpenCLGenerator extends Generator {
  type NDRange = Array[ArithExpr]

  def generate(f: Lambda): String = {
    generate(f, Array(?, ?, ?))
  }

  def generate(f: Lambda, localSizes: NDRange): String = {
    generate(f, localSizes, Array(?, ?, ?), immutable.Map())
  }

  // Compile a type-checked function into an OpenCL kernel
  def generate(f: Lambda, localSize: NDRange, globalSize: NDRange,
               valueMap: immutable.Map[ArithExpr, ArithExpr]): String = {
    (new OpenCLGenerator).generate(f, localSize, globalSize, valueMap)
  }

  def printTypes(expr: Expr): Unit = {
    Expr.visit(expr, {
      case e@(call: FunCall) => println(e + "\n    " +
        e.t + " <- " + call.argsType + "\n")
      case e => println(e + "\n    " + e.t + "\n")
    }, (e: Expr) => {})
  }

  def printTypes(lambda: Lambda): Unit = printTypes(lambda.body)

  def getMemories(f: Lambda): (Array[TypedOpenCLMemory], Array[TypedOpenCLMemory]) = {
    val memories = TypedOpenCLMemory.get(f.body, f.params).toArray

    val numInputs = f.params.length

    val outputMem = memories.last

    if (memories.length > numInputs) {
      val temp = memories(numInputs)
      memories(numInputs) = outputMem
      memories(memories.length - 1) = temp
    }

    val (locals, globals) = memories.partition(_.mem.addressSpace == LocalMemory)
    val globalsFirst = globals ++ locals

    if (AllocateLocalMemoryStatically())
      globalsFirst.partition(isFixedSizeLocalMemory)
    else
      (Array.empty[TypedOpenCLMemory], globalsFirst)
  }

  def getDifferentMemories(lambda: Lambda) = {

    val valMems = Expr.visitWithState(Set[Memory]())(lambda.body, (expr, set) =>
      expr match {
        case value: Value => set + value.mem
        case _ => set
      })

    val typedMems =
      TypedOpenCLMemory.get(lambda.body, lambda.params, includePrivate = true).toArray

    val memory = TypedOpenCLMemory.get(lambda.body, lambda.params)

    val (typedValueMems, privateMems) =
      typedMems.diff(memory).partition(m => valMems.contains(m.mem))

    // the base type is used for allocation of all variables ...
    var varDecls =
      typedMems.map(tm => {
        if (tm.mem.addressSpace == PrivateMemory) {
          // do not de-vectorise for private memory
          (tm.mem.variable, tm.t)
        } else {
          (tm.mem.variable, Type.devectorize(tm.t))
        }
      }).toMap

    // ... besides the these variables which use the value types
    // (i.e., possibly a vector type)
    varDecls = varDecls ++
      typedValueMems.map(tm => (tm.mem.variable, tm.t)).toMap

    (typedValueMems, privateMems, varDecls)
  }

  def getOriginalType(mem: OpenCLMemory,
    varDecls: immutable.Map[Var, Type]): Type = {

    try {
      varDecls(mem.variable)
    } catch {
      case _: NoSuchElementException =>
        throw new VariableNotDeclaredError(s"Trying to generate access to variable " +
          s"${mem.variable} which was not previously declared.")
    }

  }

  private[generator] def isFixedSizeLocalMemory: (TypedOpenCLMemory) => Boolean = {
    mem => try {
      mem.mem.size.eval
      mem.mem.addressSpace == LocalMemory
    } catch {
      case NotEvaluableException => false
    }
  }
}

class OpenCLGenerator extends Generator {

  type NDRange = Array[ArithExpr]
  type ValueTable = immutable.Map[ArithExpr, ArithExpr]
  type SymbolTable = immutable.Map[Var, Type]

  private val openCLCodeGen = new OpenCLPrinter

  private var replacements: ValueTable = immutable.Map.empty
  private var replacementsWithFuns: ValueTable = immutable.Map.empty
  private var privateMems = Array[TypedOpenCLMemory]()
  private var privateDecls = immutable.Map[Var, OpenCLAST.VarDecl]()

  private var varDecls: SymbolTable = immutable.Map.empty

  private def printMemories(expr: Expr): Unit = {
    Expr.visit(expr, {
      case e@(call: FunCall) =>
        println(e + "\n    " +
          e.mem.toString + " <- " +
          call.argsMemory.toString + "\n")
      case e => println(e + "\n    " + e.mem.toString + "\n")
    }, (f: Expr) => {})
  }

  def generate(f: Lambda): String  = {
    generate(f, Array(?, ?, ?))
  }

  def generate(f: Lambda, localSizes: NDRange): String = {
    generate(f, localSizes, Array(?, ?, ?), immutable.Map())
  }

  def generate(f: Lambda, localSize: NDRange, globalSize: NDRange,
                valueMap: collection.Map[ArithExpr, ArithExpr]): String = {

    if (f.body.t == UndefType)
      throw new OpenCLGeneratorException("Lambda has to be type-checked to generate code")

    InferOpenCLAddressSpace(f)

    // Allocate the params and set the corresponding type
    f.params.foreach((p) => {
      p.mem = OpenCLMemory.allocMemory(OpenCLMemory.getSizeInBytes(p.t), p.addressSpace)
    })

    RangesAndCounts(f, localSize, globalSize, valueMap)
    allocateMemory(f)

    ShouldUnroll(f)

    if (PerformBarrierElimination())
      BarrierElimination(f)

    checkLambdaIsLegal(f)

    if (Verbose()) {

      println("Types:")
      OpenCLGenerator.printTypes(f.body)

      println("Memory:")
      printMemories(f.body)

      println("Allocated Memory:")
      TypedOpenCLMemory.get(f.body, f.params, includePrivate = true).foreach(println(_))
      println()
    }

    View(f)

    val globalBlock = OpenCLAST.Block(Vector.empty, global = true)

    val containsDouble = Expr.visitWithState(false)(f.body, {
      case (expr, _) if expr.t == Double => true
      case (_, state) => state
    })

    if (containsDouble) {
      globalBlock += OpenCLExtension("cl_khr_fp64")
    }

    val tupleTypes = Expr.visitWithState(Set[TupleType]())(f.body, (expr, typeList) => {
      expr match {
        case FunCall(uf: UserFun, _*) => typeList ++ uf.tupleTypes
        case FunCall(vec: VectorizeUserFun, _*) => typeList ++ vec.vectorizedFunction.tupleTypes
        case _ =>
          expr.t match {
            case t: TupleType if t.elemsT.forall(!_.isInstanceOf[ArrayType]) => typeList + t
            case _ => typeList
          }
      }
    })

    tupleTypes.foreach(globalBlock += OpenCLAST.TypeDef(_))

    // pass 2: find and generate user and group functions
    generateUserFunctions(f.body).foreach(globalBlock += _)

    // pass 3: generate the
    globalBlock += generateKernel(f)

    // return the code generated
    openCLCodeGen(globalBlock)
  }

  // TODO: Gather(_)/Transpose() without read and Scatter(_)/TransposeW() without write
  private def checkLambdaIsLegal(lambda: Lambda): Unit = {
    CheckBarriersAndLoops(lambda)

    Context.updateContext(lambda.body)

    Expr.visit(lambda.body, _ => Unit, {
      case call@FunCall(MapGlb(dim, _), _*) if call.context.inMapGlb(dim) =>
        throw new IllegalKernel(s"Illegal nesting of $call inside MapGlb($dim)")
      case call@FunCall(MapWrg(dim, _), _*) if call.context.inMapWrg(dim) =>
        throw new IllegalKernel(s"Illegal nesting of $call inside MapWrg($dim)")
      case call@FunCall(MapLcl(dim, _), _*) if call.context.inMapLcl(dim) =>
        throw new IllegalKernel(s"Illegal nesting of $call inside MapLcl($dim)")
      case call@FunCall(MapLcl(dim, _), _*) if !call.context.inMapWrg(dim) =>
        throw new IllegalKernel(s"Illegal use of $call without MapWrg($dim)")
      case call@FunCall(toLocal(_), _) if !call.context.inMapWrg.reduce(_ || _) =>
        throw new IllegalKernel(s"Illegal use of local memory, without using MapWrg $call")
      case call@FunCall(Map(nestedLambda), _*) if nestedLambda.body.isConcrete =>
        throw new IllegalKernel(s"Illegal use of UserFun where it won't generate code in $call")
      case _ =>
    })

    lambda.body.mem match {
      case m: OpenCLMemory if m.addressSpace != GlobalMemory =>
        throw new IllegalKernel("Final result must be stored in global memory")
      case _ =>
    }
  }

  /** Traversals f and print all user functions using oclPrinter */
  private def generateUserFunctions(expr: Expr): Seq[Declaration] = {
    var fs = Seq[Declaration]()

    val userFuns = Expr.visitWithState(Set[UserFun]())(expr, (expr, set) =>
      expr match {
        case call: FunCall => call.f match {
          case _: OpenCLBuiltInFun => set
          case uf: UserFun => set + uf
          case vec: VectorizeUserFun => set + vec.vectorizedFunction
          case _ => set
        }
        case _ => set
      })

    userFuns.foreach(uf => {

      val block = OpenCLAST.Block()
      if (uf.tupleTypes.length == 1)
        block += OpenCLAST.TupleAlias(uf.tupleTypes.head, "Tuple")
      else uf.tupleTypes.zipWithIndex.foreach({ case (x, i) =>
        // TODO: think about this one ...
        block += OpenCLAST.TupleAlias(x, s"Tuple$i")
      })
      block += OpenCLAST.OpenCLCode(uf.body)

      fs = fs :+ OpenCLAST.Function(
        name = uf.name,
        ret = uf.outT,
        params = (uf.inTs, uf.paramNames).
          zipped.map((t, n) => OpenCLAST.ParamDecl(n, t)).toList,
        body = block)
    })

    fs
  }

  def allocateMemory(f: Lambda): Unit = {
    OpenCLMemoryAllocator(f)
    Kernel.memory = TypedOpenCLMemory.get(f.body, f.params).toArray
  }

  private object Kernel {
    var memory = Array.empty[TypedOpenCLMemory]
    var staticLocalMemory = Array.empty[TypedOpenCLMemory]
  }


  private def generateKernel(f: Lambda): Declaration = {

    val someMemories = OpenCLGenerator.getDifferentMemories(f)

    val typedValueMems = someMemories._1
    this.privateMems = someMemories._2
    varDecls = someMemories._3

    val memories = OpenCLGenerator.getMemories(f)

    Kernel.memory = memories._2
    Kernel.staticLocalMemory = memories._1

    f.params.foreach(_.mem.readOnly = true)

    // array of all unique vars (like N, iterSize, etc. )
    val allVars = Kernel.memory.map(_.mem.size.varList)
      .filter(_.nonEmpty).flatten.distinct
    // partition into iteration variables and all others variables
    val (iterateVars, vars) = allVars.partition(_.name == Iterate.varName)

    // Create the actual kernel function
    val kernel = OpenCLAST.Function(
      name = "KERNEL",
      ret = UndefType, // = void
      params =
        Kernel.memory.map(x =>
          OpenCLAST.ParamDecl(
            x.mem.variable.toString, Type.devectorize(x.t),
            const = x.mem.readOnly,
            addressSpace = x.mem.addressSpace
          )
        ).toList ++
          // size parameters
          vars.sortBy(_.name).map(x => OpenCLAST.ParamDecl(x.toString, Int)),
      body = OpenCLAST.Block(Vector.empty),
      kernel = true)

    // print out allocated memory sizes
    val varMap = iterateVars.map(v => (v, ArithExpr.asCst(v.range.max))).toMap
    Kernel.memory.foreach(mem => {
      val m = mem.mem
      if (Verbose()) {
        println("Allocated " + ArithExpr.substitute(m.size, varMap.toMap) +
          " bytes for variable " + openCLCodeGen.toString(m.variable) +
          " in " + m.addressSpace + " memory")
      }
    })

    kernel.body += OpenCLAST.Comment("Static local memory")
    Kernel.staticLocalMemory.foreach(x =>
      kernel.body +=
        OpenCLAST.VarDecl(x.mem.variable, x.t,
          addressSpace = x.mem.addressSpace,
          length = (x.mem.size /^ Type.getMaxSize(Type.getBaseType(x.t))).eval))

    kernel.body += OpenCLAST.Comment("Typed Value memory")
    typedValueMems.foreach(x =>
      kernel.body +=
        OpenCLAST.VarDecl(x.mem.variable,
          Type.getValueType(x.t),
          addressSpace = x.mem.addressSpace))

    kernel.body += OpenCLAST.Comment("Private Memory")
    privateMems.foreach(x => {

      val length =
        (x.mem.size /^ Type.getMaxSize(Type.getValueType(x.t))).enforceSimplification

      if (!length.isEvaluable)
        throw new IllegalKernel("Private memory length has to be" +
          s" evaluable, but found $length")

      val decl = OpenCLAST.VarDecl(x.mem.variable, x.t,
        addressSpace = x.mem.addressSpace,
        length = length.eval)

      privateDecls += x.mem.variable -> decl

      kernel.body += decl
    })

    generate(f.body, kernel.body)

    if (CSE())
      CommonSubexpressionElimination(kernel.body)

    kernel
  }


  private def generate(expr: Expr, block: Block): Unit = {
    assert(expr.t != UndefType)

    expr match {
      case f: FunCall => f.args.foreach(generate(_, block))
      case _ =>
    }

    expr match {
      case call: FunCall => call.f match {
        case m: MapWrg => generateMapWrgCall(m, call, block)
        case m: MapGlb => generateMapGlbCall(m, call, block)
        case m: MapAtomWrg => generateMapAtomWrgCall(m, call, block)
        case m: MapLcl => generateMapLclCall(m, call, block)
        case m: MapAtomLcl => generateMapAtomLclCall(m, call, block)
        case m: MapWarp => generateMapWarpCall(m, call, block)
        case m: MapLane => generateMapLaneCall(m, call, block)
        case m: MapSeq => generateMapSeqCall(m, call, block)
        case _: Map =>

        case r: ReduceSeq => generateReduceSeqCall(r, call, block)

        case bs: BSearch => generateBSearchCall(bs, call, block)
        case ls: LSearch => generateLSearchCall(ls, call, block)
        case _: Search =>

        case i: Iterate => generateIterateCall(i, call, block)

        case vec: VectorizeUserFun => generateUserFunCall(vec.vectorizedFunction, call, block)
        case u: UserFun => generateUserFunCall(u, call, block)

        case fp: FPattern => generate(fp.f.body, block)
        case l: Lambda => generate(l.body, block)
        case ua: UnsafeArrayAccess => generateUnsafeArrayAccess(ua, call, block)
        case Unzip() | Transpose() | TransposeW() | asVector(_) | asScalar() |
             Split(_) | Join() | Slide(_, _) | Zip(_) | Tuple(_) | Filter() |
<<<<<<< HEAD
             Head() | Tail() | Scatter(_) | Gather(_) | Get(_) | Pad(_, _, _) | ArrayAccess(_) =>

=======
             Head() | Tail() | Scatter(_) | Gather(_) | Get(_) | Pad(_, _, _) =>
        case _ => block += OpenCLAST.Comment("__" + call.toString + "__")
>>>>>>> 6cdde9f3
      }
      case v: Value => generateValue(v, block)
      case p: Param =>
    }
  }

  // === Maps ===

  // MapWrg
  private def generateMapWrgCall(m: MapWrg,
                                 call: FunCall,
                                 block: Block): Unit = {
    generateForLoop(block, m.loopVar, generate(m.f.body, _))
    // TODO: This assumes, that the MapWrg(0) is always the outermost and there
    // is no need for synchronization inside.
    // TODO: Rethink and then redesign this!
    // if (m.dim == 0) {
    //  oclPrinter.println("return;")
    // }
  }

  // MapGlb
  private def generateMapGlbCall(m: MapGlb,
                                 call: FunCall,
                                 block: Block): Unit = {
    generateForLoop(block, m.loopVar, generate(m.f.body, _))
    // TODO: This assumes, that the MapGlb(0) is always the outermost and there
    // is no need for synchronization inside.
    // TODO: Rethink and then redesign this!
    // if (m.dim == 0) {
    //  oclPrinter.println("return;")
    // }
  }

  private def generateMapAtomWrgCall(m: MapAtomWrg,
                                     call: FunCall,
                                     block: Block): Unit = {
    // build a new nested block
    val nestedBlock = OpenCLAST.Block(Vector.empty)
    (block: Block) += Comment("atomic_workgroup_map")

    // get shorthands for the loopvar/workvar
    val loopVar = m.loopVar
    val workVar = m.workVar
    // val threadid = new get_local_id(0 : Int)
    val threadid = get_local_id(0)

    // wrap the task update/getting functionality in a variable, as we need to use it twice
    def atomicGetTask(ob: Block): Unit = {
      generateConditional(ob, Predicate(threadid, 0, Predicate.Operator.==),
        (b) => {
          (b: Block) += AssignmentExpression(OpenCLAST.ArithExpression(loopVar),
            FunctionCall("atomic_inc", List(OpenCLAST.VarRef(workVar))))
        }, (_) => {})
    }

    // declare a global variable holding the next index to process, and assign it a value
    nestedBlock += OpenCLAST.VarDecl(workVar, opencl.ir.IntPtr,
      OpenCLAST.ArithExpression(m.globalTaskIndex.variable), addressSpace = GlobalMemory)
    // initialise it to zero
    //    generateConditional(nestedBlock, Predicate(new get_global_id(0), 0, Predicate.Operator.==),
    //      (b) => {
    //        b += OpenCLAST.AssignmentExpression(
    //          OpenCLAST.FunctionCall("*",List(OpenCLAST.Expression(workVar))), OpenCLAST.Expression(0))
    //      }, (_) => {}
    //    )

    // declare an index for this thread, the loop variable, and give it a value from the task index
    // we only wish for the first thread in the workgroup to perform the operation
    nestedBlock += OpenCLAST.VarDecl(loopVar, opencl.ir.Int, addressSpace = LocalMemory)
    atomicGetTask(nestedBlock)
    nestedBlock += OpenCLAST.Barrier(OpenCLMemory(workVar, 4, LocalMemory))
    // get the loop variable as a range variable
    val range = loopVar.range.asInstanceOf[RangeAdd]
    // generate a while loop which increments the task index atomically, while 
    // it's less than the maximum range of the loop variable
    generateWhileLoop(nestedBlock,
      Predicate(loopVar, range.stop, Predicate.Operator.<),
      (b) => {
        generate(m.f.body, b)
        atomicGetTask(b)
        (b: Block) += OpenCLAST.Barrier(OpenCLMemory(workVar, 4, LocalMemory))
      })
    (block: Block) += nestedBlock

    // emit a barrier?
    if (m.emitBarrier)
      (block: Block) += OpenCLAST.Barrier(call.mem.asInstanceOf[OpenCLMemory])
  }

  // MapLcl
  private def generateMapLclCall(m: MapLcl,
                                 call: FunCall,
                                 block: Block): Unit = {
    generateForLoop(block, m.loopVar, generate(m.f.body, _), m.shouldUnroll)

    if (m.emitBarrier)
      (block: Block) += OpenCLAST.Barrier(call.mem.asInstanceOf[OpenCLMemory])
  }

  // MapAtomLcl 
  private def generateMapAtomLclCall(m: MapAtomLcl,
                                     call: FunCall,
                                     block: Block): Unit = {

    // build a new nested block
    val nestedBlock = Block(Vector.empty)
    (block: Block) += OpenCLAST.Comment("atomic_local_map")

    // get shorthands for the loopvar/workvar
    val loopVar = m.loopVar
    val workVar = m.workVar
    val workVarPtr = OpenCLAST.FunctionCall("&", List(OpenCLAST.VarRef(workVar)))

    // declare a local variable holding the next index to process, and assign it a value
    // this must be done in a separate statement, as the variable is in LocalMemory
    nestedBlock += OpenCLAST.VarDecl(workVar, opencl.ir.Int, addressSpace = LocalMemory)
    nestedBlock += OpenCLAST.AssignmentExpression(OpenCLAST.ArithExpression(workVar), OpenCLAST.ArithExpression(0))

    // declare an index for this thread, the loop variable, and give it a value from the task index
    nestedBlock += OpenCLAST.VarDecl(loopVar, opencl.ir.Int,
      OpenCLAST.FunctionCall("atomic_inc", List(workVarPtr))
    )

    // get the loop variable as a range variable
    val range = loopVar.range.asInstanceOf[RangeAdd]

    // generate a while loop which increments the task index atomically, while 
    // it's less than the maximum range of the loop variable
    generateWhileLoop(nestedBlock,
      Predicate(loopVar, range.stop, Predicate.Operator.<),
      (b) => {
        generate(m.f.body, b)
        (b: Block) += OpenCLAST.AssignmentExpression(OpenCLAST.ArithExpression(loopVar),
          OpenCLAST.FunctionCall("atomic_inc", List(workVarPtr))
        )
      })
    (block: Block) += nestedBlock

    // emit a barrier?
    if (m.emitBarrier)
      (block: Block) += OpenCLAST.Barrier(call.mem.asInstanceOf[OpenCLMemory])
  }

  // MapWarp
  private def generateMapWarpCall(m: MapWarp,
                                  call: FunCall,
                                  block: Block): Unit = {
    generateForLoop(block, m.loopVar, generate(m.f.body, _))
    call.mem match {
      case m: OpenCLMemory => (block: Block) += OpenCLAST.Barrier(m)
      case _ =>
    }
  }

  // MapLane
  private def generateMapLaneCall(m: MapLane,
                                  call: FunCall,
                                  block: Block): Unit = {
    generateForLoop(block, m.loopVar, generate(m.f.body, _))
  }

  // MapSeq
  private def generateMapSeqCall(m: MapSeq,
                                 call: FunCall,
                                 block: Block): Unit = {
    (block: Block) += OpenCLAST.Comment("map_seq")
    generateForLoop(block, m.loopVar, generate(m.f.body, _), m.shouldUnroll)
    (block: Block) += OpenCLAST.Comment("end map_seq")
  }

  // Expr should be an array
  private def generateLength(e: Expr): Either[Expression, ArithExpr] = {
    e match {
      case e: Expr =>
        e.t match {
          case a: UnknownLengthArrayType =>
            // TODO: Emitting a view of type ArrayType is illegal!
            val arrayStart = ViewPrinter.emit(e.view)
            Left(VarRef(e.mem.variable, arrayIndex = ArithExpression(arrayStart)))
          case a: ArrayType => Right(a.len)
          case NoType | ScalarType(_, _) | TupleType(_) | UndefType | VectorType(_, _) =>
            throw new TypeException(e.t, "Array")
        }
    }
  }

  // === Reduce ===
  private def generateReduceSeqCall(r: ReduceSeq,
                                    call: FunCall,
                                    block: Block): Unit = {

    val innerBlock = OpenCLAST.Block(Vector.empty)
    (block: Block) += OpenCLAST.Comment("reduce_seq")

    val inputLen = generateLength(call.args(1))
    inputLen match {

      case Left(len: Expression) =>
        val indexVar = r.loopVar
        val range = indexVar.range.asInstanceOf[RangeAdd]

        val init = ArithExpression(range.start)
        val cond = CondExpression(ArithExpression(r.loopVar), len, CondExpression.Operator.<)
        val increment = AssignmentExpression(ArithExpression(r.loopVar), ArithExpression(r.loopVar + range.step))

        (block: Block) += OpenCLAST.ForLoop(VarDecl(r.loopVar, opencl.ir.Int, init, PrivateMemory), ExpressionStatement(cond), increment, innerBlock)

        generate(r.f.body, innerBlock)

      case Right(len: ArithExpr) =>
        generateForLoop(block, r.loopVar, generate(r.f.body, _), r.shouldUnroll)
    }

    (block: Block) += OpenCLAST.Comment("end reduce_seq")
  }


  // BSearch
  private def generateBSearchCall(s: AbstractSearch,
                                  call: FunCall,
                                  block: Block): Unit = {
    val nestedBlock = OpenCLAST.Block(Vector.empty)
    (block: Block) += OpenCLAST.Comment("binary_search")
    // get the default value handily
    val defaultVal = call.args.head
    // get the input handily
    val inArr = call.args(1)
    // get the type of the input (handily, concretely)
    val inArrT = inArr.t.asInstanceOf[ArrayType]
    // get an opencl version of the input mem
    val clInArrMem = OpenCLMemory.asOpenCLMemory(inArr.mem)
    // get a reference to it for loading
    val inArrRef = generateLoadNode(clInArrMem, inArrT, inArr.view.access(s.indexVar))
    // declare temporary vars for declaring the upper and lower indicies of the search
    val lowerIndex = Var("li")
    val upperIndex = Var("ui")
    // declare the lower and upper indicies
    nestedBlock += OpenCLAST.VarDecl(lowerIndex, opencl.ir.Int)
    nestedBlock += OpenCLAST.VarDecl(upperIndex, opencl.ir.Int)
    nestedBlock += OpenCLAST.VarDecl(s.indexVar, opencl.ir.Int)
    // assign initial values
    nestedBlock += OpenCLAST.AssignmentExpression(OpenCLAST.ArithExpression(lowerIndex), OpenCLAST.ArithExpression(0))
    nestedBlock += OpenCLAST.AssignmentExpression(OpenCLAST.ArithExpression(upperIndex), OpenCLAST.ArithExpression(inArrT.len))
    // Declare a variable to copy the result of the user function into
    // We have to do this, as we currently have no nice way of describing normal C statements
    // in a way that works private memory properly.
    // TODO: Find some way of representing the arguments to while/if/etc...
    val compFuncResVar = Var("cmp_res_var")
    varDecls = varDecls.updated(compFuncResVar, Type.devectorize(s.f.body.t))
    // create a memory object for it
    val compFuncResMem = OpenCLMemory(compFuncResVar, OpenCLMemory.getSizeInBytes(s.f.body.t), PrivateMemory)
    // set the memory of the call to the mem
    s.f.body.mem = compFuncResMem
    // declare it, with the same type as the comparison result
    nestedBlock += OpenCLAST.VarDecl(compFuncResVar, s.f.body.t)

    // create a variable for each goto label
    val finishLabel = Var("done")
    val writeResultLabel = Var("writeresult")
    generateWhileLoop(nestedBlock, Predicate(lowerIndex, upperIndex, Predicate.Operator.<),
      (b) => {
        (b: Block) += OpenCLAST.AssignmentExpression(OpenCLAST.ArithExpression(s.indexVar),
          OpenCLAST.ArithExpression(lowerIndex + (upperIndex - lowerIndex) / 2))

        generate(s.f.body, b)

        generateConditional(b,
          Predicate(compFuncResVar, 0, Predicate.Operator.<),
          (cb) => {
            (cb: Block) += OpenCLAST.AssignmentExpression(OpenCLAST.ArithExpression(upperIndex), OpenCLAST.ArithExpression(s.indexVar))
          },
          (cb) => {
            generateConditional(cb,
              Predicate(compFuncResVar, 0, Predicate.Operator.>),
              (ccb) => {
                (ccb: Block) += OpenCLAST.AssignmentExpression(OpenCLAST.ArithExpression(lowerIndex), OpenCLAST.ArithExpression(s.indexVar + 1))
              },
              (ccb) => {
                (ccb: Block) += OpenCLAST.GOTO(writeResultLabel)
              }
            )
          }
        )
      }
    )
    nestedBlock += generateStoreNode(OpenCLMemory.asOpenCLMemory(call.mem), call.t, call.outputView.access(Cst(0)),
      generateLoadNode(OpenCLMemory.asOpenCLMemory(defaultVal.mem), defaultVal.t, defaultVal.view))
    nestedBlock += OpenCLAST.GOTO(finishLabel)
    nestedBlock += OpenCLAST.Label(writeResultLabel)
    nestedBlock += generateStoreNode(
      OpenCLMemory.asOpenCLMemory(call.mem), call.t, call.outputView.access(Cst(0)),
      inArrRef)
    nestedBlock += OpenCLAST.Label(finishLabel)
    (block: Block) += nestedBlock
    (block: Block) += OpenCLAST.Comment("binary_search")
  }

  // LSearch
  private def generateLSearchCall(s: AbstractSearch,
                                  call: FunCall,
                                  block: Block): Unit = {
    val nestedBlock = OpenCLAST.Block(Vector.empty)
    (block: Block) += OpenCLAST.Comment("linear_search")
    // get the default value handily
    val defaultVal = call.args.head
    // get the input handily
    val inArr = call.args(1)
    // get the type of the input (handily, concretely)
    val inArrT = inArr.t.asInstanceOf[ArrayType]
    // get an opencl version of the input mem
    val clInArrMem = OpenCLMemory.asOpenCLMemory(inArr.mem)
    // get a reference to it for loading
    val inArrRef = generateLoadNode(clInArrMem, inArrT, inArr.view.access(s.indexVar))
    // declare the index var
    nestedBlock += OpenCLAST.VarDecl(s.indexVar, opencl.ir.Int)
    // assign initial values
    nestedBlock += OpenCLAST.AssignmentExpression(OpenCLAST.ArithExpression(s.indexVar), OpenCLAST.ArithExpression(0))
    // Declare a variable to copy the result of the user function into
    // We have to do this, as we currently have no nice way of describing normal C statements
    // in a way that works private memory properly.
    // TODO: Find some way of representing the arguments to while/if/etc...
    val compFuncResVar = Var("cmp_res_var")
    varDecls = varDecls.updated(compFuncResVar, Type.devectorize(s.f.body.t))
    // create a memory object for it
    val compFuncResMem = OpenCLMemory(compFuncResVar, OpenCLMemory.getSizeInBytes(s.f.body.t), PrivateMemory)
    // set the memory of the call to the mem
    s.f.body.mem = compFuncResMem
    // declare it, with the same type as the comparison result
    nestedBlock += OpenCLAST.VarDecl(compFuncResVar, s.f.body.t)
    // get an AST node describing a load from the comparator function result
    // val cmpResMemVar = s.f.body.mem.variable
    // create a variable for each goto label
    val finishLabel = Var("done")
    val writeResultLabel = Var("writeresult")
    val searchFailedLabel = Var("searchfailed")

    // todo - need to simplify inArrT.len, as currently it evaluates to unexecutable code on some tests
    generateWhileLoop(nestedBlock, Predicate(s.indexVar, inArrT.len, Predicate.Operator.<),
      (b) => {

        generate(s.f.body, b)

        generateConditional(b,
          // if the result of the comparator is greater than zero, the element we're currently
          // comparing to is smaller than the element we are searching for
          Predicate(compFuncResVar, 0, Predicate.Operator.>),
          (cb) => {
            // therefore, keep searching!
            (cb: Block) += OpenCLAST.AssignmentExpression(OpenCLAST.ArithExpression(s.indexVar), OpenCLAST.ArithExpression(s.indexVar + 1))
          },
          (cb) => {
            // else...
            generateConditional(cb,
              // if the result is less than 0, we've gone past the value we're looking for, so abort
              Predicate(compFuncResVar, 0, Predicate.Operator.<),
              // if the value is greater than, it's gone past! the search has failed.
              (ccb) => {
                (ccb: Block) += OpenCLAST.GOTO(searchFailedLabel)
              },
              // otherwise, it must be equal to, so jump to returning the result
              (ccb) => {
                (ccb: Block) += OpenCLAST.GOTO(writeResultLabel)
              }
            )
          }
        )
      }
    )
    nestedBlock += OpenCLAST.Label(searchFailedLabel)
    nestedBlock += generateStoreNode(OpenCLMemory.asOpenCLMemory(call.mem), call.t, call.outputView.access(Cst(0)),
      generateLoadNode(OpenCLMemory.asOpenCLMemory(defaultVal.mem), defaultVal.t, defaultVal.view))
    nestedBlock += OpenCLAST.GOTO(finishLabel)
    nestedBlock += OpenCLAST.Label(writeResultLabel)
    nestedBlock += generateStoreNode(
      OpenCLMemory.asOpenCLMemory(call.mem), call.t, call.outputView.access(Cst(0)),
      inArrRef)
    nestedBlock += OpenCLAST.Label(finishLabel)
    block += nestedBlock
    block += OpenCLAST.Comment("linear_search")
  }

  private def generateUnsafeArrayAccess(ua: UnsafeArrayAccess,
                                        call: FunCall,
                                        block: Block): Unit = {
    val index = ua.index
    val clIndexMem = OpenCLMemory.asOpenCLMemory(index.mem)

    val loadIndex = generateLoadNode(clIndexMem, index.t, index.view)

    val indexVar = Var("index")
    block += OpenCLAST.VarDecl(indexVar, Int, init=loadIndex)

    val inArr = call.args(0)
    val clInArrMem = OpenCLMemory.asOpenCLMemory(inArr.mem)

    val loadFromArray = generateLoadNode(clInArrMem, inArr.t, inArr.view.access(indexVar))

    val storeToOutput = generateStoreNode(OpenCLMemory.asOpenCLMemory(call.mem), call.t,
                                          call.view.access(0), loadFromArray)

    block += storeToOutput
  }

  private def generateValue(v: Value, block: Block): Unit = {
    val temp = Var("tmp")

    (block: Block) += OpenCLAST.VarDecl(temp, Type.getValueType(v.t),
      init = OpenCLAST.OpenCLCode(v.value))
    (block: Block) += OpenCLAST.AssignmentExpression(
      OpenCLAST.VarRef(v.mem.variable),
      OpenCLAST.VarRef(temp))
  }

  // === Iterate ===
  private def generateIterateCall(i: Iterate,
                                  call: FunCall,
                                  block: Block): Unit = {

    val inputMem = OpenCLMemory.asOpenCLMemory(call.args.head.mem)
    val outputMem = OpenCLMemory.asOpenCLMemory(call.mem)
    val swapMem = OpenCLMemory.asOpenCLMemory(i.swapBuffer)

    assert(inputMem.addressSpace == outputMem.addressSpace)

    val funCall = i.f.body match {
      case call: FunCall => call
    }

    // use the type var as the var holding the iterating size if it exists
    if (TypeVar.getTypeVars(funCall.argsType).size > 1) {
      println("size: " + TypeVar.getTypeVars(funCall.argsType).size)
      TypeVar.getTypeVars(funCall.argsType).foreach((tv) => {
        println("tv: " + tv)
      })
      println("i.f.inT " + funCall.argsType)
      throw new NotImplementedError()
    }

    val curOutLen =
      if (TypeVar.getTypeVars(funCall.argsType).isEmpty)
        Var("curOutLen")
      else
        TypeVar.getTypeVars(funCall.argsType).head

    (block: Block) +=
      OpenCLAST.VarDecl(curOutLen, Int,
        OpenCLAST.ArithExpression(Type.getLength(call.argsType)))

    // create new temporary input and output pointers
    val tin = Var("tin")
    val tout = Var("tout")
    varDecls = varDecls.updated(tin, Type.devectorize(call.t))
    varDecls = varDecls.updated(tout, Type.devectorize(call.t))

    // ADDRSPC TYPE tin = in;
    (block: Block) += OpenCLAST.VarDecl(tin, Type.devectorize(call.t),
      OpenCLAST.VarRef(inputMem.variable),
      outputMem.addressSpace)

    val range = i.indexVar.range.asInstanceOf[RangeAdd]

    // ADDRSPC TYPE tin = (odd ? out : swap);
    (block: Block) += OpenCLAST.VarDecl(tout, Type.devectorize(call.t),
      init = OpenCLAST.ArithExpression(
        ((range.stop % 2) ne Cst(0)) ?? outputMem.variable !! swapMem.variable),
      addressSpace = outputMem.addressSpace)

    generateForLoop(block, i.indexVar, (b) => {

      // modify the pointers to the memory before generating the body
      val oldInV = inputMem.variable
      val oldOutV = outputMem.variable
      inputMem.variable = tin
      outputMem.variable = tout

      // generate the function call in the body
      generate(funCall, b)

      // restore the pointers to memory
      inputMem.variable = oldInV
      outputMem.variable = oldOutV

      val curOutLenRef = OpenCLAST.VarRef(curOutLen)

      val innerOutputLength = Type.getLength(funCall.t)

      // tmp = tmp * outputLen / inputLen
      (b: Block) += OpenCLAST.AssignmentExpression(curOutLenRef,
        OpenCLAST.ArithExpression(innerOutputLength))


      val tinVStrRef = OpenCLAST.VarRef(tin)

      // tin = (tout == swap) ? swap : out
      (b: Block) += OpenCLAST.AssignmentExpression(tinVStrRef,
        OpenCLAST.ArithExpression((tout eq swapMem.variable) ??
          swapMem.variable !! outputMem.variable))


      val toutVStrRef = OpenCLAST.VarRef(tout)

      // tout = (tout == swap) ? out : swap
      (b: Block) += OpenCLAST.AssignmentExpression(toutVStrRef,
        OpenCLAST.ArithExpression((tout eq swapMem.variable) ??
          outputMem.variable !! swapMem.variable))

      if (outputMem.addressSpace != PrivateMemory)
        (b: Block) += OpenCLAST.Barrier(outputMem)

    } /*, i.iterationCount*/)
  }

  private def generateForLoop(block: Block,
                              indexVar: Var,
                              generateBody: (Block) => Unit,
                              needUnroll: Boolean = false): Unit = {

    val range = indexVar.range.asInstanceOf[RangeAdd]
    val step = range.step
    val init = ArithExpression(range.start)
    val stop = range match {
      case ra: RangeAdd => ra.stop
      case _ => throw new OpenCLGeneratorException("Cannot handle range for ForLoop: " + range)
    }
    val cond = CondExpression(ArithExpression(indexVar), ArithExpression(stop), CondExpression.Operator.<)

    // if we need to unroll (e.g. because of access to private memory)
    if (needUnroll) {

      val iterationCount = try {
        indexVar.range.numVals.enforceSimplification.eval
      } catch {
        case NotEvaluableException =>
          throw new OpenCLGeneratorException("Trying to unroll loop, " +
            "but iteration count could not be determined statically.")
      }

      if (iterationCount > 0) {
        (block: Block) += OpenCLAST.Comment("unroll")

        for (i <- 0 until iterationCount) {
          replacements = replacements.updated(indexVar, i)
          val j: ArithExpr =
            if (range.min.isInstanceOf[OclFunction]) {
              range.min + step * i
            } else {
              i
            }
          replacementsWithFuns = replacementsWithFuns.updated(indexVar, j)

          generateBody(block)
        }
        // cleanup
        replacements = replacements - indexVar
        replacementsWithFuns = replacementsWithFuns - indexVar

        (block: Block) += OpenCLAST.Comment("end unroll")
        return
      } else {
        throw new OpenCLGeneratorException(s"Trying to unroll loop, but iteration count is $iterationCount.")
      }

    }

    // TODO: Information needed elsewhere. See analysis.ControlFlow
    // try to see if we really need a loop
    if (PerformLoopOptimisation())
    indexVar.range.numVals match {
      case Cst(0) =>
        // zero iterations
        (block: Block) += OpenCLAST.Comment("iteration count is 0, no loop emitted")
        return

      case Cst(1) =>
        generateStatement(block, indexVar, generateBody, init)
        return

      // TODO: See TestInject.injectExactlyOneIterationVariable
      // TODO: M / 128 is not equal to M /^ 128 even though they print to the same C code
      case _ if range.start.min.min == Cst(0) &&
        ArithExpr.substituteDiv(range.stop) == ArithExpr.substituteDiv(range.step) =>

        generateStatement(block, indexVar, generateBody, init)
        return

      // TODO: See TestOclFunction.numValues and issue #62
      case _ if range.start.min.min == Cst(0) && range.stop == Cst(1) =>
        generateIfStatement(block, indexVar, generateBody, init, stop)
        return
      case _ =>
        (indexVar.range.numVals.min, indexVar.range.numVals.max) match {
          case (Cst(0), Cst(1)) =>
            // one or less iteration
            generateIfStatement(block, indexVar, generateBody, init, stop)
            return

          case _ =>
        }
    }

    val increment = AssignmentExpression(ArithExpression(indexVar), ArithExpression(indexVar + range.step))
    val innerBlock = OpenCLAST.Block(Vector.empty)
    (block: Block) += OpenCLAST.ForLoop(VarDecl(indexVar, opencl.ir.Int, init, PrivateMemory), ExpressionStatement(cond), increment, innerBlock)
    generateBody(innerBlock)
  }

  private def generateStatement(block: Block, indexVar: Var, generateBody: (Block) => Unit, init: ArithExpression): Unit = {
    // one iteration
    (block: Block) += OpenCLAST.Comment("iteration count is exactly 1, no loop emitted")
    val innerBlock = OpenCLAST.Block(Vector.empty)
    innerBlock += OpenCLAST.VarDecl(indexVar, opencl.ir.Int, init, PrivateMemory)
    generateBody(innerBlock)
    (block: Block) += innerBlock
  }

  private def generateIfStatement(block: Block, indexVar: Var, generateBody: (Block) => Unit, init: ArithExpression, stop: ArithExpr): Unit = {
    (block: Block) += OpenCLAST.Comment("iteration count is exactly 1 or less, no loop emitted")
    val innerBlock = OpenCLAST.Block(Vector.empty)
    innerBlock += OpenCLAST.VarDecl(indexVar, opencl.ir.Int, init, PrivateMemory)
    (block: Block) += OpenCLAST.IfThenElse(CondExpression(init, ArithExpression(stop), CondExpression.Operator.<), innerBlock)
    generateBody(innerBlock)
  }

  private def generateWhileLoop(block: Block,
                                loopPredicate: Predicate,
                                generateBody: (Block) => Unit): Unit = {
    val innerBlock = OpenCLAST.Block(Vector.empty)
    (block: Block) += OpenCLAST.WhileLoop(loopPredicate, body = innerBlock)
    generateBody(innerBlock)
  }

  private def generateConditional(block: Block,
                                  switchPredicate: Predicate,
                                  genTrueBranch: (Block) => Unit,
                                  genFalseBranch: (Block) => Unit): Unit = {
    val trueBlock = OpenCLAST.Block(Vector.empty)
    val falseBlock = OpenCLAST.Block(Vector.empty)
    (block: Block) += OpenCLAST.IfThenElse(switchPredicate, trueBody = trueBlock, falseBody = falseBlock)
    genTrueBranch(trueBlock)
    genFalseBranch(falseBlock)
  }

  private def generateUserFunCall(u: UserFun,
                                  call: FunCall,
                                  block: Block): Block = {
    // Handle vector assignments for vector types
    val mem = OpenCLMemory.asOpenCLMemory(call.mem)
    (block: Block) += generateStoreNode(mem, call.t, call.outputView,
      generateFunCall(call, generateLoadNodes(call.args: _*)))

    block
  }

  @scala.annotation.tailrec
  private def generateFunCall(expr: Expr,
                              args: List[OclAstNode]): OclAstNode = {
    expr match {
      case call: FunCall => call.f match {
        case uf: UserFun =>
          OpenCLAST.FunctionCall(uf.name, args)
        case vf: VectorizeUserFun =>
          OpenCLAST.FunctionCall(vf.vectorizedFunction.name, args)
        case l: Lambda => generateFunCall(l.body, args)

        case _ => throw new NotImplementedError()
      }
      case _ => throw new NotImplementedError()
    }
  }

  private def getOriginalType(mem: OpenCLMemory) =
    OpenCLGenerator.getOriginalType(mem, varDecls)

  /**
    * Generate a simple or vector store.
    * This function emits a store[n] if the LHS is an array of scala types or
    * an assignment otherwise.
    */
  private def generateStoreNode(mem: OpenCLMemory,
                                currentType: Type,
                                view: View,
                                value: OclAstNode): Expression = {
    val originalType = getOriginalType(mem)

    if (Type.haveSameValueTypes(originalType, currentType)) {
      OpenCLAST.AssignmentExpression(
        to = accessNode(mem.variable, mem.addressSpace, view),
        value = value
      )
    } else {
      (originalType, currentType) match {
        // originally a scalar type in global memory, but now a vector type
        //  => emit vstore
        case (at: ArrayType, vt: VectorType)
          if Type.isEqual(Type.getValueType(at), vt.scalarT)
            && (mem.addressSpace == GlobalMemory
            || mem.addressSpace == LocalMemory) =>

          OpenCLAST.Store(
            OpenCLAST.VarRef(mem.variable), vt,
            value = value,
            offset = OpenCLAST.ArithExpression(
              ViewPrinter.emit(view,
                replacementsWithFuns) / vt.len), mem.addressSpace)
      }
    }
  }

  private def generateLoadNodes(args: Expr*): List[OclAstNode] = {
    args.map(arg => {
      val mem = OpenCLMemory.asOpenCLMemory(arg.mem)
      generateLoadNode(mem, arg.t, arg.view)
    }).toList
  }

  private def generateLoadNode(mem: OpenCLMemory, t: Type, view: View): OclAstNode = {
    mem match {
      // we want to generate a load for a tuple constructed by a corresponding view (i.e. zip)
      case coll: OpenCLMemoryCollection =>
        if (!t.isInstanceOf[TupleType])
          throw new OpenCLGeneratorException(s"Found a OpenCLMemoryCollection for var: " +
            s"${mem.variable}, but corresponding type: $t is " +
            s"not a tuple.")
        val tt = t.asInstanceOf[TupleType]

        var args: Vector[OclAstNode] = Vector()
        for (i <- (coll.subMemories zip tt.elemsT).indices) {
          args = args :+ generateLoadNode(coll.subMemories(i), tt.elemsT(i), view.get(i))
        }

        StructConstructor(t = tt, args = args)

      // not a memory collection: the default case
      case _ =>
        val currentType = t
        val originalType: Type = getOriginalType(mem)

        if (Type.haveSameValueTypes(originalType, currentType)) {
          accessNode(mem.variable, mem.addressSpace, view)
        } else {
          (originalType, currentType) match {
            // originally a scalar type, but now a vector type
            //  => emit cast
            case (st: ScalarType, vt: VectorType) if Type.isEqual(st, vt.scalarT) =>
              OpenCLAST.Cast(OpenCLAST.VarRef(mem.variable), st)

            // originally an array of scalar values in global memory,
            // but now a vector type
            //  => emit vload
            case (at: ArrayType, vt: VectorType)
              if Type.isEqual(Type.getValueType(at), vt.scalarT)
                && (mem.addressSpace == GlobalMemory || mem.addressSpace == LocalMemory) =>

              OpenCLAST.Load(OpenCLAST.VarRef(mem.variable), vt,
                offset = OpenCLAST.ArithExpression(
                  ViewPrinter.emit(view,
                    replacementsWithFuns) / vt.len),mem.addressSpace)

            // originally an array of scalar values in private memory,
            // but now a vector type
            //  => emit (float2)(f1, f2) primitive
            case (at: ArrayType, vt: VectorType)
              if Type.isEqual(Type.getValueType(at), vt.scalarT)
                && (mem.addressSpace == PrivateMemory) =>

              assert(privateMems.exists(m => m.mem == mem))

              // TODO: this seems like a very specific local solution ... find a more generic proper one

              // iterate over the range, assuming that it is contiguous
              val arraySuffixStartIndex: Int = arrayAccessPrivateMemIndex(mem.variable, view)
              val arraySuffixStopIndex: Int = arraySuffixStartIndex + vt.len.eval

              val seq = (arraySuffixStartIndex until arraySuffixStopIndex).map(i => {
                OpenCLAST.VarRef(mem.variable, suffix = "_" + i)
              })

              OpenCLAST.VectorLiteral(vt, seq: _*)

            // originally a vector value in private memory,
            // but now a scalar type
            //  => emit load from components
            case (vt: VectorType, st: ScalarType)
              if Type.isEqual(st, vt.scalarT)
                && (mem.addressSpace == PrivateMemory) =>

              val componentSuffix = componentAccessVectorVar(mem.variable, view)
              OpenCLAST.VarRef(mem.variable, suffix = componentSuffix)

            // originally an array of vector values in private memory,
            // but now a scalar type
            //  => emit load from components
            case (at: ArrayType, st: ScalarType)
              if Type.getValueType(at).isInstanceOf[VectorType]
                && Type.haveSameBaseTypes(at, st)
                && (mem.addressSpace == PrivateMemory) =>

              val actualArray = privateMems.exists(m => m.mem == mem)

              val arraySuffix =
                if (actualArray)
                  arrayAccessPrivateMem(mem.variable, view)
                else // Workaround for values
                  ""

              val componentSuffix = componentAccessVectorVar(mem.variable, view)
              OpenCLAST.VarRef(mem.variable, suffix = arraySuffix + componentSuffix)

            // originally an array of vector values in private memory,
            // but now a different vector type
            //  => emit load from components
            case (at: ArrayType, vt: VectorType)
              if Type.getValueType(at).isInstanceOf[VectorType]
                && Type.haveSameBaseTypes(at, vt)
                && (mem.addressSpace == PrivateMemory) =>

              // TODO: this seems like a very specific local solution ... find a more generic proper one

              assert(privateMems.exists(m => m.mem == mem))

              val arraySuffix = arrayAccessPrivateMem(mem.variable, view)

              val componentSuffixStartIndex = componentAccessvectorVarIndex(mem.variable, view)
              val componentSuffixStopIndex = componentSuffixStartIndex + vt.len.eval

              // iterate over the range, assuming that it is contiguous
              val componentSuffix = (componentSuffixStartIndex until componentSuffixStopIndex).foldLeft(".s")(_ + _)

              OpenCLAST.VarRef(mem.variable, suffix = arraySuffix + componentSuffix)

            // originally a tuple, now a value. => generate stuff like var[i]._j
            case (at: ArrayType, st: ScalarType)
              if Type.getValueType(at).isInstanceOf[TupleType] =>
              // get tuple component and generate suffix (._j)
              val vtc = view.asInstanceOf[ViewTupleComponent]
              val suffix = s"._${vtc.i}"

              // throw away the tuple component view for generating array index [i]
              val innerView = vtc.iv

              mem.addressSpace match {
                case LocalMemory | GlobalMemory =>
                  val index = ViewPrinter.emit(innerView,
                    replacementsWithFuns)
                  OpenCLAST.VarRef(mem.variable, arrayIndex = OpenCLAST.ArithExpression(index), suffix = suffix)

                case PrivateMemory =>

                  val arraySuffix =
                    if (privateMems.exists(m => m.mem == mem)) // check if this is actually an array
                      arrayAccessPrivateMem(mem.variable, innerView)
                    else // Workaround for values
                      ""
                  OpenCLAST.VarRef(mem.variable, suffix = arraySuffix + suffix)
              }
          }
        }
    }
  }

  /**
    * Create an access node(i.e. of type VarRef) for variable v based on the
    * given address space and view
    *
    * @param v            The variable to access
    * @param addressSpace The address space, i.e. global, local, private
    * @param view         The view to access var `v`
    * @return An VarRef node accessing `v` as described in `view`.
    */
  private def accessNode(v: Var,
                         addressSpace: OpenCLAddressSpace,
                         view: View): OpenCLAST.VarRef = {
    addressSpace match {
      case LocalMemory | GlobalMemory =>
        val originalType = varDecls(v)
        originalType match {
          case _: ArrayType => arrayAccessNode(v, addressSpace, view)
          case _: ScalarType | _: VectorType | _: TupleType => valueAccessNode(v)
          case NoType | UndefType => throw new TypeException(originalType, "A valid type")
        }

      case PrivateMemory =>
        privateMems.find(m => m.mem.variable == v) match {
          case Some(typedMemory) => typedMemory.t match {
            case _: ArrayType => arrayAccessNode(v, addressSpace, view)
            case _: ScalarType | _: VectorType | _: TupleType => valueAccessNode(v)
            case NoType | UndefType => throw new TypeException(typedMemory.t, "A valid type")
          }
          case _ => valueAccessNode(v)
        }
    }
  }

  /**
    * Accessing v as an array
    *
    * @param v            The variable to access
    * @param addressSpace The address space `v` lives in
    * @param view         The view describing the access
    * @return An VarRef node accessing `v` as described in `view`.
    */
  private def arrayAccessNode(v: Var,
                              addressSpace: OpenCLAddressSpace,
                              view: View): OpenCLAST.VarRef = {
    addressSpace match {
      case LocalMemory | GlobalMemory =>
        val index = ViewPrinter.emit(view, replacementsWithFuns)
        OpenCLAST.VarRef(v, arrayIndex = OpenCLAST.ArithExpression(index))

      case PrivateMemory =>
        OpenCLAST.VarRef(v, suffix = arrayAccessPrivateMem(v, view))
    }
  }

  /**
    * Generating the suffix appended to emulate an array access in private memory
    *
    * @param v    The variable to access
    * @param view The view describing the access
    * @return A string of the form '_index' where index is the computed
    *         array index. The index must be computable at compile time.
    */
  private def arrayAccessPrivateMem(v: Var, view: View): String = {
    // Compute the index ...
    val index = arrayAccessPrivateMemIndex(v, view)
    // ... and append it
    "_" + openCLCodeGen.toString(index)
  }

  private def arrayAccessPrivateMemIndex(v: Var, view: View): Int = {
    val declaration = privateDecls(v)
    val originalType = declaration.t
    val valueType = Type.getValueType(originalType)

    val i = valueType match {
      case _: ScalarType | _: TupleType => ViewPrinter.emit(view)
      // if the original value type is a vector:
      //   divide index by vector length
      case _: VectorType =>
        val length = Type.getLength(Type.getValueType(originalType))
        ViewPrinter.emit(view) / length
      case ArrayType(_, _) | NoType | UndefType =>
        throw new TypeException(valueType, "A valid non array type")
    }

    val real: Int = try {
      ArithExpr.substitute(i, replacements).eval
    } catch {
      case NotEvaluableException =>
        throw new OpenCLGeneratorException(s"Could not access private array, as index $i could " +
          s"not be evaluated statically (given these replacements: $replacements)")
    }

    if (real >= declaration.length) {
      throw new OpenCLGeneratorException(s"Out of bounds access to $v with $real")
    }

    real
  }

  /**
    * Create a string representing for a component access into a vector variable
    *
    * @param v    The variable to access. Must have been declared with a vector type
    * @param view The view to access this variable
    * @return OpenCL code for accessing v, e.g.: v.s0
    */
  private def componentAccessVectorVar(v: Var, view: View): String = {
    // Compute the index ...
    val index = componentAccessvectorVarIndex(v, view)
    // ... and append it
    ".s" + openCLCodeGen.toString(index)
  }

  private def componentAccessvectorVarIndex(v: Var, view: View): Int = {
    val originalType = varDecls(v)
    val valueType = Type.getValueType(originalType)
    val i = valueType match {
      case _: VectorType =>
        val length = Type.getLength(Type.getValueType(originalType))
        ViewPrinter.emit(view) % length
      case ArrayType(_, _) | NoType | ScalarType(_, _) | TupleType(_) | UndefType =>
        throw new TypeException(valueType, "VectorType")
    }

    ArithExpr.substitute(i, replacements).eval
  }

  /**
    * An access to a variable as a value, i.e. a direct access by name.
    *
    * @param v The variable to access
    * @return A VarRef node wrapping `v`
    */
  private def valueAccessNode(v: Var): OpenCLAST.VarRef = {
    OpenCLAST.VarRef(v)
  }
}<|MERGE_RESOLUTION|>--- conflicted
+++ resolved
@@ -430,13 +430,9 @@
         case ua: UnsafeArrayAccess => generateUnsafeArrayAccess(ua, call, block)
         case Unzip() | Transpose() | TransposeW() | asVector(_) | asScalar() |
              Split(_) | Join() | Slide(_, _) | Zip(_) | Tuple(_) | Filter() |
-<<<<<<< HEAD
-             Head() | Tail() | Scatter(_) | Gather(_) | Get(_) | Pad(_, _, _) | ArrayAccess(_) =>
-
-=======
-             Head() | Tail() | Scatter(_) | Gather(_) | Get(_) | Pad(_, _, _) =>
-        case _ => block += OpenCLAST.Comment("__" + call.toString + "__")
->>>>>>> 6cdde9f3
+             Head() | Tail() | Scatter(_) | Gather(_) | Get(_) | Pad(_, _, _) |
+             ArrayAccess(_) =>
+        case _ => (block: Block) += OpenCLAST.Comment("__" + call.toString + "__")
       }
       case v: Value => generateValue(v, block)
       case p: Param =>
@@ -815,8 +811,8 @@
       OpenCLMemory.asOpenCLMemory(call.mem), call.t, call.outputView.access(Cst(0)),
       inArrRef)
     nestedBlock += OpenCLAST.Label(finishLabel)
-    block += nestedBlock
-    block += OpenCLAST.Comment("linear_search")
+    (block: Block) += nestedBlock
+    (block: Block) += OpenCLAST.Comment("linear_search")
   }
 
   private def generateUnsafeArrayAccess(ua: UnsafeArrayAccess,
@@ -828,7 +824,7 @@
     val loadIndex = generateLoadNode(clIndexMem, index.t, index.view)
 
     val indexVar = Var("index")
-    block += OpenCLAST.VarDecl(indexVar, Int, init=loadIndex)
+    (block: Block) += OpenCLAST.VarDecl(indexVar, Int, init=loadIndex)
 
     val inArr = call.args(0)
     val clInArrMem = OpenCLMemory.asOpenCLMemory(inArr.mem)
@@ -838,7 +834,7 @@
     val storeToOutput = generateStoreNode(OpenCLMemory.asOpenCLMemory(call.mem), call.t,
                                           call.view.access(0), loadFromArray)
 
-    block += storeToOutput
+    (block: Block) += storeToOutput
   }
 
   private def generateValue(v: Value, block: Block): Unit = {
