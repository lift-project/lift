--- conflicted
+++ resolved
@@ -998,7 +998,7 @@
     val inputMem = OpenCLMemory.asOpenCLMemory(call.args.head.mem) // values from the input that you want to
                                                                     // cut down to window size
 
-    val v = Value(0.0f, ArrayType(Float, size.eval))
+    val v = Value(0.0f, ArrayTypeWSWC(Float, size.eval))
     varDecls = varDecls.updated(sSP.windowVar, Type.devectorize(call.t))
     privateMems = privateMems :+ TypedOpenCLMemory(OpenCLMemory(sSP.windowVar, size.eval, PrivateMemory), v.t)
     val varD = OpenCLAST.VarDecl(sSP.windowVar, v.t,
@@ -1113,20 +1113,6 @@
       case _ =>
     }
 
-<<<<<<< HEAD
-        for (i <- 0 until iterationCount) {
-          replacements = replacements.updated(indexVar, i)
-          val j: ArithExpr =
-            if (range.min.isInstanceOf[OclFunction]) {
-              range.min + step * i
-            } else {
-              i
-            }
-            replacementsWithFuns = replacementsWithFuns.updated(indexVar, j)
-
-          generateBody(block)
-
-=======
     try {
       indexVar.range.numVals.enforceSimplification.eval
     } catch {
@@ -1151,7 +1137,6 @@
         val j: ArithExpr = range.min match {
           case _: OclFunction => range.min + range.step * i
           case _ => i
->>>>>>> b25b363a
         }
         replacementsWithFuns = replacementsWithFuns.updated(indexVar, j)
         generateBody(block)
@@ -1167,43 +1152,6 @@
     }
   }
 
-<<<<<<< HEAD
-    // TODO: Information needed elsewhere. See analysis.ControlFlow
-    // try to see if we really need a loop
-    if (PerformLoopOptimisation())
-      indexVar.range.numVals match {
-        case Cst(0) =>
-          // zero iterations
-          (block: Block) += OpenCLAST.Comment("iteration count is 0, no loop emitted")
-          return
-
-        case Cst(1) =>
-          generateStatement(block, indexVar, generateBody, init)
-          return
-
-        // TODO: See TestInject.injectExactlyOneIterationVariable
-        // TODO: M / 128 is not equal to M /^ 128 even though they print to the same C code
-        case _ if range.start.min.min == Cst(0) &&
-          ArithExpr.substituteDiv(range.stop) == ArithExpr.substituteDiv(range.step) =>
-
-          generateStatement(block, indexVar, generateBody, init)
-          return
-
-        // TODO: See TestOclFunction.numValues and issue #62
-        case _ if range.start.min.min == Cst(0) && range.stop == Cst(1) =>
-          generateIfStatement(block, indexVar, generateBody, init, stop)
-          return
-        case _ =>
-          (indexVar.range.numVals.min, indexVar.range.numVals.max) match {
-            case (Cst(0), Cst(1)) =>
-              // one or less iteration
-              generateIfStatement(block, indexVar, generateBody, init, stop)
-              return
-
-            case _ =>
-          }
-      }
-=======
   private def generateOptimizedForLoopRepresentations(block: Block,
                                                       array: Expr,
                                                       indexVar: Var,
@@ -1240,7 +1188,6 @@
       case _ => throw new NotImplementedError() // should never get there
     }
   }
->>>>>>> b25b363a
 
   private def generateDefaultForLoopRepresentation(block: Block,
                                                    array: Expr,
@@ -1321,14 +1268,9 @@
     generateBody(innerBlock)
   }
 
-<<<<<<< HEAD
-
-  private def generateStatement(block: Block, indexVar: Var, generateBody: (Block) => Unit, init: ArithExpression): Unit = {
-=======
   private def generateStatement(block: Block,
                                 indexVar: Var,
                                 generateBody: (Block) => Unit, init: ArithExpression): Unit = {
->>>>>>> b25b363a
     // one iteration
     (block: Block) += OpenCLAST.Comment("iteration count is exactly 1, no loop emitted")
     val innerBlock = OpenCLAST.Block(Vector.empty)
