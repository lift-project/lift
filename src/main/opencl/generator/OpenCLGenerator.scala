package opencl.generator

import arithmetic.TypeVar
import generator.Generator
import ir._
import ir.ast._
import ir.view._
import lift.arithmetic._
import opencl.generator.OpenCLAST._
import opencl.ir._
import opencl.ir.ast.OpenCLBuiltInFun
import opencl.ir.pattern._

import scala.collection.immutable

object OpenCLGenerator extends Generator {

  def generate(f: Lambda): String = {
    generate(f, NDRange(?, ?, ?))
  }

  def generate(f: Lambda, localSizes: NDRange): String = {
    generate(f, localSizes, NDRange(?, ?, ?), immutable.Map())
  }

  // Compile a type-checked function into an OpenCL kernel
  def generate(f: Lambda, localSize: NDRange, globalSize: NDRange,
               valueMap: immutable.Map[ArithExpr, ArithExpr]): String = {
    (new OpenCLGenerator).generate(f, localSize, globalSize, valueMap)
  }

  def printTypes(expr: Expr): Unit = {
    Expr.visit(expr, {
      case e@(call: FunCall) => println(e + "\n    " +
        e.t + " <- " + call.argsType + "\n")
      case e => println(e + "\n    " + e.t + "\n")
    }, (_: Expr) => {})
  }

  def printTypes(lambda: Lambda): Unit = printTypes(lambda.body)

  /**
    * Get memory objects allocated for given Lambda
    * @param f The lambda for which to get the memory objects
    * @return A tuple with the first component the statically allocated local memory objects and the second
    *         component all remaining memory objects (i.e. dynamically allocated local and global memory objects)
    */
  def getMemories(f: Lambda): (Seq[TypedOpenCLMemory], Seq[TypedOpenCLMemory]) = {
    val (inputs, outputs, globalIntermediates, localIntermediates) = CollectTypedOpenCLMemory(f)

    if (AllocateLocalMemoryStatically()) {
      val (staticLocalIntermediates, dynamicLocalIntermediates) = localIntermediates.partition(isFixedSizeLocalMemory)
      (staticLocalIntermediates, inputs ++ outputs ++ globalIntermediates ++ dynamicLocalIntermediates)
    } else
      (Seq.empty[TypedOpenCLMemory], inputs ++ outputs ++ globalIntermediates ++ localIntermediates)
  }

  def getDifferentMemories(lambda: Lambda): (Seq[TypedOpenCLMemory], Seq[TypedOpenCLMemory], Predef.Map[Var, Type]) = {

    val valMems = Expr.visitWithState(Set[Memory]())(lambda.body, (expr, set) =>
      expr match {
        case value: Value => set + value.mem
        case _ => set
      })

    val typedMems = CollectTypedOpenCLMemory.asFlatSequence(lambda, includePrivate = true)

    val memory = CollectTypedOpenCLMemory.asFlatSequence(lambda)

    val (typedValueMems, privateMems) =
      typedMems.diff(memory).partition(m => valMems.contains(m.mem))

    // the base type is used for allocation of all variables ...
    var varDecls =
      typedMems.map(tm => {
        if (tm.mem.addressSpace == PrivateMemory || tm.t.isInstanceOf[VectorType]) {
          // do not de-vectorise for private memory
          // only de-vectorise arrays
          (tm.mem.variable, tm.t)
        } else {
          (tm.mem.variable, Type.devectorize(tm.t))
        }
      }).toMap

    // ... besides the these variables which use the value types
    // (i.e., possibly a vector type)
    varDecls = varDecls ++
      typedValueMems.map(tm => (tm.mem.variable, tm.t)).toMap

    (typedValueMems, privateMems, varDecls)
  }

  def getOriginalType(mem: OpenCLMemory,
     varDecls: immutable.Map[Var, Type]): Type = {

    try {
      varDecls(mem.variable)
    } catch {
      case _: NoSuchElementException =>
        throw new VariableNotDeclaredError(s"Trying to generate access to variable " +
          s"${mem.variable} which was not previously declared.")
    }

  }

  private[generator] def isFixedSizeLocalMemory: (TypedOpenCLMemory) => Boolean = {
    mem => try {
      mem.mem.size.evalLong
      mem.mem.addressSpace == LocalMemory
    } catch {
      case NotEvaluableException() => false
    }
  }
}

class OpenCLGenerator extends Generator {

  type ValueTable = immutable.Map[ArithExpr, ArithExpr]
  type SymbolTable = immutable.Map[Var, Type]


  private val openCLCodeGen = new OpenCLPrinter

  private var replacements: ValueTable = immutable.Map.empty
  private var replacementsWithFuns: ValueTable = immutable.Map.empty
  private var privateMems = Seq[TypedOpenCLMemory]()
  private var privateDecls = immutable.Map[Var, OpenCLAST.VarDecl]()

  private var varDecls: SymbolTable = immutable.Map.empty

  private var localSize: NDRange = _

  private def printMemories(expr: Expr): Unit = {
    Expr.visit(expr, {
      case e@(call: FunCall) =>
        println(e + "\n    " +
          e.mem.toString + " <- " +
          call.argsMemory.toString + "\n")
      case e => println(e + "\n    " + e.mem.toString + "\n")
    }, (_: Expr) => {})
  }

  def generate(f: Lambda): String  = {
    generate(f, NDRange(?, ?, ?))
  }

  def generate(f: Lambda, localSizes: NDRange): String = {
    generate(f, localSizes, NDRange(?, ?, ?), immutable.Map())
  }

  def generate(f: Lambda, localSize: NDRange, globalSize: NDRange,
                valueMap: collection.Map[ArithExpr, ArithExpr]): String = {

    this.localSize = localSize

    if (f.body.t == UndefType)
      throw new OpenCLGeneratorException("Lambda has to be type-checked to generate code")

    InferOpenCLAddressSpace(f)

    // Allocate the params and set the corresponding type
    f.params.foreach((p) => {
      p.mem = OpenCLMemory.allocMemory(Type.getAllocatedSize(p.t), p.addressSpace)
    })

    RangesAndCounts(f, localSize, globalSize, valueMap)
    allocateMemory(f)

    ShouldUnroll(f)

    if (PerformBarrierElimination())
      BarrierElimination(f)

    checkLambdaIsLegal(f)

    if (Verbose()) {

      println("Types:")
      OpenCLGenerator.printTypes(f.body)

      println("Memory:")
      printMemories(f.body)

      println("Allocated Memory:")
      val (inputs, outputs, globalTmps, localTmps) = CollectTypedOpenCLMemory(f, includePrivate = true)
      println(" inputs:")
      inputs.foreach(println(_))
      println(" outputs:")
      outputs.foreach(println(_))
      println(" global tmps:")
      globalTmps.foreach(println(_))
      println(" local tmps:")
      localTmps.foreach(println(_))
      println()
    }

    View(f)

    val globalBlock = OpenCLAST.Block(Vector.empty, global = true)

    val containsDouble = Expr.visitWithState(false)(f.body, {
      case (expr, state) =>
        // A `Double` may be hidden in a TupleType. We need to visit the type
        // of each expression
        var found = false
        Type.visit(expr.t, t => if (t == Double) found = true, _ => ())
        found || state
    })

    if (containsDouble) {
      globalBlock += OpenCLExtension("cl_khr_fp64")
    }

    val tupleTypes = Expr.visitWithState(Set[TupleType]())(f.body, (expr, typeList) => {
      expr match {
        case FunCall(uf: UserFun, _*) => typeList ++ uf.tupleTypes
        case FunCall(vec: VectorizeUserFun, _*) => typeList ++ vec.vectorizedFunction.tupleTypes
        case _ =>
          expr.t match {
            case t: TupleType if t.elemsT.forall(t => {
              var containsArray = false
              Type.visit(t, x => containsArray ||= x.isInstanceOf[ArrayType], _ => Unit)
              !containsArray
            }) => typeList + t
            case _ => typeList
          }
      }
    })

    tupleTypes.foreach(globalBlock += OpenCLAST.TypeDef(_))

    // pass 2: find and generate user and group functions
    generateUserFunctions(f.body).foreach(globalBlock += _)

    // pass 3: generate the
    globalBlock += generateKernel(f)

    // return the code generated
    openCLCodeGen(globalBlock)
  }

  // TODO: Gather(_)/Transpose() without read and Scatter(_)/TransposeW() without write
  private def checkLambdaIsLegal(lambda: Lambda): Unit = {
    CheckBarriersAndLoops(lambda)

    Context.updateContext(lambda.body)

    Expr.visit(lambda.body, _ => Unit, {
      case call@FunCall(MapGlb(dim, _), _*) if call.context.inMapGlb(dim) =>
        throw new IllegalKernel(s"Illegal nesting of $call inside MapGlb($dim)")
      case call@FunCall(MapWrg(dim, _), _*) if call.context.inMapWrg(dim) =>
        throw new IllegalKernel(s"Illegal nesting of $call inside MapWrg($dim)")
      case call@FunCall(MapLcl(dim, _), _*) if call.context.inMapLcl(dim) =>
        throw new IllegalKernel(s"Illegal nesting of $call inside MapLcl($dim)")
      case call@FunCall(MapLcl(dim, _), _*) if !call.context.inMapWrg(dim) =>
        throw new IllegalKernel(s"Illegal use of $call without MapWrg($dim)")
      case call@FunCall(toLocal(_), _) if !call.context.inMapWrg.reduce(_ || _) =>
        throw new IllegalKernel(s"Illegal use of local memory, without using MapWrg $call")
      case call@FunCall(Map(Lambda(_, expr)), _*) if expr.isConcrete =>
        throw new IllegalKernel(s"Illegal use of UserFun where it won't generate code in $call")
      case call@FunCall(Reduce(Lambda(_, expr)), _, _) if expr.isConcrete =>
        throw new IllegalKernel(s"Illegal use of UserFun where it won't generate code in $call")
      case call@FunCall(PartRed(Lambda(_, expr)), _, _) if expr.isConcrete =>
        throw new IllegalKernel(s"Illegal use of UserFun where it won't generate code in $call")
      case call@FunCall(Id(), _) =>
        throw new IllegalKernel(s"Illegal use of Id where it won't generate a copy in $call")
      case _ =>
    })

    lambda.body.mem match {
      case m: OpenCLMemory if m.addressSpace != GlobalMemory =>
        throw new IllegalKernel("Final result must be stored in global memory")
      case _ =>
    }
  }

  /** Traversals f and print all user functions using oclPrinter */
  private def generateUserFunctions(expr: Expr): Seq[Declaration] = {
    var fs = Seq[Declaration]()

    val userFuns = Expr.visitWithState(Set[UserFun]())(expr, (expr, set) =>
      expr match {
        case call: FunCall => call.f match {
          case _: OpenCLBuiltInFun => set
          case uf: UserFun => set + uf
          case vec: VectorizeUserFun => set + vec.vectorizedFunction
          case _ => set
        }
        case ArrayFromUserFunGenerator(uf, _) => set + uf
        case Array2DFromUserFunGenerator(uf, _) => set + uf
        case Array3DFromUserFunGenerator(uf, _) => set + uf
        case _ => set
      })

    userFuns.foreach(uf => {

      val block = OpenCLAST.Block()
      if (uf.tupleTypes.length == 1)
        block += OpenCLAST.TupleAlias(uf.tupleTypes.head, "Tuple")
      else uf.tupleTypes.zipWithIndex.foreach({ case (x, i) =>
        // TODO: think about this one ...
        block += OpenCLAST.TupleAlias(x, s"Tuple$i")
      })
      block += OpenCLAST.OpenCLCode(uf.body)

      fs = fs :+ OpenCLAST.Function(
        name = uf.name,
        ret = uf.outT,
        params = (uf.inTs, uf.paramNames).
          zipped.map((t, n) => OpenCLAST.ParamDecl(n, t)).toList,
        body = block)
    })

    fs
  }

  def allocateMemory(f: Lambda): Unit = {
    OpenCLMemoryAllocator(f)
    Kernel.memory = CollectTypedOpenCLMemory.asFlatSequence(f)
  }

  private object Kernel {
    var memory = Seq.empty[TypedOpenCLMemory]
    var staticLocalMemory = Seq.empty[TypedOpenCLMemory]
  }


  private def generateKernel(f: Lambda): Declaration = {

    val someMemories = OpenCLGenerator.getDifferentMemories(f)

    val typedValueMems = someMemories._1
    this.privateMems = someMemories._2
    this.varDecls = someMemories._3

    val memories = OpenCLGenerator.getMemories(f)

    Kernel.memory = memories._2
    Kernel.staticLocalMemory = memories._1

    f.params.foreach(_.mem.readOnly = true)

    // array of all unique vars (like N, iterSize, etc. )
    val allVars = Kernel.memory.map(_.mem.size.varList)
      .filter(_.nonEmpty).flatten.distinct
    // partition into iteration variables and all others variables
    val (iterateVars, vars) = allVars.partition(_.name == Iterate.varName)

    val attribute =
      if (localSize.forall(_.isEvaluable) &&
        f.body.contains({ case FunCall(MapWrg(_, _), _) => }))
        Some(RequiredWorkGroupSize(localSize))
      else None

    // Create the actual kernel function
    val kernel = OpenCLAST.Function(
      name = "KERNEL",
      ret = UndefType, // = void
      params =
        Kernel.memory.map(x =>
          OpenCLAST.ParamDecl(
            x.mem.variable.toString,
            x.t match { // Only de-vectorise arrays
              case vt: VectorType => vt
              case t => Type.devectorize(t)
            },
            const = x.mem.readOnly,
            addressSpace = x.mem.addressSpace
          )
        ).toList ++
          // size parameters
          vars.sortBy(_.name).map(x => OpenCLAST.ParamDecl(x.toString, Int)),
      body = OpenCLAST.Block(Vector.empty),
      kernel = true, attribute)

    // print out allocated memory sizes
    val varMap = iterateVars.map(v => (v, ArithExpr.asCst(v.range.max))).toMap
    Kernel.memory.foreach(mem => {
      val m = mem.mem
      if (Verbose()) {
        println("Allocated " + ArithExpr.substitute(m.size, varMap.toMap) +
          " bytes for variable " + OpenCLPrinter.toString(m.variable) +
          " in " + m.addressSpace + " memory")
      }
    })

    kernel.body += OpenCLAST.Comment("Static local memory")
    Kernel.staticLocalMemory.foreach(x =>
      kernel.body +=
        OpenCLAST.VarDecl(x.mem.variable, x.t,
          addressSpace = x.mem.addressSpace,
          length = (x.mem.size /^ Type.getMaxAllocatedSize(Type.getBaseType(x.t))).eval))

    kernel.body += OpenCLAST.Comment("Typed Value memory")
    typedValueMems.foreach(x =>
      kernel.body +=
        OpenCLAST.VarDecl(x.mem.variable,
          Type.getValueType(x.t),
          addressSpace = x.mem.addressSpace))

    kernel.body += OpenCLAST.Comment("Private Memory")
    privateMems.foreach(x => {

      val length =
        (x.mem.size /^ Type.getMaxAllocatedSize(Type.getValueType(x.t))).enforceSimplification

      if (!length.isEvaluable)
        throw new IllegalKernel("Private memory length has to be" +
          s" evaluable, but found $length")

      val decl = OpenCLAST.VarDecl(x.mem.variable, x.t,
        addressSpace = x.mem.addressSpace,
        length = length.eval)

      privateDecls += x.mem.variable -> decl

      kernel.body += decl
    })

    generate(f.body, kernel.body)

    if (CSE())
      CommonSubexpressionElimination(kernel.body)

    kernel
  }


  private def generate(expr: Expr, block: Block): Unit = {
    assert(expr.t != UndefType)

    expr match {
      case f: FunCall => f.args.foreach(generate(_, block))
      case _ =>
    }

    expr match {
      case call: FunCall => call.f match {
        case am: AbstractMap =>
          am match {
            case m: MapWrg => generateMapWrgCall(m, call, block)
            case m: MapGlb => generateMapGlbCall(m, call, block)
            case m: MapAtomWrg => generateMapAtomWrgCall(m, call, block)
            case m: MapLcl => generateMapLclCall(m, call, block)
            case m: MapAtomLcl => generateMapAtomLclCall(m, call, block)
            case m: MapWarp => generateMapWarpCall(m, call, block)
            case m: MapLane => generateMapLaneCall(m, call, block)
            case m: MapSeq => generateMapSeqCall(m, call, block)
            case _: Map =>
          }
          // If the size of the input array is not known in the type, it is not
          // in the type of the output array either. Therefore, we have to copy
          // it from the input's header to the output's header.
          call.t match {
            case ArrayTypeWS(_, _) =>
            case _ =>
              val sizeView = call.args.head.view.size()
              (block: Block) += AssignmentExpression(
                to = accessNode(call.mem.variable, call.addressSpace, sizeView),
                value = getArraySize(OpenCLMemory.asOpenCLMemory(call.args.head.mem), sizeView)
              )
          }

        case f: FilterSeq => generateFilterSeqCall(f, call, block)

        case r: ReduceSeq => generateReduceSeqCall(r, call, block)
        case r: ReduceWhileSeq => generateReduceWhileCall(r, call, block)

        case sp: MapSeqSlide => generateMapSeqSlideCall(sp, call, block)

        case bs: BSearch => generateBSearchCall(bs, call, block)
        case ls: LSearch => generateLSearchCall(ls, call, block)
        case _: Search =>

        case i: Iterate => generateIterateCall(i, call, block)

        case vec: VectorizeUserFun => generateUserFunCall(vec.vectorizedFunction, call, block)
        case u: UserFun => generateUserFunCall(u, call, block)

        case fp: FPattern => generate(fp.f.body, block)
        case l: Lambda => generate(l.body, block)
        case ua: UnsafeArrayAccess => generateUnsafeArrayAccess(ua, call, block)
        case ca: CheckedArrayAccess => generateCheckedArrayAccess(ca, call, block)
        case Unzip() | Transpose() | TransposeW() | asVector(_) | asScalar() |
             Split(_) | Join() | Slide(_, _) | Zip(_) | Tuple(_) | Filter() |
             Head() | Tail() | Scatter(_) | Gather(_) | Get(_) | Pad(_, _, _) |
             ArrayAccess(_) | PrintType() =>
        case _ => (block: Block) += OpenCLAST.Comment("__" + call.toString + "__")
      }
      case v: Value => generateValue(v, block)
      case _: Param =>
      case _: ArrayConstructors =>
    }
  }

  // === Maps ===

  // MapWrg
  private def generateMapWrgCall(m: MapWrg,
                                 call: FunCall,
                                 block: Block): Unit = {
    generateForLoop(block, call.args.head, m.loopVar, generate(m.f.body, _))
    // TODO: This assumes, that the MapWrg(0) is always the outermost and there
    // is no need for synchronization inside.
    // TODO: Rethink and then redesign this!
    // if (m.dim == 0) {
    //  oclPrinter.println("return;")
    // }
  }

  // MapGlb
  private def generateMapGlbCall(m: MapGlb,
                                 call: FunCall,
                                 block: Block): Unit = {
    generateForLoop(block, call.args.head, m.loopVar, generate(m.f.body, _))
    // TODO: This assumes, that the MapGlb(0) is always the outermost and there
    // is no need for synchronization inside.
    // TODO: Rethink and then redesign this!
    // if (m.dim == 0) {
    //  oclPrinter.println("return;")
    // }
  }

  private def generateMapAtomWrgCall(m: MapAtomWrg,
                                     call: FunCall,
                                     block: Block): Unit = {
    // build a new nested block
    val nestedBlock = OpenCLAST.Block(Vector.empty)
    (block: Block) += Comment("atomic_workgroup_map")

    // get shorthands for the loopvar/workvar
    val loopVar = m.loopVar
    val workVar = m.workVar
    // val threadid = new get_local_id(0 : Int)
    val threadid = get_local_id(0)

    // wrap the task update/getting functionality in a variable, as we need to use it twice
    def atomicGetTask(ob: Block): Unit = {
      generateConditional(ob, Predicate(threadid, 0, Predicate.Operator.==),
        (b) => {
          (b: Block) += AssignmentExpression(OpenCLAST.ArithExpression(loopVar),
            FunctionCall("atomic_inc", List(OpenCLAST.VarRef(workVar))))
        }, (_) => {})
    }

    // declare a global variable holding the next index to process, and assign it a value
    nestedBlock += OpenCLAST.VarDecl(workVar, opencl.ir.IntPtr,
      OpenCLAST.ArithExpression(m.globalTaskIndex.variable), addressSpace = GlobalMemory)
    // initialise it to zero
    //    generateConditional(nestedBlock, Predicate(new get_global_id(0), 0, Predicate.Operator.==),
    //      (b) => {
    //        b += OpenCLAST.AssignmentExpression(
    //          OpenCLAST.FunctionCall("*",List(OpenCLAST.Expression(workVar))), OpenCLAST.Expression(0))
    //      }, (_) => {}
    //    )

    // declare an index for this thread, the loop variable, and give it a value from the task index
    // we only wish for the first thread in the workgroup to perform the operation
    nestedBlock += OpenCLAST.VarDecl(loopVar, opencl.ir.Int, addressSpace = LocalMemory)
    atomicGetTask(nestedBlock)
    nestedBlock += OpenCLAST.Barrier(OpenCLMemory(workVar, 4, LocalMemory))
    // get the loop variable as a range variable
    val range = loopVar.range.asInstanceOf[RangeAdd]
    // generate a while loop which increments the task index atomically, while
    // it's less than the maximum range of the loop variable
    generateWhileLoop(nestedBlock,
      Predicate(loopVar, range.stop, Predicate.Operator.<),
      (b) => {
        generate(m.f.body, b)
        atomicGetTask(b)
        (b: Block) += OpenCLAST.Barrier(OpenCLMemory(workVar, 4, LocalMemory))
      })
    (block: Block) += nestedBlock

    // emit a barrier?
    if (m.emitBarrier)
      (block: Block) += OpenCLAST.Barrier(call.mem.asInstanceOf[OpenCLMemory])
  }

  // MapLcl
  private def generateMapLclCall(m: MapLcl,
                                 call: FunCall,
                                 block: Block): Unit = {
    generateForLoop(block, call.args.head, m.loopVar, generate(m.f.body, _), m.shouldUnroll)

    if (m.emitBarrier)
      (block: Block) += OpenCLAST.Barrier(call.mem.asInstanceOf[OpenCLMemory])
  }

  // MapAtomLcl
  private def generateMapAtomLclCall(m: MapAtomLcl,
                                     call: FunCall,
                                     block: Block): Unit = {

    // build a new nested block
    val nestedBlock = Block(Vector.empty)
    (block: Block) += OpenCLAST.Comment("atomic_local_map")

    // get shorthands for the loopvar/workvar
    val loopVar = m.loopVar
    val workVar = m.workVar
    val workVarPtr = OpenCLAST.FunctionCall("&", List(OpenCLAST.VarRef(workVar)))

    // declare a local variable holding the next index to process, and assign it a value
    // this must be done in a separate statement, as the variable is in LocalMemory
    nestedBlock += OpenCLAST.VarDecl(workVar, opencl.ir.Int, addressSpace = LocalMemory)
    nestedBlock += OpenCLAST.AssignmentExpression(OpenCLAST.ArithExpression(workVar), OpenCLAST.ArithExpression(0))

    // declare an index for this thread, the loop variable, and give it a value from the task index
    nestedBlock += OpenCLAST.VarDecl(loopVar, opencl.ir.Int,
      OpenCLAST.FunctionCall("atomic_inc", List(workVarPtr))
    )

    // get the loop variable as a range variable
    val range = loopVar.range.asInstanceOf[RangeAdd]

    // generate a while loop which increments the task index atomically, while
    // it's less than the maximum range of the loop variable
    generateWhileLoop(nestedBlock,
      Predicate(loopVar, range.stop, Predicate.Operator.<),
      (b) => {
        generate(m.f.body, b)
        (b: Block) += OpenCLAST.AssignmentExpression(OpenCLAST.ArithExpression(loopVar),
          OpenCLAST.FunctionCall("atomic_inc", List(workVarPtr))
        )
      })
    (block: Block) += nestedBlock

    // emit a barrier?
    if (m.emitBarrier)
      (block: Block) += OpenCLAST.Barrier(call.mem.asInstanceOf[OpenCLMemory])
  }

  // MapWarp
  private def generateMapWarpCall(m: MapWarp,
                                  call: FunCall,
                                  block: Block): Unit = {
    generateForLoop(block, call.args.head, m.loopVar, generate(m.f.body, _))
    call.mem match {
      case m: OpenCLMemory => (block: Block) += OpenCLAST.Barrier(m)
      case _ =>
    }
  }

  // MapLane
  private def generateMapLaneCall(m: MapLane,
                                  call: FunCall,
                                  block: Block): Unit = {
    generateForLoop(block, call.args.head, m.loopVar, generate(m.f.body, _))
  }

  // MapSeq
  private def generateMapSeqCall(m: MapSeq,
                                 call: FunCall,
                                 block: Block): Unit = {
    (block: Block) += OpenCLAST.Comment("map_seq")
    generateForLoop(block, call.args.head, m.loopVar, generate(m.f.body, _), m.shouldUnroll)
    (block: Block) += OpenCLAST.Comment("end map_seq")
  }

  // === Filter ===
  private def generateFilterSeqCall(f: FilterSeq,
                                    call: FunCall,
                                    block: Block): Unit = {

    (block: Block) += OpenCLAST.Comment("filter_seq")

    // Declare the index for the output array as a local variable
    (block: Block) += OpenCLAST.VarDecl(f.loopWrite, opencl.ir.Int, ArithExpression(0))

    // Code to be generated if the predicate is satisfied
    def copyAndIncrementIndex(block: Block): Unit = {
      // 1. Store the input value at "the top" of the output array
      (block: Block) += generateSeqCopy(
        call.args.head.mem, call.args.head.view.access(f.loopRead),
        call.mem, call.view.access(f.loopWrite),
        call.t.asInstanceOf[ArrayType].elemT
      )
      // 2. Increment the index of "the top" of the output array
      (block: Block) += AssignmentExpression(
        ArithExpression(f.loopWrite),
        ArithExpression(
          f.loopWrite
          + f.loopWrite.range.asInstanceOf[RangeAdd].step)
      )
    }

    def generateBody(block: Block): Unit = {
      generate(f.f.body, block)  // Evaluates the predicate
      generateConditional(
        block,
        generateLoadNode(
          OpenCLMemory.asOpenCLMemory(f.f.body.mem),
          f.f.body.t,
          f.f.body.view
        ),
        copyAndIncrementIndex,
        _ => ()
      )
    }

    generateForLoop(block, call.args.head, f.loopRead, generateBody)

    // Write the header of the output array
    (block: Block) += AssignmentExpression(
      to = accessNode(call.mem.variable, call.addressSpace, call.view.size()),
      value = VarRef(f.loopWrite)
    )

    (block: Block) += OpenCLAST.Comment("end filter_seq")
  }

  // === Reduce ===
  private def generateReduceSeqCall(r: ReduceSeq,
                                    call: FunCall,
                                    block: Block): Unit = {

    val innerBlock = OpenCLAST.Block(Vector.empty)
    (block: Block) += OpenCLAST.Comment("reduce_seq")

    generateForLoop(block, call.args(1), r.loopVar, generate(r.f.body, _), r.shouldUnroll)

    (block: Block) += OpenCLAST.Comment("end reduce_seq")
  }


  private def generateMapSeqSlideCall(sp: MapSeqSlide,
                                       call: FunCall,
                                       block: Block): Unit = {
    (block: Block) += OpenCLAST.Comment("slideSeq_plus")
    generateMapSeqSlideLoop(block, sp, call, generate(sp.f.body, _), sp.shouldUnroll)
    (block: Block) += OpenCLAST.Comment("end slideSeq_plus")
  }

  // === ReduceWhile ===
  private def generateReduceWhileCall(r: ReduceWhileSeq,
                                      call: FunCall,
                                      block: Block) : Unit = {
    val innerBlock = OpenCLAST.Block(Vector.empty)
    (block: Block) += OpenCLAST.Comment("reduce_while_seq")

    // get the memory address of the predicate result
    val pResMem = generateLoadNode(OpenCLMemory.asOpenCLMemory(r.pmem), r.p.body.t, r.p.body.view)

    val generateBody = (ib: Block) =>  {
      // generate the Predicate
      generate(r.p.body, ib)
      // generate the access and break
      generateConditional(ib,
        pResMem,
        _ => {},
        (ccb) => {
          (ccb: Block) += OpenCLAST.Break()
        }
      )
      // generate the body
      generate(r.f.body, ib)
    }

    generateForLoop(block, call.args(1), r.loopVar, generateBody(_), r.shouldUnroll)

    (block: Block) += OpenCLAST.Comment("end reduce_while_seq")
  }


  // BSearch
  private def generateBSearchCall(s: AbstractSearch,
                                  call: FunCall,
                                  block: Block): Unit = {
    val nestedBlock = OpenCLAST.Block(Vector.empty)
    (block: Block) += OpenCLAST.Comment("binary_search")
    // get the default value handily
    val defaultVal = call.args.head
    // get the input handily
    val inArr = call.args(1)
    // get the type of the input (handily, concretely)
    val inArrT = inArr.t.asInstanceOf[ArrayType with Size with Capacity]
    // get an opencl version of the input mem
    val clInArrMem = OpenCLMemory.asOpenCLMemory(inArr.mem)
    // get a reference to it for loading
    val inArrRef = generateLoadNode(clInArrMem, inArrT, inArr.view.access(s.indexVar))
    // declare temporary vars for declaring the upper and lower indicies of the search
    val lowerIndex = Var("li")
    val upperIndex = Var("ui")
    // declare the lower and upper indicies
    nestedBlock += OpenCLAST.VarDecl(lowerIndex, opencl.ir.Int)
    nestedBlock += OpenCLAST.VarDecl(upperIndex, opencl.ir.Int)
    nestedBlock += OpenCLAST.VarDecl(s.indexVar, opencl.ir.Int)
    // assign initial values
    nestedBlock += OpenCLAST.AssignmentExpression(OpenCLAST.ArithExpression(lowerIndex), OpenCLAST.ArithExpression(0))
    nestedBlock += OpenCLAST.AssignmentExpression(OpenCLAST.ArithExpression(upperIndex), OpenCLAST.ArithExpression(inArrT.size))
    // Declare a variable to copy the result of the user function into
    // We have to do this, as we currently have no nice way of describing normal C statements
    // in a way that works private memory properly.
    // TODO: Find some way of representing the arguments to while/if/etc...
    val compFuncResVar = Var("cmp_res_var")
    varDecls = varDecls.updated(compFuncResVar, Type.devectorize(s.f.body.t))
    // create a memory object for it
    val compFuncResMem = OpenCLMemory(compFuncResVar, Type.getAllocatedSize(s.f.body.t), PrivateMemory)
    // set the memory of the call to the mem
    s.f.body.mem = compFuncResMem
    // declare it, with the same type as the comparison result
    nestedBlock += OpenCLAST.VarDecl(compFuncResVar, s.f.body.t)

    // create a variable for each goto label
    val finishLabel = Var("done")
    val writeResultLabel = Var("writeresult")
    generateWhileLoop(nestedBlock, Predicate(lowerIndex, upperIndex, Predicate.Operator.<),
      (b) => {
        (b: Block) += OpenCLAST.AssignmentExpression(OpenCLAST.ArithExpression(s.indexVar),
          OpenCLAST.ArithExpression(lowerIndex + (upperIndex - lowerIndex) / 2))

        generate(s.f.body, b)

        generateConditional(b,
          Predicate(compFuncResVar, 0, Predicate.Operator.<),
          (cb) => {
            (cb: Block) += OpenCLAST.AssignmentExpression(OpenCLAST.ArithExpression(upperIndex), OpenCLAST.ArithExpression(s.indexVar))
          },
          (cb) => {
            generateConditional(cb,
              Predicate(compFuncResVar, 0, Predicate.Operator.>),
              (ccb) => {
                (ccb: Block) += OpenCLAST.AssignmentExpression(OpenCLAST.ArithExpression(lowerIndex), OpenCLAST.ArithExpression(s.indexVar + 1))
              },
              (ccb) => {
                (ccb: Block) += OpenCLAST.GOTO(writeResultLabel)
              }
            )
          }
        )
      }
    )
    nestedBlock += generateStoreNode(OpenCLMemory.asOpenCLMemory(call.mem), call.t, call.outputView.access(Cst(0)),
      generateLoadNode(OpenCLMemory.asOpenCLMemory(defaultVal.mem), defaultVal.t, defaultVal.view))
    nestedBlock += OpenCLAST.GOTO(finishLabel)
    nestedBlock += OpenCLAST.Label(writeResultLabel)
    nestedBlock += generateStoreNode(
      OpenCLMemory.asOpenCLMemory(call.mem), call.t, call.outputView.access(Cst(0)),
      inArrRef)
    nestedBlock += OpenCLAST.Label(finishLabel)
    (block: Block) += nestedBlock
    (block: Block) += OpenCLAST.Comment("binary_search")
  }

  // LSearch
  private def generateLSearchCall(s: AbstractSearch,
                                  call: FunCall,
                                  block: Block): Unit = {
    val nestedBlock = OpenCLAST.Block(Vector.empty)
    (block: Block) += OpenCLAST.Comment("linear_search")
    // get the default value handily
    val defaultVal = call.args.head
    // get the input handily
    val inArr = call.args(1)
    // get the type of the input (handily, concretely)
    val inArrT = inArr.t.asInstanceOf[ArrayType with Size with Capacity]
    // get an opencl version of the input mem
    val clInArrMem = OpenCLMemory.asOpenCLMemory(inArr.mem)
    // get a reference to it for loading
    val inArrRef = generateLoadNode(clInArrMem, inArrT, inArr.view.access(s.indexVar))
    // declare the index var
    nestedBlock += OpenCLAST.VarDecl(s.indexVar, opencl.ir.Int)
    // assign initial values
    nestedBlock += OpenCLAST.AssignmentExpression(OpenCLAST.ArithExpression(s.indexVar), OpenCLAST.ArithExpression(0))
    // Declare a variable to copy the result of the user function into
    // We have to do this, as we currently have no nice way of describing normal C statements
    // in a way that works private memory properly.
    // TODO: Find some way of representing the arguments to while/if/etc...
    val compFuncResVar = Var("cmp_res_var")
    varDecls = varDecls.updated(compFuncResVar, Type.devectorize(s.f.body.t))
    // create a memory object for it
    val compFuncResMem = OpenCLMemory(compFuncResVar, Type.getAllocatedSize(s.f.body.t), PrivateMemory)
    // set the memory of the call to the mem
    s.f.body.mem = compFuncResMem
    // declare it, with the same type as the comparison result
    nestedBlock += OpenCLAST.VarDecl(compFuncResVar, s.f.body.t)
    // get an AST node describing a load from the comparator function result
    // val cmpResMemVar = s.f.body.mem.variable
    // create a variable for each goto label
    val finishLabel = Var("done")
    val writeResultLabel = Var("writeresult")
    val searchFailedLabel = Var("searchfailed")

    // todo - need to simplify inArrT.len, as currently it evaluates to unexecutable code on some tests
    generateWhileLoop(nestedBlock, Predicate(s.indexVar, inArrT.size, Predicate.Operator.<),
      (b) => {

        generate(s.f.body, b)

        generateConditional(b,
          // if the result of the comparator is greater than zero, the element we're currently
          // comparing to is smaller than the element we are searching for
          Predicate(compFuncResVar, 0, Predicate.Operator.>),
          (cb) => {
            // therefore, keep searching!
            (cb: Block) += OpenCLAST.AssignmentExpression(OpenCLAST.ArithExpression(s.indexVar), OpenCLAST.ArithExpression(s.indexVar + 1))
          },
          (cb) => {
            // else...
            generateConditional(cb,
              // if the result is less than 0, we've gone past the value we're looking for, so abort
              Predicate(compFuncResVar, 0, Predicate.Operator.<),
              // if the value is greater than, it's gone past! the search has failed.
              (ccb) => {
                (ccb: Block) += OpenCLAST.GOTO(searchFailedLabel)
              },
              // otherwise, it must be equal to, so jump to returning the result
              (ccb) => {
                (ccb: Block) += OpenCLAST.GOTO(writeResultLabel)
              }
            )
          }
        )
      }
    )
    nestedBlock += OpenCLAST.Label(searchFailedLabel)
    nestedBlock += generateStoreNode(OpenCLMemory.asOpenCLMemory(call.mem), call.t, call.outputView.access(Cst(0)),
      generateLoadNode(OpenCLMemory.asOpenCLMemory(defaultVal.mem), defaultVal.t, defaultVal.view))
    nestedBlock += OpenCLAST.GOTO(finishLabel)
    nestedBlock += OpenCLAST.Label(writeResultLabel)
    nestedBlock += generateStoreNode(
      OpenCLMemory.asOpenCLMemory(call.mem), call.t, call.outputView.access(Cst(0)),
      inArrRef)
    nestedBlock += OpenCLAST.Label(finishLabel)
    (block: Block) += nestedBlock
    (block: Block) += OpenCLAST.Comment("linear_search")
  }

  private def generateUnsafeArrayAccess(ua: UnsafeArrayAccess,
                                        call: FunCall,
                                        block: Block): Unit = {
    val index = ua.index
    val clIndexMem = OpenCLMemory.asOpenCLMemory(index.mem)

    val loadIndex = generateLoadNode(clIndexMem, index.t, index.view)

    val indexVar = Var("index")
    (block: Block) += OpenCLAST.VarDecl(indexVar, Int, init=loadIndex)

    val inArr = call.args(0)
    val clInArrMem = OpenCLMemory.asOpenCLMemory(inArr.mem)

    val loadFromArray = generateLoadNode(clInArrMem, inArr.t, inArr.view.access(indexVar))

    val storeToOutput = generateStoreNode(OpenCLMemory.asOpenCLMemory(call.mem), call.t,
                                          call.view, loadFromArray)
    (block: Block) += storeToOutput
  }

  private def generateCheckedArrayAccess(ca: CheckedArrayAccess,
                                        call: FunCall,
                                        block: Block) : Unit = {
    // generate a load to get the index at which we're accessing
    val index = ca.index
    val clIndexMem = OpenCLMemory.asOpenCLMemory(index.mem)
    val loadIndex = generateLoadNode(clIndexMem, index.t, index.view)

    // and generate a load to get the "default" value that we'd otherwise return
    val default = call.args(0)
    val clDefaultMem = OpenCLMemory.asOpenCLMemory(default.mem)
    val loadDefault = generateLoadNode(clDefaultMem, default.t, default.view)

    // generate the load into an index variable
    val indexVar = Var("index")
    (block: Block) += OpenCLAST.VarDecl(indexVar, Int, init=loadIndex)

    // pre-generate the load from default/store to output
    val storeDefaultToOutput = generateStoreNode(OpenCLMemory.asOpenCLMemory(call.mem), call.t,
      call.view, loadDefault)

    // get the in array so we can use it later
    val inArr = call.args(1)
    val arrLength = Type.getLength(inArr.t)

    // generate a conditional to check the bounds of the index
    generateConditional(block,
      // Lower bound of the index var
      Predicate(indexVar, 0, Predicate.Operator.<),
      (ccb) => { // If the indexVar is less than zero it's trivially invalid (true branch)
        (ccb: Block) += storeDefaultToOutput
      },
      // otherwise, it must be equal to, so jump to returning the result
      (ccb) => {
        generateConditional(ccb,
          // Upper bound of the index var
          Predicate(indexVar, arrLength, Predicate.Operator.>=),
          (cccb) => { // If the indexVar is greater than or equal, it is also invalid (true branch)
            (cccb: Block) += storeDefaultToOutput
          },
          (cccb) => { // Otherwise, it's valid!

            val clInArrMem = OpenCLMemory.asOpenCLMemory(inArr.mem)
            val loadFromArray = generateLoadNode(clInArrMem, inArr.t, inArr.view.access(indexVar))
            val storeToOutput = generateStoreNode(OpenCLMemory.asOpenCLMemory(call.mem), call.t,
              call.view, loadFromArray)
            (cccb :Block) += storeToOutput
          }
        )
      }
    )
    // all done!
  }

  private def generateValue(v: Value, block: Block): Unit = {
    val temp = Var("tmp")

    (block: Block) += OpenCLAST.VarDecl(temp, Type.getValueType(v.t),
      init = OpenCLAST.OpenCLCode(v.value))
    (block: Block) += OpenCLAST.AssignmentExpression(
      OpenCLAST.VarRef(v.mem.variable),
      OpenCLAST.VarRef(temp))
  }

  // === Iterate ===
  private def generateIterateCall(i: Iterate,
                                  call: FunCall,
                                  block: Block): Unit = {

    val inputMem = OpenCLMemory.asOpenCLMemory(call.args.head.mem)
    val outputMem = OpenCLMemory.asOpenCLMemory(call.mem)
    val swapMem = OpenCLMemory.asOpenCLMemory(i.swapBuffer)

    // generate for loop while swapping input and output buffer after each iteration

    assert(inputMem.addressSpace == outputMem.addressSpace)

    val funCall = i.f.body match {
      case call: FunCall => call
    }

    // use the type var as the var holding the iterating size if it exists
    if (TypeVar.getTypeVars(funCall.argsType).size > 1) {
      println("size: " + TypeVar.getTypeVars(funCall.argsType).size)
      TypeVar.getTypeVars(funCall.argsType).foreach((tv) => {
        println("tv: " + tv)
      })
      println("i.f.inT " + funCall.argsType)
      throw new NotImplementedError()
    }

    val curOutLen =
      if (TypeVar.getTypeVars(funCall.argsType).isEmpty)
        Var("curOutLen")
      else
        TypeVar.getTypeVars(funCall.argsType).head

    (block: Block) +=
      OpenCLAST.VarDecl(curOutLen, Int,
        OpenCLAST.ArithExpression(Type.getLength(call.argsType)))

    // create new temporary input and output pointers
    varDecls = varDecls.updated(i.vPtrIn, Type.devectorize(call.t))
    varDecls = varDecls.updated(i.vPtrOut, Type.devectorize(call.t))

    // ADDRSPC TYPE ptrIn = in;
    (block: Block) += OpenCLAST.VarDecl(i.vPtrIn, Type.devectorize(call.t),
      OpenCLAST.VarRef(inputMem.variable),
      outputMem.addressSpace)

    // ADDRSPC TYPE tin = (odd ? out : swap);
    (block: Block) += OpenCLAST.VarDecl(i.vPtrOut, Type.devectorize(call.t),
      init = OpenCLAST.ArithExpression(
        ((i.n % 2) ne Cst(0)) ?? outputMem.variable !! swapMem.variable),
      addressSpace = outputMem.addressSpace)

    generateForLoop(block, call.args.head, i.indexVar, (b) => {

      // modify the pointers to the memory before generating the body
      val oldInV = inputMem.variable
      val oldOutV = outputMem.variable
      inputMem.variable = i.vPtrIn // TODO: remove this, shouldn't be necessary since all the info will be in the view (however, one test fails, need to pathc up generateStore/Load to only use view information)
      outputMem.variable = i.vPtrOut // TODO: remove this

      // generate the function call in the body
      generate(funCall, b)

      // restore the pointers to memory
      inputMem.variable = oldInV
      outputMem.variable = oldOutV

      val curOutLenRef = OpenCLAST.VarRef(curOutLen)

      val innerOutputLength = Type.getLength(funCall.t)

      // tmp = tmp * outputLen / inputLen
      (b: Block) += OpenCLAST.AssignmentExpression(curOutLenRef,
        OpenCLAST.ArithExpression(innerOutputLength))


      val tinVStrRef = OpenCLAST.VarRef(i.vPtrIn)

      // tin = (tout == swap) ? swap : out
      (b: Block) += OpenCLAST.AssignmentExpression(tinVStrRef,
        OpenCLAST.ArithExpression((i.vPtrOut eq swapMem.variable) ??
          swapMem.variable !! outputMem.variable))


      val toutVStrRef = OpenCLAST.VarRef(i.vPtrOut)

      // tout = (tout == swap) ? out : swap
      (b: Block) += OpenCLAST.AssignmentExpression(toutVStrRef,
        OpenCLAST.ArithExpression((i.vPtrOut eq swapMem.variable) ??
          outputMem.variable !! swapMem.variable))

      // TODO: CD: do we really need this?? any mapLocal inside iterate *should* take care of generating a barrier
      if (outputMem.addressSpace != PrivateMemory)
        (b: Block) += OpenCLAST.Barrier(outputMem)

    } /*, i.iterationCount*/)
  }

  private def generateMapSeqSlideLoop(block: Block,
                                          sSP: MapSeqSlide,
                                          call: FunCall,
                                          generateBody: (Block) => Unit,
                                          needUnroll: Boolean = false): Unit = {
    val indexVar = sSP.loopVar
    val step = sSP.step
    val size = sSP.size
    val range = indexVar.range.asInstanceOf[RangeAdd]
    val init = ArithExpression(range.start)
    val stop = range match {
      case ra: RangeAdd => ra.stop
      case _ => throw new OpenCLGeneratorException("Cannot handle range for ForLoop: " + range)
    }

    val reuse = size - step
    val cond = CondExpression(ArithExpression(indexVar), ArithExpression((stop - reuse) / step), CondExpression.Operator.<)
    val inputMem = OpenCLMemory.asOpenCLMemory(call.args.head.mem)

    var vType = call.args.head.view.access(0).t


    val nDim = ArrayType.getDimension(1,vType)

    def getNType(v: View, n: Int): Type = n match {
      case 1 => v.access(0).t
      case _ => getNType(v.access(0), n - 1)
    }

    def getWindowSize(s: Int, n: Int): Int = n match {
      case 1 => s
      case _ => s * getWindowSize(s, n - 1)
    }

    val viewType = getNType(call.args.head.view, nDim)
    val windowSize = getWindowSize(size.eval, nDim)

    val v = Value(0.0f, ArrayTypeWSWC(viewType, windowSize))
    varDecls = varDecls.updated(sSP.windowVar, Type.devectorize(call.t))
    privateMems = privateMems :+ TypedOpenCLMemory(OpenCLMemory(sSP.windowVar, windowSize, PrivateMemory), v.t)
    val varD = OpenCLAST.VarDecl(sSP.windowVar, v.t,
      init = null, PrivateMemory, windowSize)
    privateDecls += (sSP.windowVar -> varD)
    (block: Block) += varD

    var accesses: Array[Int] = Array.fill(nDim)(0) // cannot do a direct access-on-access because the ordering is wrong

    def getView(v: View, accesses: Array[Int]): View = {
      var viewReturn = v
      for (i <- 0 to accesses.length - 1) {
        viewReturn = viewReturn.access(accesses(i))
      }
      viewReturn
    }

    // initial window values are set
    def setupInitialWindowVars(idx: Int, n: Int, accesses: Array[Int]): Unit = n match {
      case 1 => for (j <- 0 to reuse.eval - 1) {
         accesses(n - 1) = j; (block: Block) += AssignmentExpression(VarRef(sSP.windowVar, suffix = s"_${j + idx}"), ViewPrinter.emit(getView(call.args.head.view, accesses)))
      }
      case _ => for (i <- 0 to size.eval - 1) {
        accesses(n - 1) = i; setupInitialWindowVars(idx + i * math.pow(size.eval, n - 1).toInt, n - 1, accesses)
      }
    }

    setupInitialWindowVars(0,nDim, accesses)

    // window values get updated at the start of the loop
    val increment = AssignmentExpression(ArithExpression(indexVar), ArithExpression(indexVar + 1))
    val innerBlock = OpenCLAST.Block(Vector.empty)
    (block: Block) += OpenCLAST.ForLoop(VarDecl(indexVar, opencl.ir.Int, init, PrivateMemory), ExpressionStatement(cond), increment, innerBlock)

    def getViewIncrement(v: View, idx: Var, accesses : Array[Int]) : View =
    {
      var viewReturn = v
      var idxToAdd : ArithExpr = 0
      for(i <- 0 to accesses.length-1)
      {
        idxToAdd = if (i==0) { (idx*step.eval) } else { 0 }
        viewReturn = viewReturn.access(accesses(i)+idxToAdd)
      }
      viewReturn
    }

    def updateWindowVars(idx: Int, n: Int, accesses : Array[Int] ): Unit = n match {
      case 1 => for(j <- reuse.eval to size.eval-1) {
        accesses(n-1) = j
        innerBlock += AssignmentExpression(VarRef(sSP.windowVar, suffix = s"_${j + idx}"), ViewPrinter.emit(getViewIncrement(call.args.head.view,indexVar,accesses)))
      }
      case _ => for(i <- 0 to size.eval-1) {
        accesses(n-1) = i
        updateWindowVars(idx+i*math.pow(size.eval,n-1).toInt, n-1, accesses)
      }
    }

    updateWindowVars(0,nDim, accesses)
    generateBody(innerBlock)

    // window values are swapped at the end of the loop
    def swapWindowVars(idx: Int, n: Int): Unit = n match {
      case 1 => for (j <- 1 to reuse.eval) {
        val newidx = j + idx + size.eval - reuse.eval - 1
        innerBlock += AssignmentExpression(VarRef(sSP.windowVar, suffix = s"_${j + idx - 1}"), VarRef(sSP.windowVar, suffix = s"_${newidx}"))
      }
      case _ => for (i <- 0 to size.eval - 1) { swapWindowVars(idx + i * math.pow(size.eval, n - 1).toInt, n - 1) }
    }

    swapWindowVars(0,nDim)

  }

  private def generateForLoop(block: Block,
                              array: Expr,
                              indexVar: Var,
                              generateBody: (Block) => Unit,
                              needUnroll: Boolean = false): Unit = {

    // if we need to unroll (e.g. because of access to private memory)
    if (needUnroll) {
      generateForLoopUnrolled(block, array, indexVar, generateBody)
    } else {
      // TODO: Information needed elsewhere. See analysis.ControlFlow
      // try to see if we really need a loop
      if (PerformLoopOptimisation())
        generateOptimizedForLoopRepresentations(block, array, indexVar, generateBody)
      else
        generateDefaultForLoopRepresentations(block, array, indexVar, generateBody)
    }
  }

  private def getRangeAdd(indexVar: Var) = {
    indexVar.range match {
      case r: RangeAdd => r
      case _ =>
        throw new OpenCLGeneratorException("Cannot handle range for ForLoop: " + indexVar.range)
    }
  }

  private def getIterationCount(array: Expr, indexVar: Var): Int = {
    try {
      indexVar.range.numVals.enforceSimplification.eval
    } catch {
      case NotEvaluableException() =>
        throw new OpenCLGeneratorException("Trying to unroll loop, but iteration count could " +
          "not be determined statically.")
      case NotEvaluableToIntException() =>
        throw new OpenCLGeneratorException("Trying to unroll loop, " +
          "but iteration count is larger than scala.Int.MaxValue.")
    }
  }

  private def generateForLoopUnrolled(block: Block,
                                      array: Expr,
                                      indexVar: Var,
                                      generateBody: (Block) => Unit): Unit = {
    val range = getRangeAdd(indexVar)
    val iterationCount = getIterationCount(array, indexVar)

    if (iterationCount > 0) {
      (block: Block) += OpenCLAST.Comment("unroll")

      for (i <- 0 until iterationCount) {
        replacements = replacements.updated(indexVar, i)
        val j: ArithExpr = range.min match {
          case _: OclFunction => range.min + range.step * i
          case _ => i
        }
        replacementsWithFuns = replacementsWithFuns.updated(indexVar, j)
        generateBody(block)
      }
      // cleanup
      replacements = replacements - indexVar
      replacementsWithFuns = replacementsWithFuns - indexVar

      (block: Block) += OpenCLAST.Comment("end unroll")
    } else {
      throw new OpenCLGeneratorException(s"Trying to unroll loop," +
        s"but iteration count is $iterationCount.")
    }
  }

  private def generateOptimizedForLoopRepresentations(block: Block,
                                                      array: Expr,
                                                      indexVar: Var,
                                                      generateBody: (Block) => Unit): Unit = {
    val range = getRangeAdd(indexVar)
    val init = ArithExpression(range.start)

    array.t match {
      case _: ArrayType =>
        range.numVals match {
          case Cst(0) => (block: Block) += OpenCLAST.Comment("iteration count is 0, no loop emitted")

          case Cst(1) => generateStatement(block, indexVar, generateBody, init)

          // TODO: See TestInject.injectExactlyOneIterationVariable
          // TODO: M / 128 is not equal to M /^ 128 even though they print to the same C code
          case _ if range.start.min.min == Cst(0) &&
            ArithExpr.substituteDiv(range.stop) == ArithExpr.substituteDiv(range.step) =>
            generateStatement(block, indexVar, generateBody, init)

          // TODO: See TestOclFunction.numValues and issue #62
          case _ if range.start.min.min == Cst(0) && range.stop == Cst(1) =>
            generateIfStatement(block, indexVar, generateBody, init, range.stop)

          case _ if range.numVals.min == Cst(0) && range.numVals.max == Cst(1) =>
            generateIfStatement(block, indexVar, generateBody, init, range.stop)

          case _ =>
            generateDefaultForLoopRepresentations(block, array, indexVar, generateBody)
        }
      case _ => throw new NotImplementedError() // should never get there
    }
  }

<<<<<<< HEAD
  private def generateDefaultForLoopRepresentation(block: Block,
                                                   array: Expr,
                                                   indexVar: Var,
                                                   generateBody: (Block) => Unit): Unit = {
    array.t match {
      case _: RuntimeSizedArrayType =>
        generateDefaultForLoopForRuntimeSizedArrayType(block, array, indexVar, generateBody)

      case _: ArrayType =>
        generateDefaultForLoopForArrayType(block, array, indexVar, generateBody)

      case _ => throw new NotImplementedError() // should never get there
    }
  }

  private def getVarForSize(mem: Memory): Var = {
    OpenCLMemory.asOpenCLMemory(mem) match {
      case ms: OpenCLMemoryCollection => getVarForSize(ms.subMemories.head)
      case x => x.variable
    }
  }

  private def generateDefaultForLoopForRuntimeSizedArrayType(block: Block,
                                                             array: Expr,
                                                             indexVar: Var,
                                                             generateBody: (Block) => Unit): Unit = {
    val range = getRangeAdd(indexVar)

    val headerIndex = ViewPrinter.emit(array.view.size()) match {
      case VarRef(_, _, arrayIndex) => arrayIndex
      case _ => throw new NotImplementedError() // should never get there
    }
    val headerLength: ArithExpr = 2 // TODO: this is in words! what happens if we have arrays of byte or double?

    val addressSpace = OpenCLMemory.asOpenCLMemory(array.mem).addressSpace
    val sizeExpr = PointerCast(
      VarRef(array.mem.variable, arrayIndex = headerIndex), Int, addressSpace)

    val init =
      VarDecl(indexVar, opencl.ir.Int, ArithExpression(range.start), PrivateMemory)
    val cond =
      CondExpression(ArithExpression(indexVar), sizeExpr, CondExpression.Operator.<)
    val increment =
      AssignmentExpression(
        ArithExpression(indexVar), ArithExpression(indexVar + range.step))

    val innerBlock  = OpenCLAST.Block(Vector.empty)
    (block: Block) += OpenCLAST.ForLoop(init, ExpressionStatement(cond), increment, innerBlock)

    // shift index by header length
    replacements = replacements.updated(indexVar, indexVar + headerLength)
    replacementsWithFuns = replacementsWithFuns.updated(indexVar, indexVar + headerLength)

    generateBody(innerBlock)

    replacements = replacements - indexVar
    replacementsWithFuns = replacementsWithFuns - indexVar
  }

  private def generateDefaultForLoopForArrayType(block: Block,
                                                 array: Expr,
                                                 indexVar: Var,
                                                 generateBody: (Block) => Unit): Unit = {
=======
  private def generateDefaultForLoopRepresentations(block: Block,
                                                    array: Expr,
                                                    indexVar: Var,
                                                    generateBody: (Block) => Unit): Unit = {
>>>>>>> cad12e20
    val range = getRangeAdd(indexVar)
    val ty = array.t.asInstanceOf[ArrayType]

    val innerBlock  = OpenCLAST.Block(Vector.empty)

    val start = ArithExpression(range.start)
    val stop = ty match {
      case _: Size => ArithExpression(range.stop)
      case _ =>
<<<<<<< HEAD
        ViewPrinter.emit(array.view.size())
=======
        val mem = OpenCLMemory.asOpenCLMemory(array.mem)
        val stopVar = Var("stop")
        (block: Block) += VarDecl(stopVar, Int, getArraySize(mem, array.view.size()))
        VarRef(stopVar)
>>>>>>> cad12e20
    }
    val init = VarDecl(indexVar, Int, start, PrivateMemory)
    val increment = AssignmentExpression(ArithExpression(indexVar), ArithExpression(indexVar + range.step))
    val cond = CondExpression(ArithExpression(indexVar), stop, CondExpression.Operator.<)

    (block: Block) += OpenCLAST.ForLoop(init, cond, increment, innerBlock)
    generateBody(innerBlock)
  }

  /**
   * Generate an access to the size of an array (handle arrays of tuples)
   */
  private def getArraySize(mem: OpenCLMemory, view: View): Expression = {
    mem match {
      case OpenCLMemoryCollection(subMemories, _) =>
        val sizes = subMemories.zipWithIndex.map(p =>
          getArraySize(p._1, view.get(p._2))
        )
        sizes.reduce((x, y) => FunctionCall("min", List(x, y)))
      case _ =>
        ViewPrinter.emit(mem.variable, view, addressSpace = mem.addressSpace)
    }
  }

  private def generateStatement(block: Block,
                                indexVar: Var,
                                generateBody: (Block) => Unit, init: ArithExpression): Unit = {
    // one iteration
    (block: Block) += OpenCLAST.Comment("iteration count is exactly 1, no loop emitted")
    val innerBlock = OpenCLAST.Block(Vector.empty)
    innerBlock += OpenCLAST.VarDecl(indexVar, opencl.ir.Int, init, PrivateMemory)
    generateBody(innerBlock)
    (block: Block) += innerBlock
  }

  private def generateIfStatement(block: Block, indexVar: Var, generateBody: (Block) => Unit, init: ArithExpression, stop: ArithExpr): Unit = {
    (block: Block) += OpenCLAST.Comment("iteration count is exactly 1 or less, no loop emitted")
    val innerBlock = OpenCLAST.Block(Vector.empty)
    innerBlock += OpenCLAST.VarDecl(indexVar, opencl.ir.Int, init, PrivateMemory)
    (block: Block) += OpenCLAST.IfThenElse(CondExpression(init, ArithExpression(stop), CondExpression.Operator.<), innerBlock)
    generateBody(innerBlock)
  }

  private def generateWhileLoop(block: Block,
                                loopPredicate: Predicate,
                                generateBody: (Block) => Unit): Unit = {
    val innerBlock = OpenCLAST.Block(Vector.empty)
    (block: Block) += OpenCLAST.WhileLoop(loopPredicate, body = innerBlock)
    generateBody(innerBlock)
  }

  private def generateConditional(block: Block,
                                      condition: Expression,
                                      genTrueBranch: (Block) => Unit,
                                      genFalseBranch: (Block) => Unit): Unit = {
    val trueBlock = OpenCLAST.Block(Vector.empty)
    val falseBlock = OpenCLAST.Block(Vector.empty)
    (block: Block) += OpenCLAST.IfThenElse(condition, trueBody = trueBlock, falseBody = falseBlock)
    genTrueBranch(trueBlock)
    genFalseBranch(falseBlock)
  }

  private def generateUserFunCall(u: UserFun,
                                  call: FunCall,
                                  block: Block): Block = {
    // Handle vector assignments for vector types
    val mem = OpenCLMemory.asOpenCLMemory(call.mem)
    (block: Block) += generateStoreNode(mem, call.t, call.outputView,
      generateFunCall(call, generateLoadNodes(call.args: _*)))

    block
  }

  @scala.annotation.tailrec
  private def generateFunCall(expr: Expr,
                              args: List[OclAstNode]): FunctionCall = {
    expr match {
      case call: FunCall => call.f match {
        case uf: UserFun =>
          OpenCLAST.FunctionCall(uf.name, args)
        case vf: VectorizeUserFun =>
          OpenCLAST.FunctionCall(vf.vectorizedFunction.name, args)
        case l: Lambda => generateFunCall(l.body, args)

        case _ => throw new NotImplementedError()
      }
      case _ => throw new NotImplementedError()
    }
  }

  private def getOriginalType(mem: OpenCLMemory) =
    OpenCLGenerator.getOriginalType(mem, varDecls)

  /**
    * Generate a simple or vector store.
    * This function emits a store[n] if the LHS is an array of scala types or
    * an assignment otherwise.
    */
  private def generateStoreNode(mem: OpenCLMemory,
                                currentType: Type,
                                view: View,
                                value: OclAstNode): Expression = {
    val originalType = getOriginalType(mem)

    if (Type.haveSameValueTypes(originalType, currentType)) {
      OpenCLAST.AssignmentExpression(
        to = accessNode(mem.variable, mem.addressSpace, view),
        value = value
      )
    } else {
      (originalType, currentType) match {
        // originally a scalar type in global memory, but now a vector type
        //  => emit vstore
        case (at: ArrayType, vt: VectorType)
          if Type.getValueType(at) == vt.scalarT
            && (mem.addressSpace == GlobalMemory
            || mem.addressSpace == LocalMemory) =>

<<<<<<< HEAD
          val offset = ViewPrinter.emit(view, replacementsWithFuns) match {
            case VarRef(_, _, idx) => ArithExpression(idx.content / vt.len)
=======
          ViewPrinter.emit(mem.variable, view, replacementsWithFuns, mem.addressSpace) match {
            case VarRef(v, _, idx) =>
              Store(VarRef(v), vt, value, ArithExpression(idx.content / vt.len), mem.addressSpace)
>>>>>>> cad12e20
            case x => throw new MatchError(s"Expected a VarRef, but got ${x.toString}.")
          }
      }
    }
  }

  private def generateLoadNodes(args: Expr*): List[OclAstNode] = {
    args.map(arg => {
      val mem = OpenCLMemory.asOpenCLMemory(arg.mem)
      generateLoadNode(mem, arg.t, arg.view)
    }).toList
  }

  private def generateLoadNode(mem: OpenCLMemory, t: Type, view: View): Expression = {
    mem match {
      // we want to generate a load for a tuple constructed by a corresponding view (i.e. zip)
      case coll: OpenCLMemoryCollection =>
        if (!t.isInstanceOf[TupleType])
          throw new OpenCLGeneratorException(s"Found a OpenCLMemoryCollection for var: " +
            s"${mem.variable}, but corresponding type: $t is " +
            s"not a tuple.")
        val tt = t.asInstanceOf[TupleType]

        var args: Vector[OclAstNode] = Vector()
        for (i <- (coll.subMemories zip tt.elemsT).indices) {
          args = args :+ generateLoadNode(coll.subMemories(i), tt.elemsT(i), view.get(i))
        }

        StructConstructor(t = tt, args = args)

      // an OpenCLNullMemory object indicates that the view is not backed by memory and will directly return a value
      case OpenCLNullMemory =>
        ViewPrinter.emit(view, replacementsWithFuns)

      // not a memory collection: the default case
      case _ =>
        val currentType = t
        val originalType: Type = getOriginalType(mem)

        if (Type.haveSameValueTypes(originalType, currentType)) {
          accessNode(mem.variable, mem.addressSpace, view)
        } else {
          (originalType, currentType) match {
            // originally a scalar type, but now a vector type
            //  => emit cast
            case (st: ScalarType, vt: VectorType) if st == vt.scalarT =>
              OpenCLAST.Cast(OpenCLAST.VarRef(mem.variable), st)

            // originally an array of scalar values in global memory,
            // but now a vector type
            //  => emit vload
            case (at: ArrayType, vt: VectorType)
              if Type.getValueType(at) == vt.scalarT
                && (mem.addressSpace == GlobalMemory || mem.addressSpace == LocalMemory) =>

<<<<<<< HEAD
              val offset = ViewPrinter.emit(view, replacementsWithFuns) match {
=======
              val offset = ViewPrinter.emit(mem.variable, view, replacementsWithFuns, mem.addressSpace) match {
>>>>>>> cad12e20
                case VarRef(_, _, idx) => ArithExpression(idx.content / vt.len)
                case x => throw new MatchError(s"Expected a VarRef but got $x.")
              }

              OpenCLAST.Load(OpenCLAST.VarRef(mem.variable), vt, offset, mem.addressSpace)

            // originally an array of scalar values in private memory,
            // but now a vector type
            //  => emit (float2)(f1, f2) primitive
            case (at: ArrayType, vt: VectorType)
              if Type.getValueType(at) == vt.scalarT && (mem.addressSpace == PrivateMemory) =>

              assert(privateMems.exists(m => m.mem == mem))

              // TODO: this seems like a very specific local solution ... find a more generic proper one

              // iterate over the range, assuming that it is contiguous
              val arraySuffixStartIndex = arrayAccessPrivateMemIndex(mem.variable, view)
              val arraySuffixStopIndex = arraySuffixStartIndex + vt.len.eval

              val seq = (arraySuffixStartIndex until arraySuffixStopIndex).map(i => {
                OpenCLAST.VarRef(mem.variable, suffix = "_" + i)
              })

              OpenCLAST.VectorLiteral(vt, seq: _*)

            // originally a vector value in private memory,
            // but now a scalar type
            //  => emit load from components
            case (vt: VectorType, st: ScalarType)
              if st == vt.scalarT && (mem.addressSpace == PrivateMemory) =>

              val componentSuffix = componentAccessVectorVar(mem.variable, view, mem.addressSpace)
              OpenCLAST.VarRef(mem.variable, suffix = componentSuffix)

            // originally an array of vector values in private memory,
            // but now a scalar type
            //  => emit load from components
            case (at: ArrayType, st: ScalarType)
              if Type.getValueType(at).isInstanceOf[VectorType]
                && Type.haveSameBaseTypes(at, st)
                && (mem.addressSpace == PrivateMemory) =>

              val actualArray = privateMems.exists(m => m.mem == mem)

              val arraySuffix =
                if (actualArray)
                  arrayAccessPrivateMem(mem.variable, view)
                else // Workaround for values
                  ""

              val componentSuffix = componentAccessVectorVar(mem.variable, view, mem.addressSpace)
              OpenCLAST.VarRef(mem.variable, suffix = arraySuffix + componentSuffix)

            // originally an array of vector values in private memory,
            // but now a different vector type
            //  => emit load from components
            case (at: ArrayType, vt: VectorType)
              if Type.getValueType(at).isInstanceOf[VectorType]
                && Type.haveSameBaseTypes(at, vt)
                && (mem.addressSpace == PrivateMemory) =>

              // TODO: this seems like a very specific local solution ... find a more generic proper one

              assert(privateMems.exists(m => m.mem == mem))

              val arraySuffix = arrayAccessPrivateMem(mem.variable, view)

              val componentSuffixStartIndex = componentAccessvectorVarIndex(mem.variable, view, mem.addressSpace)
              val componentSuffixStopIndex = componentSuffixStartIndex + vt.len.eval

              // iterate over the range, assuming that it is contiguous
              val componentSuffix = (componentSuffixStartIndex until componentSuffixStopIndex).foldLeft(".s")(_ + _)

              OpenCLAST.VarRef(mem.variable, suffix = arraySuffix + componentSuffix)

            // originally a tuple, now a value. => generate stuff like var[i]._j
            case (t: Type, _: ScalarType)
              if Type.getValueType(t).isInstanceOf[TupleType] =>
              // get tuple component and generate suffix (._j)
              val vtc = view.asInstanceOf[ViewTupleComponent]
              val suffix = s"._${vtc.i}"

              // throw away the tuple component view for generating array index [i]
              val innerView = vtc.iv

              mem.addressSpace match {
                case LocalMemory | GlobalMemory =>
<<<<<<< HEAD
                  ViewPrinter.emit(innerView, replacementsWithFuns) match {
=======
                  ViewPrinter.emit(mem.variable, innerView, replacementsWithFuns, mem.addressSpace) match {
>>>>>>> cad12e20
                    case VarRef(v, _, index) => VarRef(v, suffix, index)
                    case x => throw new MatchError(s"Expected a VarRef, but got ${x.toString}.")
                  }

                case PrivateMemory =>

                  val declaration = privateDecls.find(m => m._1 == mem.variable)
                  val arraySuffix =
                    if (declaration.isDefined && declaration.get._2.t.isInstanceOf[ArrayType]) // check if this is actually an array
                      arrayAccessPrivateMem(mem.variable, innerView)
                    else // Workaround for values
                      ""
                  OpenCLAST.VarRef(mem.variable, suffix = arraySuffix + suffix)
                case UndefAddressSpace | AddressSpaceCollection(_) =>
                  throw new IllegalArgumentException(s"Cannot load data from ${mem.addressSpace}")
              }
          }
        }
    }
  }

  /**
    * Create an access node(i.e. of type VarRef) for variable v based on the
    * given address space and view
    *
    * @param v            The variable to access
    * @param addressSpace The address space, i.e. global, local, private
    * @param view         The view to access var `v`
    * @return An VarRef node accessing `v` as described in `view`.
    */
  private def accessNode(v: Var,
                         addressSpace: OpenCLAddressSpace,
                         view: View): OpenCLAST.Expression = {
    addressSpace match {
      case LocalMemory | GlobalMemory =>
        val originalType = varDecls(v)
        originalType match {
          case _: ArrayType => arrayAccessNode(v, addressSpace, view)
          case _: ScalarType | _: VectorType | _: TupleType => valueAccessNode(v)
          case NoType | UndefType =>
            throw new TypeException(originalType, "A valid type", null)
        }

      case PrivateMemory =>
        privateMems.find(m => m.mem.variable == v) match {
          case Some(typedMemory) => typedMemory.t match {
            case _: ArrayType => arrayAccessNode(v, addressSpace, view)
            case _: ScalarType | _: VectorType | _: TupleType => valueAccessNode(v)
            case NoType | UndefType =>
              throw new TypeException(typedMemory.t, "A valid type", null)
          }
          case _ => valueAccessNode(v)
        }
      case UndefAddressSpace | AddressSpaceCollection(_) =>
        throw new IllegalArgumentException(s"Cannot store data to $addressSpace")
    }
  }

  /**
    * Accessing v as an array
    *
    * @param v            The variable to access
    * @param addressSpace The address space `v` lives in
    * @param view         The view describing the access
    * @return An VarRef node accessing `v` as described in `view`.
    */
  private def arrayAccessNode(v: Var,
                              addressSpace: OpenCLAddressSpace,
                              view: View): OpenCLAST.Expression = {
    addressSpace match {
      case LocalMemory | GlobalMemory =>
<<<<<<< HEAD
        ViewPrinter.emit(view, replacementsWithFuns)

      case PrivateMemory =>
        ViewPrinter.emit(view, replacementsWithFuns) match {
=======
        ViewPrinter.emit(v, view, replacementsWithFuns, addressSpace)

      case PrivateMemory =>
        ViewPrinter.emit(v, view, replacementsWithFuns, addressSpace) match {
>>>>>>> cad12e20
          case VarRef(_, _, _) =>
            OpenCLAST.VarRef(v, suffix = arrayAccessPrivateMem(v, view))
          case e: Expression => e
        }

      case UndefAddressSpace | AddressSpaceCollection(_) =>
        throw new IllegalArgumentException(s"Cannot load data from $addressSpace")
    }
  }

  /**
    * Generating the suffix appended to emulate an array access in private memory
    *
    * @param v    The variable to access
    * @param view The view describing the access
    * @return A string of the form '_index' where index is the computed
    *         array index. The index must be computable at compile time.
    */
  private def arrayAccessPrivateMem(v: Var, view: View): String = {
    // Compute the index ...
    val index = arrayAccessPrivateMemIndex(v, view)
    // ... and append it
    "_" + OpenCLPrinter.toString(index)
  }

  private def arrayAccessPrivateMemIndex(v: Var, view: View): Int = {
    val declaration = privateDecls(v)
    val originalType = declaration.t
    val valueType = Type.getValueType(originalType)

    val i = valueType match {
<<<<<<< HEAD
      case _: ScalarType | _: TupleType => ViewPrinter.emit(view, replacements) match {
=======
      case _: ScalarType | _: TupleType => ViewPrinter.emit(v, view, replacements, PrivateMemory) match {
>>>>>>> cad12e20
        case VarRef(_, _, idx) => idx.content
        case x => throw new MatchError(s"Expected a VarRef, but got ${x.toString}.")
      }
      // if the original value type is a vector:
      //   divide index by vector length
      case _: VectorType =>
        val length = Type.getLength(Type.getValueType(originalType))
<<<<<<< HEAD
        val index = ViewPrinter.emit(view, replacements) match {
=======
        val index = ViewPrinter.emit(v, view, replacements, PrivateMemory) match {
>>>>>>> cad12e20
          case VarRef(_, _, idx) => idx.content
          case x => throw new MatchError(s"Expected a VarRef, but got ${x.toString}.")
        }
        index / length
      case ArrayType(_) | NoType | UndefType =>
        throw new TypeException(valueType, "A valid non array type", null)
    }

    val real = try {
      val sbstIdx = ArithExpr.substitute(i, replacements)
      sbstIdx.eval
    } catch {
      case NotEvaluableException() =>
        throw new OpenCLGeneratorException(s"Could not access private array, as index $i could " +
          s"not be evaluated statically (given these replacements: $replacements)")
      case NotEvaluableToIntException() =>
        throw new OpenCLGeneratorException(s"Could not access private array, as index $i is " +
          s"larger than scala.Int.MaxValue (given these replacements: $replacements)")
    }

    if (real >= declaration.length) {
      throw new OpenCLGeneratorException(s"Out of bounds access to $v with $real")
    }

    real
  }

  /**
    * Create a string representing for a component access into a vector variable
    *
    * @param v    The variable to access. Must have been declared with a vector type
    * @param view The view to access this variable
    * @return OpenCL code for accessing v, e.g.: v.s0
    */
  private def componentAccessVectorVar(v: Var, view: View, as: OpenCLAddressSpace): String = {
    // Compute the index ...
    val index = componentAccessvectorVarIndex(v, view, as)
    // ... and append it
    ".s" + OpenCLPrinter.toString(index)
  }

  private def componentAccessvectorVarIndex(v: Var, view: View, as: OpenCLAddressSpace): Int = {
    val originalType = varDecls(v)
    val valueType = Type.getValueType(originalType)
    val i = valueType match {
      case _: VectorType =>
        val length = Type.getLength(Type.getValueType(originalType))
<<<<<<< HEAD
        val index = ViewPrinter.emit(view, replacements) match {
=======
        val index = ViewPrinter.emit(v, view, replacements, as) match {
>>>>>>> cad12e20
          case VarRef(_, _, idx) => idx.content
          case x => throw new MatchError(s"Expected a VarRef, but got ${x.toString}.")
        }
        index % length
      case ArrayType(_) | NoType | ScalarType(_, _) | TupleType(_) | UndefType =>
        throw new TypeException(valueType, "VectorType", null)
    }

    ArithExpr.substitute(i, replacements).eval
  }

  /**
    * An access to a variable as a value, i.e. a direct access by name.
    *
    * @param v The variable to access
    * @return A VarRef node wrapping `v`
    */
  private def valueAccessNode(v: Var): OpenCLAST.VarRef = {
    OpenCLAST.VarRef(v)
  }

  /**
   * Generate code for *sequentially* copying data of type `ty` from a Memory
   * to an other using the provided views. We can only write in one single
   * location in memory: no memory collection and no tuple of arrays. Although,
   * reading from a memory collection is possible, for instance: copying after
   * a Zip.
   *
   * @param inMem memory location of the data to be copied
   * @param inView view explaining how to access the data to be copied
   * @param outMem memory location where to copy the data
   * @param outView view explaining how to access the destination memory
   * @param ty the type of the data to be copied.
   * @return a piece of OpenCL code that performs the copy *sequentially*
   */
  private def generateSeqCopy(inMem: Memory, inView: View, outMem: Memory, outView: View,
                           ty: Type): OpenCLAST.OclAstNode with BlockMember = {
    assert(!outMem.isInstanceOf[OpenCLMemoryCollection]) // cannot handle that: see comment above
    ty match {
      case ScalarType(_, _) | _: TupleType | _: VectorType =>
        val load = generateLoadNode(OpenCLMemory.asOpenCLMemory(inMem), ty, inView)
        generateStoreNode(OpenCLMemory.asOpenCLMemory(outMem), ty, outView, load)
      case at: ArrayType =>
        val innerBlock = Block(Vector.empty)
        val loopVar = Var("cp")
        val length = at match {
          case s: Size => ArithExpression(s.size)
          case _ => throw new NotImplementedError()
        }
        innerBlock += generateSeqCopy(
          inMem, inView.access(loopVar),
          outMem, outView.access(loopVar),
          at.elemT
        )
        ForLoop(
          VarDecl(loopVar, Int, ArithExpression(0)),
          CondExpression(ArithExpression(loopVar), length, CondExpression.Operator.<),
          AssignmentExpression(VarRef(loopVar), ArithExpression(loopVar + 1)),
          innerBlock
        )
      case _ => throw new NotImplementedError(s"generateSeqCopy: $ty")
    }
  }
}<|MERGE_RESOLUTION|>--- conflicted
+++ resolved
@@ -1236,7 +1236,7 @@
       if (PerformLoopOptimisation())
         generateOptimizedForLoopRepresentations(block, array, indexVar, generateBody)
       else
-        generateDefaultForLoopRepresentations(block, array, indexVar, generateBody)
+        generateDefaultForLoopRepresentation(block, array, indexVar, generateBody)
     }
   }
 
@@ -1319,20 +1319,17 @@
             generateIfStatement(block, indexVar, generateBody, init, range.stop)
 
           case _ =>
-            generateDefaultForLoopRepresentations(block, array, indexVar, generateBody)
+            generateDefaultForLoopRepresentation(block, array, indexVar, generateBody)
         }
       case _ => throw new NotImplementedError() // should never get there
     }
   }
 
-<<<<<<< HEAD
   private def generateDefaultForLoopRepresentation(block: Block,
                                                    array: Expr,
                                                    indexVar: Var,
                                                    generateBody: (Block) => Unit): Unit = {
     array.t match {
-      case _: RuntimeSizedArrayType =>
-        generateDefaultForLoopForRuntimeSizedArrayType(block, array, indexVar, generateBody)
 
       case _: ArrayType =>
         generateDefaultForLoopForArrayType(block, array, indexVar, generateBody)
@@ -1348,53 +1345,10 @@
     }
   }
 
-  private def generateDefaultForLoopForRuntimeSizedArrayType(block: Block,
-                                                             array: Expr,
-                                                             indexVar: Var,
-                                                             generateBody: (Block) => Unit): Unit = {
-    val range = getRangeAdd(indexVar)
-
-    val headerIndex = ViewPrinter.emit(array.view.size()) match {
-      case VarRef(_, _, arrayIndex) => arrayIndex
-      case _ => throw new NotImplementedError() // should never get there
-    }
-    val headerLength: ArithExpr = 2 // TODO: this is in words! what happens if we have arrays of byte or double?
-
-    val addressSpace = OpenCLMemory.asOpenCLMemory(array.mem).addressSpace
-    val sizeExpr = PointerCast(
-      VarRef(array.mem.variable, arrayIndex = headerIndex), Int, addressSpace)
-
-    val init =
-      VarDecl(indexVar, opencl.ir.Int, ArithExpression(range.start), PrivateMemory)
-    val cond =
-      CondExpression(ArithExpression(indexVar), sizeExpr, CondExpression.Operator.<)
-    val increment =
-      AssignmentExpression(
-        ArithExpression(indexVar), ArithExpression(indexVar + range.step))
-
-    val innerBlock  = OpenCLAST.Block(Vector.empty)
-    (block: Block) += OpenCLAST.ForLoop(init, ExpressionStatement(cond), increment, innerBlock)
-
-    // shift index by header length
-    replacements = replacements.updated(indexVar, indexVar + headerLength)
-    replacementsWithFuns = replacementsWithFuns.updated(indexVar, indexVar + headerLength)
-
-    generateBody(innerBlock)
-
-    replacements = replacements - indexVar
-    replacementsWithFuns = replacementsWithFuns - indexVar
-  }
-
   private def generateDefaultForLoopForArrayType(block: Block,
                                                  array: Expr,
                                                  indexVar: Var,
                                                  generateBody: (Block) => Unit): Unit = {
-=======
-  private def generateDefaultForLoopRepresentations(block: Block,
-                                                    array: Expr,
-                                                    indexVar: Var,
-                                                    generateBody: (Block) => Unit): Unit = {
->>>>>>> cad12e20
     val range = getRangeAdd(indexVar)
     val ty = array.t.asInstanceOf[ArrayType]
 
@@ -1404,14 +1358,7 @@
     val stop = ty match {
       case _: Size => ArithExpression(range.stop)
       case _ =>
-<<<<<<< HEAD
         ViewPrinter.emit(array.view.size())
-=======
-        val mem = OpenCLMemory.asOpenCLMemory(array.mem)
-        val stopVar = Var("stop")
-        (block: Block) += VarDecl(stopVar, Int, getArraySize(mem, array.view.size()))
-        VarRef(stopVar)
->>>>>>> cad12e20
     }
     val init = VarDecl(indexVar, Int, start, PrivateMemory)
     val increment = AssignmentExpression(ArithExpression(indexVar), ArithExpression(indexVar + range.step))
@@ -1432,7 +1379,7 @@
         )
         sizes.reduce((x, y) => FunctionCall("min", List(x, y)))
       case _ =>
-        ViewPrinter.emit(mem.variable, view, addressSpace = mem.addressSpace)
+        ViewPrinter.emit(view)
     }
   }
 
@@ -1530,16 +1477,12 @@
             && (mem.addressSpace == GlobalMemory
             || mem.addressSpace == LocalMemory) =>
 
-<<<<<<< HEAD
           val offset = ViewPrinter.emit(view, replacementsWithFuns) match {
             case VarRef(_, _, idx) => ArithExpression(idx.content / vt.len)
-=======
-          ViewPrinter.emit(mem.variable, view, replacementsWithFuns, mem.addressSpace) match {
-            case VarRef(v, _, idx) =>
-              Store(VarRef(v), vt, value, ArithExpression(idx.content / vt.len), mem.addressSpace)
->>>>>>> cad12e20
             case x => throw new MatchError(s"Expected a VarRef, but got ${x.toString}.")
           }
+
+          OpenCLAST.Store(OpenCLAST.VarRef(mem.variable), vt, value, offset, mem.addressSpace)
       }
     }
   }
@@ -1593,11 +1536,7 @@
               if Type.getValueType(at) == vt.scalarT
                 && (mem.addressSpace == GlobalMemory || mem.addressSpace == LocalMemory) =>
 
-<<<<<<< HEAD
               val offset = ViewPrinter.emit(view, replacementsWithFuns) match {
-=======
-              val offset = ViewPrinter.emit(mem.variable, view, replacementsWithFuns, mem.addressSpace) match {
->>>>>>> cad12e20
                 case VarRef(_, _, idx) => ArithExpression(idx.content / vt.len)
                 case x => throw new MatchError(s"Expected a VarRef but got $x.")
               }
@@ -1686,11 +1625,7 @@
 
               mem.addressSpace match {
                 case LocalMemory | GlobalMemory =>
-<<<<<<< HEAD
                   ViewPrinter.emit(innerView, replacementsWithFuns) match {
-=======
-                  ViewPrinter.emit(mem.variable, innerView, replacementsWithFuns, mem.addressSpace) match {
->>>>>>> cad12e20
                     case VarRef(v, _, index) => VarRef(v, suffix, index)
                     case x => throw new MatchError(s"Expected a VarRef, but got ${x.toString}.")
                   }
@@ -1762,17 +1697,10 @@
                               view: View): OpenCLAST.Expression = {
     addressSpace match {
       case LocalMemory | GlobalMemory =>
-<<<<<<< HEAD
         ViewPrinter.emit(view, replacementsWithFuns)
 
       case PrivateMemory =>
         ViewPrinter.emit(view, replacementsWithFuns) match {
-=======
-        ViewPrinter.emit(v, view, replacementsWithFuns, addressSpace)
-
-      case PrivateMemory =>
-        ViewPrinter.emit(v, view, replacementsWithFuns, addressSpace) match {
->>>>>>> cad12e20
           case VarRef(_, _, _) =>
             OpenCLAST.VarRef(v, suffix = arrayAccessPrivateMem(v, view))
           case e: Expression => e
@@ -1804,11 +1732,7 @@
     val valueType = Type.getValueType(originalType)
 
     val i = valueType match {
-<<<<<<< HEAD
       case _: ScalarType | _: TupleType => ViewPrinter.emit(view, replacements) match {
-=======
-      case _: ScalarType | _: TupleType => ViewPrinter.emit(v, view, replacements, PrivateMemory) match {
->>>>>>> cad12e20
         case VarRef(_, _, idx) => idx.content
         case x => throw new MatchError(s"Expected a VarRef, but got ${x.toString}.")
       }
@@ -1816,11 +1740,7 @@
       //   divide index by vector length
       case _: VectorType =>
         val length = Type.getLength(Type.getValueType(originalType))
-<<<<<<< HEAD
         val index = ViewPrinter.emit(view, replacements) match {
-=======
-        val index = ViewPrinter.emit(v, view, replacements, PrivateMemory) match {
->>>>>>> cad12e20
           case VarRef(_, _, idx) => idx.content
           case x => throw new MatchError(s"Expected a VarRef, but got ${x.toString}.")
         }
@@ -1868,11 +1788,7 @@
     val i = valueType match {
       case _: VectorType =>
         val length = Type.getLength(Type.getValueType(originalType))
-<<<<<<< HEAD
         val index = ViewPrinter.emit(view, replacements) match {
-=======
-        val index = ViewPrinter.emit(v, view, replacements, as) match {
->>>>>>> cad12e20
           case VarRef(_, _, idx) => idx.content
           case x => throw new MatchError(s"Expected a VarRef, but got ${x.toString}.")
         }
