package opencl.generator

import arithmetic.TypeVar
import generator.Generator
import ir._
import ir.ast._
import ir.view._
import lift.arithmetic._
import opencl.generator.OpenCLAST._
import opencl.ir._
import opencl.ir.ast.OpenCLBuiltInFun
import opencl.ir.pattern._

import scala.collection.immutable

object OpenCLGenerator extends Generator {

  def generate(f: Lambda): String = {
    generate(f, NDRange(?, ?, ?))
  }

  def generate(f: Lambda, localSizes: NDRange): String = {
    generate(f, localSizes, NDRange(?, ?, ?), immutable.Map())
  }

  // Compile a type-checked function into an OpenCL kernel
  def generate(f: Lambda, localSize: NDRange, globalSize: NDRange,
               valueMap: immutable.Map[ArithExpr, ArithExpr]): String = {
    (new OpenCLGenerator).generate(f, localSize, globalSize, valueMap)
  }

  def printTypes(expr: Expr): Unit = {
    Expr.visit(expr, {
      case e@(call: FunCall) => println(e + "\n    " +
        e.t + " <- " + call.argsType + "\n")
      case e => println(e + "\n    " + e.t + "\n")
    }, (_: Expr) => {})
  }

  def printTypes(lambda: Lambda): Unit = printTypes(lambda.body)

  /**
    * Get memory objects allocated for given Lambda
    * @param f The lambda for which to get the memory objects
    * @return A tuple with the first component the statically allocated local memory objects and the second
    *         component all remaining memory objects (i.e. dynamically allocated local and global memory objects)
    */
  def getMemories(f: Lambda): (Seq[TypedOpenCLMemory], Seq[TypedOpenCLMemory]) = {
    val (inputs, outputs, globalIntermediates, localIntermediates) = CollectTypedOpenCLMemory(f)

    if (AllocateLocalMemoryStatically()) {
      val (staticLocalIntermediates, dynamicLocalIntermediates) = localIntermediates.partition(isFixedSizeLocalMemory)
      (staticLocalIntermediates, inputs ++ outputs ++ globalIntermediates ++ dynamicLocalIntermediates)
    } else
      (Seq.empty[TypedOpenCLMemory], inputs ++ outputs ++ globalIntermediates ++ localIntermediates)
  }

  def getDifferentMemories(lambda: Lambda): (Seq[TypedOpenCLMemory], Seq[TypedOpenCLMemory], Predef.Map[Var, Type]) = {

    val valMems = Expr.visitWithState(Set[Memory]())(lambda.body, (expr, set) =>
      expr match {
        case value: Value => set + value.mem
        case _ => set
      })

    val typedMems = CollectTypedOpenCLMemory.asFlatSequence(lambda, includePrivate = true)

    val memory = CollectTypedOpenCLMemory.asFlatSequence(lambda)

    val (typedValueMems, privateMems) =
      typedMems.diff(memory).partition(m => valMems.contains(m.mem))

    // the base type is used for allocation of all variables ...
    var varDecls =
      typedMems.map(tm => {
        if (tm.mem.addressSpace == PrivateMemory || tm.t.isInstanceOf[VectorType]) {
          // do not de-vectorise for private memory
          // only de-vectorise arrays
          (tm.mem.variable, tm.t)
        } else {
          (tm.mem.variable, Type.devectorize(tm.t))
        }
      }).toMap

    // ... besides the these variables which use the value types
    // (i.e., possibly a vector type)
    varDecls = varDecls ++
      typedValueMems.map(tm => (tm.mem.variable, tm.t)).toMap

    (typedValueMems, privateMems, varDecls)
  }

  def getOriginalType(mem: OpenCLMemory,
     varDecls: immutable.Map[Var, Type]): Type = {

    try {
      varDecls(mem.variable)
    } catch {
      case _: NoSuchElementException =>
        throw new VariableNotDeclaredError(s"Trying to generate access to variable " +
          s"${mem.variable} which was not previously declared.")
    }

  }

  private[generator] def isFixedSizeLocalMemory: (TypedOpenCLMemory) => Boolean = {
    mem => try {
      mem.mem.size.evalLong
      mem.mem.addressSpace == LocalMemory
    } catch {
      case NotEvaluableException() => false
    }
  }
}

class OpenCLGenerator extends Generator {

  type ValueTable = immutable.Map[ArithExpr, ArithExpr]
  type SymbolTable = immutable.Map[Var, Type]

  private val openCLCodeGen = new OpenCLPrinter

  private var replacements: ValueTable = immutable.Map.empty
  private var replacementsWithFuns: ValueTable = immutable.Map.empty
  private var privateMems = Seq[TypedOpenCLMemory]()
  private var privateDecls = immutable.Map[Var, OpenCLAST.VarDecl]()

  private var varDecls: SymbolTable = immutable.Map.empty

  private var localSize: NDRange = _

  private def printMemories(expr: Expr): Unit = {
    Expr.visit(expr, {
      case e@(call: FunCall) =>
        println(e + "\n    " +
          e.mem.toString + " <- " +
          call.argsMemory.toString + "\n")
      case e => println(e + "\n    " + e.mem.toString + "\n")
    }, (_: Expr) => {})
  }

  def generate(f: Lambda): String  = {
    generate(f, NDRange(?, ?, ?))
  }

  def generate(f: Lambda, localSizes: NDRange): String = {
    generate(f, localSizes, NDRange(?, ?, ?), immutable.Map())
  }

  def generate(f: Lambda, localSize: NDRange, globalSize: NDRange,
                valueMap: collection.Map[ArithExpr, ArithExpr]): String = {

    this.localSize = localSize

    if (f.body.t == UndefType)
      throw new OpenCLGeneratorException("Lambda has to be type-checked to generate code")

    InferOpenCLAddressSpace(f)

    // Allocate the params and set the corresponding type
    f.params.foreach((p) => {
      p.mem = OpenCLMemory.allocMemory(Type.getAllocatedSize(p.t), p.addressSpace)
    })

    RangesAndCounts(f, localSize, globalSize, valueMap)
    allocateMemory(f)

    ShouldUnroll(f)

    if (PerformBarrierElimination())
      BarrierElimination(f)

    checkLambdaIsLegal(f)

    if (Verbose()) {

      println("Types:")
      OpenCLGenerator.printTypes(f.body)

      println("Memory:")
      printMemories(f.body)

      println("Allocated Memory:")
      val (inputs, outputs, globalTmps, localTmps) = CollectTypedOpenCLMemory(f, includePrivate = true)
      println(" inputs:")
      inputs.foreach(println(_))
      println(" outputs:")
      outputs.foreach(println(_))
      println(" global tmps:")
      globalTmps.foreach(println(_))
      println(" local tmps:")
      localTmps.foreach(println(_))
      println()
    }

    View(f)

    val globalBlock = OpenCLAST.Block(Vector.empty, global = true)

    val containsDouble = Expr.visitWithState(false)(f.body, {
      case (expr, state) =>
        // A `Double` may be hidden in a TupleType. We need to visit the type
        // of each expression
        var found = false
        Type.visit(expr.t, t => if (t == Double) found = true, _ => ())
        found || state
    })

    if (containsDouble) {
      globalBlock += OpenCLExtension("cl_khr_fp64")
    }

    val tupleTypes = Expr.visitWithState(Set[TupleType]())(f.body, (expr, typeList) => {
      expr match {
        case FunCall(uf: UserFun, _*) => typeList ++ uf.tupleTypes
        case FunCall(vec: VectorizeUserFun, _*) => typeList ++ vec.vectorizedFunction.tupleTypes
        case _ =>
          expr.t match {
            case t: TupleType if t.elemsT.forall(!_.isInstanceOf[ArrayType]) => typeList + t
            case _ => typeList
          }
      }
    })

    tupleTypes.foreach(globalBlock += OpenCLAST.TypeDef(_))

    // pass 2: find and generate user and group functions
    generateUserFunctions(f.body).foreach(globalBlock += _)

    // pass 3: generate the
    globalBlock += generateKernel(f)

    // return the code generated
    openCLCodeGen(globalBlock)
  }

  // TODO: Gather(_)/Transpose() without read and Scatter(_)/TransposeW() without write
  private def checkLambdaIsLegal(lambda: Lambda): Unit = {
    CheckBarriersAndLoops(lambda)

    Context.updateContext(lambda.body)

    Expr.visit(lambda.body, _ => Unit, {
      case call@FunCall(MapGlb(dim, _), _*) if call.context.inMapGlb(dim) =>
        throw new IllegalKernel(s"Illegal nesting of $call inside MapGlb($dim)")
      case call@FunCall(MapWrg(dim, _), _*) if call.context.inMapWrg(dim) =>
        throw new IllegalKernel(s"Illegal nesting of $call inside MapWrg($dim)")
      case call@FunCall(MapLcl(dim, _), _*) if call.context.inMapLcl(dim) =>
        throw new IllegalKernel(s"Illegal nesting of $call inside MapLcl($dim)")
      case call@FunCall(MapLcl(dim, _), _*) if !call.context.inMapWrg(dim) =>
        throw new IllegalKernel(s"Illegal use of $call without MapWrg($dim)")
      case call@FunCall(toLocal(_), _) if !call.context.inMapWrg.reduce(_ || _) =>
        throw new IllegalKernel(s"Illegal use of local memory, without using MapWrg $call")
      case call@FunCall(Map(nestedLambda), _*) if nestedLambda.body.isConcrete =>
        throw new IllegalKernel(s"Illegal use of UserFun where it won't generate code in $call")
      case _ =>
    })

    lambda.body.mem match {
      case m: OpenCLMemory if m.addressSpace != GlobalMemory =>
        throw new IllegalKernel("Final result must be stored in global memory")
      case _ =>
    }
  }

  /** Traversals f and print all user functions using oclPrinter */
  private def generateUserFunctions(expr: Expr): Seq[Declaration] = {
    var fs = Seq[Declaration]()

    val userFuns = Expr.visitWithState(Set[UserFun]())(expr, (expr, set) =>
      expr match {
        case call: FunCall => call.f match {
          case _: OpenCLBuiltInFun => set
          case uf: UserFun => set + uf
          case vec: VectorizeUserFun => set + vec.vectorizedFunction
          case _ => set
        }
        case ArrayFromUserFunGenerator(uf, _) => set + uf
        case Array2DFromUserFunGenerator(uf, _) => set + uf
        case Array3DFromUserFunGenerator(uf, _) => set + uf
        case _ => set
      })

    userFuns.foreach(uf => {

      val block = OpenCLAST.Block()
      if (uf.tupleTypes.length == 1)
        block += OpenCLAST.TupleAlias(uf.tupleTypes.head, "Tuple")
      else uf.tupleTypes.zipWithIndex.foreach({ case (x, i) =>
        // TODO: think about this one ...
        block += OpenCLAST.TupleAlias(x, s"Tuple$i")
      })
      block += OpenCLAST.OpenCLCode(uf.body)

      fs = fs :+ OpenCLAST.Function(
        name = uf.name,
        ret = uf.outT,
        params = (uf.inTs, uf.paramNames).
          zipped.map((t, n) => OpenCLAST.ParamDecl(n, t)).toList,
        body = block)
    })

    fs
  }

  def allocateMemory(f: Lambda): Unit = {
    OpenCLMemoryAllocator(f)
    Kernel.memory = CollectTypedOpenCLMemory.asFlatSequence(f)
  }

  private object Kernel {
    var memory = Seq.empty[TypedOpenCLMemory]
    var staticLocalMemory = Seq.empty[TypedOpenCLMemory]
  }


  private def generateKernel(f: Lambda): Declaration = {

    val someMemories = OpenCLGenerator.getDifferentMemories(f)

    val typedValueMems = someMemories._1
    this.privateMems = someMemories._2
    this.varDecls = someMemories._3

    val memories = OpenCLGenerator.getMemories(f)

    Kernel.memory = memories._2
    Kernel.staticLocalMemory = memories._1

    f.params.foreach(_.mem.readOnly = true)

    // array of all unique vars (like N, iterSize, etc. )
    val allVars = Kernel.memory.map(_.mem.size.varList)
      .filter(_.nonEmpty).flatten.distinct
    // partition into iteration variables and all others variables
    val (iterateVars, vars) = allVars.partition(_.name == Iterate.varName)

    val attribute =
      if (localSize.forall(_.isEvaluable) &&
        f.body.contains({ case FunCall(MapWrg(_, _), _) => }))
        Some(RequiredWorkGroupSize(localSize))
      else None

    // Create the actual kernel function
    val kernel = OpenCLAST.Function(
      name = "KERNEL",
      ret = UndefType, // = void
      params =
        Kernel.memory.map(x =>
          OpenCLAST.ParamDecl(
            x.mem.variable.toString,
            x.t match { // Only de-vectorise arrays
              case vt: VectorType => vt
              case t => Type.devectorize(t)
            },
            const = x.mem.readOnly,
            addressSpace = x.mem.addressSpace
          )
        ).toList ++
          // size parameters
          vars.sortBy(_.name).map(x => OpenCLAST.ParamDecl(x.toString, Int)),
      body = OpenCLAST.Block(Vector.empty),
      kernel = true, attribute)

    // print out allocated memory sizes
    val varMap = iterateVars.map(v => (v, ArithExpr.asCst(v.range.max))).toMap
    Kernel.memory.foreach(mem => {
      val m = mem.mem
      if (Verbose()) {
        println("Allocated " + ArithExpr.substitute(m.size, varMap.toMap) +
          " bytes for variable " + OpenCLPrinter.toString(m.variable) +
          " in " + m.addressSpace + " memory")
      }
    })

    kernel.body += OpenCLAST.Comment("Static local memory")
    Kernel.staticLocalMemory.foreach(x =>
      kernel.body +=
        OpenCLAST.VarDecl(x.mem.variable, x.t,
          addressSpace = x.mem.addressSpace,
          length = (x.mem.size /^ Type.getMaxAllocatedSize(Type.getBaseType(x.t))).eval))

    kernel.body += OpenCLAST.Comment("Typed Value memory")
    typedValueMems.foreach(x =>
      kernel.body +=
        OpenCLAST.VarDecl(x.mem.variable,
          Type.getValueType(x.t),
          addressSpace = x.mem.addressSpace))

    kernel.body += OpenCLAST.Comment("Private Memory")
    privateMems.foreach(x => {

      val length =
        (x.mem.size /^ Type.getMaxAllocatedSize(Type.getValueType(x.t))).enforceSimplification

      if (!length.isEvaluable)
        throw new IllegalKernel("Private memory length has to be" +
          s" evaluable, but found $length")

      val decl = OpenCLAST.VarDecl(x.mem.variable, x.t,
        addressSpace = x.mem.addressSpace,
        length = length.eval)

      privateDecls += x.mem.variable -> decl

      kernel.body += decl
    })

    generate(f.body, kernel.body)

    if (CSE())
      CommonSubexpressionElimination(kernel.body)

    kernel
  }


  private def generate(expr: Expr, block: Block): Unit = {
    assert(expr.t != UndefType)

    expr match {
      case f: FunCall => f.args.foreach(generate(_, block))
      case _ =>
    }

    expr match {
      case call: FunCall => call.f match {
        case am: AbstractMap =>
          am match {
            case m: MapWrg => generateMapWrgCall(m, call, block)
            case m: MapGlb => generateMapGlbCall(m, call, block)
            case m: MapAtomWrg => generateMapAtomWrgCall(m, call, block)
            case m: MapLcl => generateMapLclCall(m, call, block)
            case m: MapAtomLcl => generateMapAtomLclCall(m, call, block)
            case m: MapWarp => generateMapWarpCall(m, call, block)
            case m: MapLane => generateMapLaneCall(m, call, block)
            case m: MapSeq => generateMapSeqCall(m, call, block)
            case _: Map =>
          }
          // If the size of the input array is not known in the type, it is not
          // in the type of the output array either. Therefore, we have to copy
          // it from the input's header to the output's header.
          call.t match {
            case ArrayTypeWS(_, _) =>
            case _ =>
              val sizeView = call.args.head.view.size()
              (block: Block) += AssignmentExpression(
                to = accessNode(call.mem.variable, call.addressSpace, sizeView),
                value = getArraySize(OpenCLMemory.asOpenCLMemory(call.args.head.mem), sizeView)
              )
          }

        case f: FilterSeq => generateFilterSeqCall(f, call, block)

        case r: ReduceSeq => generateReduceSeqCall(r, call, block)
        case r: ReduceWhileSeq => generateReduceWhileCall(r, call, block)

        case sp: MapSeqSlide => generateMapSeqSlideCall(sp, call, block)

        case bs: BSearch => generateBSearchCall(bs, call, block)
        case ls: LSearch => generateLSearchCall(ls, call, block)
        case _: Search =>

        case i: Iterate => generateIterateCall(i, call, block)

        case vec: VectorizeUserFun => generateUserFunCall(vec.vectorizedFunction, call, block)
        case u: UserFun => generateUserFunCall(u, call, block)

        case fp: FPattern => generate(fp.f.body, block)
        case l: Lambda => generate(l.body, block)
        case ua: UnsafeArrayAccess => generateUnsafeArrayAccess(ua, call, block)
        case ca: CheckedArrayAccess => generateCheckedArrayAccess(ca, call, block)
        case Unzip() | Transpose() | TransposeW() | asVector(_) | asScalar() |
             Split(_) | Join() | Slide(_, _) | Zip(_) | Tuple(_) | Filter() |
             Head() | Tail() | Scatter(_) | Gather(_) | Get(_) | Pad(_, _, _) |
             ArrayAccess(_) | PrintType() =>
        case _ => (block: Block) += OpenCLAST.Comment("__" + call.toString + "__")
      }
      case v: Value => generateValue(v, block)
      case _: Param =>
      case _: ArrayConstructors =>
    }
  }

  // === Maps ===

  // MapWrg
  private def generateMapWrgCall(m: MapWrg,
                                 call: FunCall,
                                 block: Block): Unit = {
    generateForLoop(block, call.args.head, m.loopVar, generate(m.f.body, _))
    // TODO: This assumes, that the MapWrg(0) is always the outermost and there
    // is no need for synchronization inside.
    // TODO: Rethink and then redesign this!
    // if (m.dim == 0) {
    //  oclPrinter.println("return;")
    // }
  }

  // MapGlb
  private def generateMapGlbCall(m: MapGlb,
                                 call: FunCall,
                                 block: Block): Unit = {
    generateForLoop(block, call.args.head, m.loopVar, generate(m.f.body, _))
    // TODO: This assumes, that the MapGlb(0) is always the outermost and there
    // is no need for synchronization inside.
    // TODO: Rethink and then redesign this!
    // if (m.dim == 0) {
    //  oclPrinter.println("return;")
    // }
  }

  private def generateMapAtomWrgCall(m: MapAtomWrg,
                                     call: FunCall,
                                     block: Block): Unit = {
    // build a new nested block
    val nestedBlock = OpenCLAST.Block(Vector.empty)
    (block: Block) += Comment("atomic_workgroup_map")

    // get shorthands for the loopvar/workvar
    val loopVar = m.loopVar
    val workVar = m.workVar
    // val threadid = new get_local_id(0 : Int)
    val threadid = get_local_id(0)

    // wrap the task update/getting functionality in a variable, as we need to use it twice
    def atomicGetTask(ob: Block): Unit = {
      generateConditional(ob, Predicate(threadid, 0, Predicate.Operator.==),
        (b) => {
          (b: Block) += AssignmentExpression(OpenCLAST.ArithExpression(loopVar),
            FunctionCall("atomic_inc", List(OpenCLAST.VarRef(workVar))))
        }, (_) => {})
    }

    // declare a global variable holding the next index to process, and assign it a value
    nestedBlock += OpenCLAST.VarDecl(workVar, opencl.ir.IntPtr,
      OpenCLAST.ArithExpression(m.globalTaskIndex.variable), addressSpace = GlobalMemory)
    // initialise it to zero
    //    generateConditional(nestedBlock, Predicate(new get_global_id(0), 0, Predicate.Operator.==),
    //      (b) => {
    //        b += OpenCLAST.AssignmentExpression(
    //          OpenCLAST.FunctionCall("*",List(OpenCLAST.Expression(workVar))), OpenCLAST.Expression(0))
    //      }, (_) => {}
    //    )

    // declare an index for this thread, the loop variable, and give it a value from the task index
    // we only wish for the first thread in the workgroup to perform the operation
    nestedBlock += OpenCLAST.VarDecl(loopVar, opencl.ir.Int, addressSpace = LocalMemory)
    atomicGetTask(nestedBlock)
    nestedBlock += OpenCLAST.Barrier(OpenCLMemory(workVar, 4, LocalMemory))
    // get the loop variable as a range variable
    val range = loopVar.range.asInstanceOf[RangeAdd]
    // generate a while loop which increments the task index atomically, while
    // it's less than the maximum range of the loop variable
    generateWhileLoop(nestedBlock,
      Predicate(loopVar, range.stop, Predicate.Operator.<),
      (b) => {
        generate(m.f.body, b)
        atomicGetTask(b)
        (b: Block) += OpenCLAST.Barrier(OpenCLMemory(workVar, 4, LocalMemory))
      })
    (block: Block) += nestedBlock

    // emit a barrier?
    if (m.emitBarrier)
      (block: Block) += OpenCLAST.Barrier(call.mem.asInstanceOf[OpenCLMemory])
  }

  // MapLcl
  private def generateMapLclCall(m: MapLcl,
                                 call: FunCall,
                                 block: Block): Unit = {
    generateForLoop(block, call.args.head, m.loopVar, generate(m.f.body, _), m.shouldUnroll)

    if (m.emitBarrier)
      (block: Block) += OpenCLAST.Barrier(call.mem.asInstanceOf[OpenCLMemory])
  }

  // MapAtomLcl
  private def generateMapAtomLclCall(m: MapAtomLcl,
                                     call: FunCall,
                                     block: Block): Unit = {

    // build a new nested block
    val nestedBlock = Block(Vector.empty)
    (block: Block) += OpenCLAST.Comment("atomic_local_map")

    // get shorthands for the loopvar/workvar
    val loopVar = m.loopVar
    val workVar = m.workVar
    val workVarPtr = OpenCLAST.FunctionCall("&", List(OpenCLAST.VarRef(workVar)))

    // declare a local variable holding the next index to process, and assign it a value
    // this must be done in a separate statement, as the variable is in LocalMemory
    nestedBlock += OpenCLAST.VarDecl(workVar, opencl.ir.Int, addressSpace = LocalMemory)
    nestedBlock += OpenCLAST.AssignmentExpression(OpenCLAST.ArithExpression(workVar), OpenCLAST.ArithExpression(0))

    // declare an index for this thread, the loop variable, and give it a value from the task index
    nestedBlock += OpenCLAST.VarDecl(loopVar, opencl.ir.Int,
      OpenCLAST.FunctionCall("atomic_inc", List(workVarPtr))
    )

    // get the loop variable as a range variable
    val range = loopVar.range.asInstanceOf[RangeAdd]

    // generate a while loop which increments the task index atomically, while
    // it's less than the maximum range of the loop variable
    generateWhileLoop(nestedBlock,
      Predicate(loopVar, range.stop, Predicate.Operator.<),
      (b) => {
        generate(m.f.body, b)
        (b: Block) += OpenCLAST.AssignmentExpression(OpenCLAST.ArithExpression(loopVar),
          OpenCLAST.FunctionCall("atomic_inc", List(workVarPtr))
        )
      })
    (block: Block) += nestedBlock

    // emit a barrier?
    if (m.emitBarrier)
      (block: Block) += OpenCLAST.Barrier(call.mem.asInstanceOf[OpenCLMemory])
  }

  // MapWarp
  private def generateMapWarpCall(m: MapWarp,
                                  call: FunCall,
                                  block: Block): Unit = {
    generateForLoop(block, call.args.head, m.loopVar, generate(m.f.body, _))
    call.mem match {
      case m: OpenCLMemory => (block: Block) += OpenCLAST.Barrier(m)
      case _ =>
    }
  }

  // MapLane
  private def generateMapLaneCall(m: MapLane,
                                  call: FunCall,
                                  block: Block): Unit = {
    generateForLoop(block, call.args.head, m.loopVar, generate(m.f.body, _))
  }

  // MapSeq
  private def generateMapSeqCall(m: MapSeq,
                                 call: FunCall,
                                 block: Block): Unit = {
    (block: Block) += OpenCLAST.Comment("map_seq")
    generateForLoop(block, call.args.head, m.loopVar, generate(m.f.body, _), m.shouldUnroll)
    (block: Block) += OpenCLAST.Comment("end map_seq")
  }

  // === Filter ===
  private def generateFilterSeqCall(f: FilterSeq,
                                    call: FunCall,
                                    block: Block): Unit = {

    (block: Block) += OpenCLAST.Comment("filter_seq")

    // Declare the index for the output array as a local variable
<<<<<<< HEAD
    (block: Block) += OpenCLAST.VarDecl(
      f.loopWrite,
      opencl.ir.Int,
      ArithExpression(Cst(0))
    )

    // If the predicate returns true:
=======
    (block: Block) += OpenCLAST.VarDecl(f.loopWrite, opencl.ir.Int, ArithExpression(0))

    // Code to be generated if the predicate is satisfied
>>>>>>> 8a504cc1
    def copyAndIncrementIndex(block: Block): Unit = {
      // 1. Store the input value at "the top" of the output array
      (block: Block) += generateSeqCopy(
        call.args.head.mem, call.args.head.view.access(f.loopRead),
        call.mem, call.view.access(f.loopWrite),
        call.t.asInstanceOf[ArrayType].elemT
      )
      // 2. Increment the index of "the top" of the output array
      (block: Block) += AssignmentExpression(
        ArithExpression(f.loopWrite),
        ArithExpression(
          f.loopWrite
          + f.loopWrite.range.asInstanceOf[RangeAdd].step)
      )
    }

    def generateBody(block: Block): Unit = {
      generate(f.f.body, block)  // Evaluates the predicate
      generateConditional(
        block,
        generateLoadNode(
          OpenCLMemory.asOpenCLMemory(f.f.body.mem),
          f.f.body.t,
          f.f.body.view
        ),
        copyAndIncrementIndex,
        _ => ()
      )
    }

    generateForLoop(block, call.args.head, f.loopRead, generateBody)

<<<<<<< HEAD
=======
    // Ugly hack used to store somehow the size of the array in the outptut's header
    // FIXME: remove me
    /**
     * Produces an OpenCL expression wrapping the output size (aka the variable
     * storing the index used to write to the output) into a data structure
     * that can be stored into the array's header.
     *
     * For instance:
     * - If the base type of the array is float, it will produce `(float)j`
     * - If the base type of the array is (float, int), it will produce
     *   `(Tuple2_float_int){(float)j, j}`
     *
     * @param ty the array's type
     * @return the base type of the array and an expression representing its size.
     */
    def castSize(ty: Type): (Type, OpenCLAST.OclAstNode) = {
      Type.getBaseType(ty) match {
        case tt: TupleType =>
          val values = tt.elemsT.map(castSize).map(_._2)
          val tv = OpenCLAST.StructConstructor(tt, values.toVector)
          (tt, tv)
        case bt => (bt, OpenCLAST.Cast(VarRef(f.loopWrite), bt))
      }
    }

    // Write the header of the output array
    val (baseType, value) = castSize(call.t)
    (block: Block) += generateStoreNode(
      OpenCLMemory.asOpenCLMemory(call.mem),
      baseType, call.view.size(), value
    )

>>>>>>> 8a504cc1
    (block: Block) += OpenCLAST.Comment("end filter_seq")
  }

  // === Reduce ===
  private def generateReduceSeqCall(r: ReduceSeq,
                                    call: FunCall,
                                    block: Block): Unit = {

    val innerBlock = OpenCLAST.Block(Vector.empty)
    (block: Block) += OpenCLAST.Comment("reduce_seq")

    generateForLoop(block, call.args(1), r.loopVar, generate(r.f.body, _), r.shouldUnroll)

    (block: Block) += OpenCLAST.Comment("end reduce_seq")
  }


  private def generateMapSeqSlideCall(sp: MapSeqSlide,
                                       call: FunCall,
                                       block: Block): Unit = {
    (block: Block) += OpenCLAST.Comment("slideSeq_plus")
    generateMapSeqSlideLoop(block, sp, call, generate(sp.f.body, _), sp.shouldUnroll)
    (block: Block) += OpenCLAST.Comment("end slideSeq_plus")
  }

  // === ReduceWhile ===
  private def generateReduceWhileCall(r: ReduceWhileSeq,
                                      call: FunCall,
                                      block: Block) : Unit = {
    val innerBlock = OpenCLAST.Block(Vector.empty)
    (block: Block) += OpenCLAST.Comment("reduce_while_seq")

    // get the memory address of the predicate result
    val pResMem = generateLoadNode(OpenCLMemory.asOpenCLMemory(r.pmem), r.p.body.t, r.p.body.view)

    val generateBody = (ib: Block) =>  {
      // generate the Predicate
      generate(r.p.body, ib)
      // generate the access and break
      generateConditional(ib,
        pResMem,
        _ => {},
        (ccb) => {
          (ccb: Block) += OpenCLAST.Break()
        }
      )
      // generate the body
      generate(r.f.body, ib)
    }

    generateForLoop(block, call.args(1), r.loopVar, generateBody(_), r.shouldUnroll)

    (block: Block) += OpenCLAST.Comment("end reduce_while_seq")
  }


  // BSearch
  private def generateBSearchCall(s: AbstractSearch,
                                  call: FunCall,
                                  block: Block): Unit = {
    val nestedBlock = OpenCLAST.Block(Vector.empty)
    (block: Block) += OpenCLAST.Comment("binary_search")
    // get the default value handily
    val defaultVal = call.args.head
    // get the input handily
    val inArr = call.args(1)
    // get the type of the input (handily, concretely)
    val inArrT = inArr.t.asInstanceOf[ArrayType with Size with Capacity]
    // get an opencl version of the input mem
    val clInArrMem = OpenCLMemory.asOpenCLMemory(inArr.mem)
    // get a reference to it for loading
    val inArrRef = generateLoadNode(clInArrMem, inArrT, inArr.view.access(s.indexVar))
    // declare temporary vars for declaring the upper and lower indicies of the search
    val lowerIndex = Var("li")
    val upperIndex = Var("ui")
    // declare the lower and upper indicies
    nestedBlock += OpenCLAST.VarDecl(lowerIndex, opencl.ir.Int)
    nestedBlock += OpenCLAST.VarDecl(upperIndex, opencl.ir.Int)
    nestedBlock += OpenCLAST.VarDecl(s.indexVar, opencl.ir.Int)
    // assign initial values
    nestedBlock += OpenCLAST.AssignmentExpression(OpenCLAST.ArithExpression(lowerIndex), OpenCLAST.ArithExpression(0))
    nestedBlock += OpenCLAST.AssignmentExpression(OpenCLAST.ArithExpression(upperIndex), OpenCLAST.ArithExpression(inArrT.size))
    // Declare a variable to copy the result of the user function into
    // We have to do this, as we currently have no nice way of describing normal C statements
    // in a way that works private memory properly.
    // TODO: Find some way of representing the arguments to while/if/etc...
    val compFuncResVar = Var("cmp_res_var")
    varDecls = varDecls.updated(compFuncResVar, Type.devectorize(s.f.body.t))
    // create a memory object for it
    val compFuncResMem = OpenCLMemory(compFuncResVar, Type.getAllocatedSize(s.f.body.t), PrivateMemory)
    // set the memory of the call to the mem
    s.f.body.mem = compFuncResMem
    // declare it, with the same type as the comparison result
    nestedBlock += OpenCLAST.VarDecl(compFuncResVar, s.f.body.t)

    // create a variable for each goto label
    val finishLabel = Var("done")
    val writeResultLabel = Var("writeresult")
    generateWhileLoop(nestedBlock, Predicate(lowerIndex, upperIndex, Predicate.Operator.<),
      (b) => {
        (b: Block) += OpenCLAST.AssignmentExpression(OpenCLAST.ArithExpression(s.indexVar),
          OpenCLAST.ArithExpression(lowerIndex + (upperIndex - lowerIndex) / 2))

        generate(s.f.body, b)

        generateConditional(b,
          Predicate(compFuncResVar, 0, Predicate.Operator.<),
          (cb) => {
            (cb: Block) += OpenCLAST.AssignmentExpression(OpenCLAST.ArithExpression(upperIndex), OpenCLAST.ArithExpression(s.indexVar))
          },
          (cb) => {
            generateConditional(cb,
              Predicate(compFuncResVar, 0, Predicate.Operator.>),
              (ccb) => {
                (ccb: Block) += OpenCLAST.AssignmentExpression(OpenCLAST.ArithExpression(lowerIndex), OpenCLAST.ArithExpression(s.indexVar + 1))
              },
              (ccb) => {
                (ccb: Block) += OpenCLAST.GOTO(writeResultLabel)
              }
            )
          }
        )
      }
    )
    nestedBlock += generateStoreNode(OpenCLMemory.asOpenCLMemory(call.mem), call.t, call.outputView.access(Cst(0)),
      generateLoadNode(OpenCLMemory.asOpenCLMemory(defaultVal.mem), defaultVal.t, defaultVal.view))
    nestedBlock += OpenCLAST.GOTO(finishLabel)
    nestedBlock += OpenCLAST.Label(writeResultLabel)
    nestedBlock += generateStoreNode(
      OpenCLMemory.asOpenCLMemory(call.mem), call.t, call.outputView.access(Cst(0)),
      inArrRef)
    nestedBlock += OpenCLAST.Label(finishLabel)
    (block: Block) += nestedBlock
    (block: Block) += OpenCLAST.Comment("binary_search")
  }

  // LSearch
  private def generateLSearchCall(s: AbstractSearch,
                                  call: FunCall,
                                  block: Block): Unit = {
    val nestedBlock = OpenCLAST.Block(Vector.empty)
    (block: Block) += OpenCLAST.Comment("linear_search")
    // get the default value handily
    val defaultVal = call.args.head
    // get the input handily
    val inArr = call.args(1)
    // get the type of the input (handily, concretely)
    val inArrT = inArr.t.asInstanceOf[ArrayType with Size with Capacity]
    // get an opencl version of the input mem
    val clInArrMem = OpenCLMemory.asOpenCLMemory(inArr.mem)
    // get a reference to it for loading
    val inArrRef = generateLoadNode(clInArrMem, inArrT, inArr.view.access(s.indexVar))
    // declare the index var
    nestedBlock += OpenCLAST.VarDecl(s.indexVar, opencl.ir.Int)
    // assign initial values
    nestedBlock += OpenCLAST.AssignmentExpression(OpenCLAST.ArithExpression(s.indexVar), OpenCLAST.ArithExpression(0))
    // Declare a variable to copy the result of the user function into
    // We have to do this, as we currently have no nice way of describing normal C statements
    // in a way that works private memory properly.
    // TODO: Find some way of representing the arguments to while/if/etc...
    val compFuncResVar = Var("cmp_res_var")
    varDecls = varDecls.updated(compFuncResVar, Type.devectorize(s.f.body.t))
    // create a memory object for it
    val compFuncResMem = OpenCLMemory(compFuncResVar, Type.getAllocatedSize(s.f.body.t), PrivateMemory)
    // set the memory of the call to the mem
    s.f.body.mem = compFuncResMem
    // declare it, with the same type as the comparison result
    nestedBlock += OpenCLAST.VarDecl(compFuncResVar, s.f.body.t)
    // get an AST node describing a load from the comparator function result
    // val cmpResMemVar = s.f.body.mem.variable
    // create a variable for each goto label
    val finishLabel = Var("done")
    val writeResultLabel = Var("writeresult")
    val searchFailedLabel = Var("searchfailed")

    // todo - need to simplify inArrT.len, as currently it evaluates to unexecutable code on some tests
    generateWhileLoop(nestedBlock, Predicate(s.indexVar, inArrT.size, Predicate.Operator.<),
      (b) => {

        generate(s.f.body, b)

        generateConditional(b,
          // if the result of the comparator is greater than zero, the element we're currently
          // comparing to is smaller than the element we are searching for
          Predicate(compFuncResVar, 0, Predicate.Operator.>),
          (cb) => {
            // therefore, keep searching!
            (cb: Block) += OpenCLAST.AssignmentExpression(OpenCLAST.ArithExpression(s.indexVar), OpenCLAST.ArithExpression(s.indexVar + 1))
          },
          (cb) => {
            // else...
            generateConditional(cb,
              // if the result is less than 0, we've gone past the value we're looking for, so abort
              Predicate(compFuncResVar, 0, Predicate.Operator.<),
              // if the value is greater than, it's gone past! the search has failed.
              (ccb) => {
                (ccb: Block) += OpenCLAST.GOTO(searchFailedLabel)
              },
              // otherwise, it must be equal to, so jump to returning the result
              (ccb) => {
                (ccb: Block) += OpenCLAST.GOTO(writeResultLabel)
              }
            )
          }
        )
      }
    )
    nestedBlock += OpenCLAST.Label(searchFailedLabel)
    nestedBlock += generateStoreNode(OpenCLMemory.asOpenCLMemory(call.mem), call.t, call.outputView.access(Cst(0)),
      generateLoadNode(OpenCLMemory.asOpenCLMemory(defaultVal.mem), defaultVal.t, defaultVal.view))
    nestedBlock += OpenCLAST.GOTO(finishLabel)
    nestedBlock += OpenCLAST.Label(writeResultLabel)
    nestedBlock += generateStoreNode(
      OpenCLMemory.asOpenCLMemory(call.mem), call.t, call.outputView.access(Cst(0)),
      inArrRef)
    nestedBlock += OpenCLAST.Label(finishLabel)
    (block: Block) += nestedBlock
    (block: Block) += OpenCLAST.Comment("linear_search")
  }

  private def generateUnsafeArrayAccess(ua: UnsafeArrayAccess,
                                        call: FunCall,
                                        block: Block): Unit = {
    val index = ua.index
    val clIndexMem = OpenCLMemory.asOpenCLMemory(index.mem)

    val loadIndex = generateLoadNode(clIndexMem, index.t, index.view)

    val indexVar = Var("index")
    (block: Block) += OpenCLAST.VarDecl(indexVar, Int, init=loadIndex)

    val inArr = call.args(0)
    val clInArrMem = OpenCLMemory.asOpenCLMemory(inArr.mem)

    val loadFromArray = generateLoadNode(clInArrMem, inArr.t, inArr.view.access(indexVar))

    val storeToOutput = generateStoreNode(OpenCLMemory.asOpenCLMemory(call.mem), call.t,
                                          call.view, loadFromArray)
    (block: Block) += storeToOutput
  }

  private def generateCheckedArrayAccess(ca: CheckedArrayAccess,
                                        call: FunCall,
                                        block: Block) : Unit = {
    // generate a load to get the index at which we're accessing
    val index = ca.index
    val clIndexMem = OpenCLMemory.asOpenCLMemory(index.mem)
    val loadIndex = generateLoadNode(clIndexMem, index.t, index.view)

    // and generate a load to get the "default" value that we'd otherwise return
    val default = call.args(0)
    val clDefaultMem = OpenCLMemory.asOpenCLMemory(default.mem)
    val loadDefault = generateLoadNode(clDefaultMem, default.t, default.view)

    // generate the load into an index variable
    val indexVar = Var("index")
    (block: Block) += OpenCLAST.VarDecl(indexVar, Int, init=loadIndex)

    // pre-generate the load from default/store to output
    val storeDefaultToOutput = generateStoreNode(OpenCLMemory.asOpenCLMemory(call.mem), call.t,
      call.view, loadDefault)

    // get the in array so we can use it later
    val inArr = call.args(1)
    val arrLength = Type.getLength(inArr.t)

    // generate a conditional to check the bounds of the index
    generateConditional(block,
      // Lower bound of the index var
      Predicate(indexVar, 0, Predicate.Operator.<),
      (ccb) => { // If the indexVar is less than zero it's trivially invalid (true branch)
        (ccb: Block) += storeDefaultToOutput
      },
      // otherwise, it must be equal to, so jump to returning the result
      (ccb) => {
        generateConditional(ccb,
          // Upper bound of the index var
          Predicate(indexVar, arrLength, Predicate.Operator.>=),
          (cccb) => { // If the indexVar is greater than or equal, it is also invalid (true branch)
            (cccb: Block) += storeDefaultToOutput
          },
          (cccb) => { // Otherwise, it's valid!

            val clInArrMem = OpenCLMemory.asOpenCLMemory(inArr.mem)
            val loadFromArray = generateLoadNode(clInArrMem, inArr.t, inArr.view.access(indexVar))
            val storeToOutput = generateStoreNode(OpenCLMemory.asOpenCLMemory(call.mem), call.t,
              call.view, loadFromArray)
            (cccb :Block) += storeToOutput
          }
        )
      }
    )
    // all done!
  }

  private def generateValue(v: Value, block: Block): Unit = {
    val temp = Var("tmp")

    (block: Block) += OpenCLAST.VarDecl(temp, Type.getValueType(v.t),
      init = OpenCLAST.OpenCLCode(v.value))
    (block: Block) += OpenCLAST.AssignmentExpression(
      OpenCLAST.VarRef(v.mem.variable),
      OpenCLAST.VarRef(temp))
  }

  // === Iterate ===
  private def generateIterateCall(i: Iterate,
                                  call: FunCall,
                                  block: Block): Unit = {

    val inputMem = OpenCLMemory.asOpenCLMemory(call.args.head.mem)
    val outputMem = OpenCLMemory.asOpenCLMemory(call.mem)
    val swapMem = OpenCLMemory.asOpenCLMemory(i.swapBuffer)

    // directly generate function call of the body
    if (i.n == Cst(1)) {
      generate(i.f.body, block)
      return
    }

    // iterate more than once => generate for loop while swapping input and output buffer
    // after each iteration

    assert(inputMem.addressSpace == outputMem.addressSpace)

    val funCall = i.f.body match {
      case call: FunCall => call
    }

    // use the type var as the var holding the iterating size if it exists
    if (TypeVar.getTypeVars(funCall.argsType).size > 1) {
      println("size: " + TypeVar.getTypeVars(funCall.argsType).size)
      TypeVar.getTypeVars(funCall.argsType).foreach((tv) => {
        println("tv: " + tv)
      })
      println("i.f.inT " + funCall.argsType)
      throw new NotImplementedError()
    }

    val curOutLen =
      if (TypeVar.getTypeVars(funCall.argsType).isEmpty)
        Var("curOutLen")
      else
        TypeVar.getTypeVars(funCall.argsType).head

    (block: Block) +=
      OpenCLAST.VarDecl(curOutLen, Int,
        OpenCLAST.ArithExpression(Type.getLength(call.argsType)))

    // create new temporary input and output pointers
    val tin = Var("tin")
    val tout = Var("tout")
    varDecls = varDecls.updated(tin, Type.devectorize(call.t))
    varDecls = varDecls.updated(tout, Type.devectorize(call.t))

    // ADDRSPC TYPE tin = in;
    (block: Block) += OpenCLAST.VarDecl(tin, Type.devectorize(call.t),
      OpenCLAST.VarRef(inputMem.variable),
      outputMem.addressSpace)

    val range = i.indexVar.range.asInstanceOf[RangeAdd]

    // ADDRSPC TYPE tin = (odd ? out : swap);
    (block: Block) += OpenCLAST.VarDecl(tout, Type.devectorize(call.t),
      init = OpenCLAST.ArithExpression(
        ((range.stop % 2) ne Cst(0)) ?? outputMem.variable !! swapMem.variable),
      addressSpace = outputMem.addressSpace)

    generateForLoop(block, call.args.head, i.indexVar, (b) => {

      // modify the pointers to the memory before generating the body
      val oldInV = inputMem.variable
      val oldOutV = outputMem.variable
      inputMem.variable = tin
      outputMem.variable = tout

      // generate the function call in the body
      generate(funCall, b)

      // restore the pointers to memory
      inputMem.variable = oldInV
      outputMem.variable = oldOutV

      val curOutLenRef = OpenCLAST.VarRef(curOutLen)

      val innerOutputLength = Type.getLength(funCall.t)

      // tmp = tmp * outputLen / inputLen
      (b: Block) += OpenCLAST.AssignmentExpression(curOutLenRef,
        OpenCLAST.ArithExpression(innerOutputLength))


      val tinVStrRef = OpenCLAST.VarRef(tin)

      // tin = (tout == swap) ? swap : out
      (b: Block) += OpenCLAST.AssignmentExpression(tinVStrRef,
        OpenCLAST.ArithExpression((tout eq swapMem.variable) ??
          swapMem.variable !! outputMem.variable))


      val toutVStrRef = OpenCLAST.VarRef(tout)

      // tout = (tout == swap) ? out : swap
      (b: Block) += OpenCLAST.AssignmentExpression(toutVStrRef,
        OpenCLAST.ArithExpression((tout eq swapMem.variable) ??
          outputMem.variable !! swapMem.variable))

      if (outputMem.addressSpace != PrivateMemory)
        (b: Block) += OpenCLAST.Barrier(outputMem)

    } /*, i.iterationCount*/)
  }

  private def generateMapSeqSlideLoop(block: Block,
                                          sSP: MapSeqSlide,
                                          call: FunCall,
                                          generateBody: (Block) => Unit,
                                          needUnroll: Boolean = false): Unit = {
    val indexVar = sSP.loopVar
    val step = sSP.step
    val size = sSP.size
    val range = indexVar.range.asInstanceOf[RangeAdd]
    val init = ArithExpression(range.start)
    val stop = range match {
      case ra: RangeAdd => ra.stop
      case _ => throw new OpenCLGeneratorException("Cannot handle range for ForLoop: " + range)
    }

    val reuse = size - step
    val cond = CondExpression(ArithExpression(indexVar), ArithExpression((stop - reuse) / step), CondExpression.Operator.<)
    val inputMem = OpenCLMemory.asOpenCLMemory(call.args.head.mem)

    var vType = call.args.head.view.access(0).t


    val nDim = ArrayType.getDimension(1,vType)

    def getNType(v: View, n: Int): Type = n match {
      case 1 => v.access(0).t
      case _ => getNType(v.access(0), n - 1)
    }

    def getWindowSize(s: Int, n: Int): Int = n match {
      case 1 => s
      case _ => s * getWindowSize(s, n - 1)
    }

    val viewType = getNType(call.args.head.view, nDim)
    val windowSize = getWindowSize(size.eval, nDim)

    val v = Value(0.0f, ArrayTypeWSWC(viewType, windowSize))
    varDecls = varDecls.updated(sSP.windowVar, Type.devectorize(call.t))
    privateMems = privateMems :+ TypedOpenCLMemory(OpenCLMemory(sSP.windowVar, windowSize, PrivateMemory), v.t)
    val varD = OpenCLAST.VarDecl(sSP.windowVar, v.t,
      init = null, PrivateMemory, windowSize)
    privateDecls += (sSP.windowVar -> varD)
    (block: Block) += varD

    var accesses: Array[Int] = Array.fill(nDim)(0) // cannot do a direct access-on-access because the ordering is wrong

    def getView(v: View, accesses: Array[Int]): View = {
      var viewReturn = v
      for (i <- 0 to accesses.length - 1) {
        viewReturn = viewReturn.access(accesses(i))
      }
      viewReturn
    }

    // initial window values are set
    def setupInitialWindowVars(idx: Int, n: Int, accesses: Array[Int]): Unit = n match {
      case 1 => for (j <- 0 to reuse.eval - 1) {
         accesses(n - 1) = j; (block: Block) += AssignmentExpression(VarRef(sSP.windowVar, suffix = s"_${j + idx}"), ViewPrinter.emit(inputMem.variable, getView(call.args.head.view, accesses)))
      }
      case _ => for (i <- 0 to size.eval - 1) {
        accesses(n - 1) = i; setupInitialWindowVars(idx + i * math.pow(size.eval, n - 1).toInt, n - 1, accesses)
      }
    }

    setupInitialWindowVars(0,nDim, accesses)

    // window values get updated at the start of the loop
    val increment = AssignmentExpression(ArithExpression(indexVar), ArithExpression(indexVar + 1))
    val innerBlock = OpenCLAST.Block(Vector.empty)
    (block: Block) += OpenCLAST.ForLoop(VarDecl(indexVar, opencl.ir.Int, init, PrivateMemory), ExpressionStatement(cond), increment, innerBlock)

    def getViewIncrement(v: View, idx: Var, accesses : Array[Int]) : View =
    {
      var viewReturn = v
      var idxToAdd : ArithExpr = 0
      for(i <- 0 to accesses.length-1)
      {
        idxToAdd = if (i==0) { (idx*step.eval) } else { 0 }
        viewReturn = viewReturn.access(accesses(i)+idxToAdd)
      }
      viewReturn
    }

    def updateWindowVars(idx: Int, n: Int, accesses : Array[Int] ): Unit = n match {
      case 1 => for(j <- reuse.eval to size.eval-1) {
        accesses(n-1) = j
        innerBlock += AssignmentExpression(VarRef(sSP.windowVar, suffix = s"_${j + idx}"), ViewPrinter.emit(inputMem.variable, getViewIncrement(call.args.head.view,indexVar,accesses)))
      }
      case _ => for(i <- 0 to size.eval-1) {
        accesses(n-1) = i
        updateWindowVars(idx+i*math.pow(size.eval,n-1).toInt, n-1, accesses)
      }
    }

    updateWindowVars(0,nDim, accesses)
    generateBody(innerBlock)

    // window values are swapped at the end of the loop
    def swapWindowVars(idx: Int, n: Int): Unit = n match {
      case 1 => for (j <- 1 to reuse.eval) {
        val newidx = j + idx + size.eval - reuse.eval - 1
        innerBlock += AssignmentExpression(VarRef(sSP.windowVar, suffix = s"_${j + idx - 1}"), VarRef(sSP.windowVar, suffix = s"_${newidx}"))
      }
      case _ => for (i <- 0 to size.eval - 1) { swapWindowVars(idx + i * math.pow(size.eval, n - 1).toInt, n - 1) }
    }

    swapWindowVars(0,nDim)

  }

  private def generateForLoop(block: Block,
                              array: Expr,
                              indexVar: Var,
                              generateBody: (Block) => Unit,
                              needUnroll: Boolean = false): Unit = {

    // if we need to unroll (e.g. because of access to private memory)
    if (needUnroll) {
      generateForLoopUnrolled(block, array, indexVar, generateBody)
    } else {
      // TODO: Information needed elsewhere. See analysis.ControlFlow
      // try to see if we really need a loop
      if (PerformLoopOptimisation())
        generateOptimizedForLoopRepresentations(block, array, indexVar, generateBody)
      else
        generateDefaultForLoopRepresentations(block, array, indexVar, generateBody)
    }
  }

  private def getRangeAdd(indexVar: Var) = {
    indexVar.range match {
      case r: RangeAdd => r
      case _ =>
        throw new OpenCLGeneratorException("Cannot handle range for ForLoop: " + indexVar.range)
    }
  }

  private def getIterationCount(array: Expr, indexVar: Var): Int = {
    try {
      indexVar.range.numVals.enforceSimplification.eval
    } catch {
      case NotEvaluableException() =>
        throw new OpenCLGeneratorException("Trying to unroll loop, but iteration count could " +
          "not be determined statically.")
      case NotEvaluableToIntException() =>
        throw new OpenCLGeneratorException("Trying to unroll loop, " +
          "but iteration count is larger than scala.Int.MaxValue.")
    }
  }

  private def generateForLoopUnrolled(block: Block,
                                      array: Expr,
                                      indexVar: Var,
                                      generateBody: (Block) => Unit): Unit = {
    val range = getRangeAdd(indexVar)
    val iterationCount = getIterationCount(array, indexVar)

    if (iterationCount > 0) {
      (block: Block) += OpenCLAST.Comment("unroll")

      for (i <- 0 until iterationCount) {
        replacements = replacements.updated(indexVar, i)
        val j: ArithExpr = range.min match {
          case _: OclFunction => range.min + range.step * i
          case _ => i
        }
        replacementsWithFuns = replacementsWithFuns.updated(indexVar, j)
        generateBody(block)
      }
      // cleanup
      replacements = replacements - indexVar
      replacementsWithFuns = replacementsWithFuns - indexVar

      (block: Block) += OpenCLAST.Comment("end unroll")
    } else {
      throw new OpenCLGeneratorException(s"Trying to unroll loop," +
        s"but iteration count is $iterationCount.")
    }
  }

  private def generateOptimizedForLoopRepresentations(block: Block,
                                                      array: Expr,
                                                      indexVar: Var,
                                                      generateBody: (Block) => Unit): Unit = {
    val range = getRangeAdd(indexVar)
    val init = ArithExpression(range.start)

    array.t match {
      case _: ArrayType =>
        range.numVals match {
          case Cst(0) => (block: Block) += OpenCLAST.Comment("iteration count is 0, no loop emitted")

          case Cst(1) => generateStatement(block, indexVar, generateBody, init)

          // TODO: See TestInject.injectExactlyOneIterationVariable
          // TODO: M / 128 is not equal to M /^ 128 even though they print to the same C code
          case _ if range.start.min.min == Cst(0) &&
            ArithExpr.substituteDiv(range.stop) == ArithExpr.substituteDiv(range.step) =>
            generateStatement(block, indexVar, generateBody, init)

          // TODO: See TestOclFunction.numValues and issue #62
          case _ if range.start.min.min == Cst(0) && range.stop == Cst(1) =>
            generateIfStatement(block, indexVar, generateBody, init, range.stop)

          case _ if range.numVals.min == Cst(0) && range.numVals.max == Cst(1) =>
            generateIfStatement(block, indexVar, generateBody, init, range.stop)

          case _ =>
            generateDefaultForLoopRepresentations(block, array, indexVar, generateBody)
        }
      case _ => throw new NotImplementedError() // should never get there
    }
  }

  private def generateDefaultForLoopRepresentations(block: Block,
                                                    array: Expr,
                                                    indexVar: Var,
                                                    generateBody: (Block) => Unit): Unit = {
    val range = getRangeAdd(indexVar)
    val ty = array.t.asInstanceOf[ArrayType]

    val innerBlock  = OpenCLAST.Block(Vector.empty)

    val start = ArithExpression(range.start)
    val stop = ty match {
      case _: Size => ArithExpression(range.stop)
      case _ =>
        val mem = OpenCLMemory.asOpenCLMemory(array.mem)
        val stopVar = Var("stop")
        (block: Block) += VarDecl(stopVar, Int, getArraySize(mem, array.view.size()))
        VarRef(stopVar)
    }
    val init = VarDecl(indexVar, Int, start, PrivateMemory)
    val increment = AssignmentExpression(ArithExpression(indexVar), ArithExpression(indexVar + range.step))
    val cond = CondExpression(ArithExpression(indexVar), stop, CondExpression.Operator.<)

    (block: Block) += OpenCLAST.ForLoop(init, cond, increment, innerBlock)
    generateBody(innerBlock)
  }

  /**
   * Generate an access to the size of an array (handle arrays of tuples)
   */
  private def getArraySize(mem: OpenCLMemory, view: View): Expression = {
    mem match {
      case OpenCLMemoryCollection(subMemories, _) =>
        val sizes = subMemories.zipWithIndex.map(p =>
          getArraySize(p._1, view.get(p._2))
        )
        sizes.reduce((x, y) => FunctionCall("min", List(x, y)))
      case _ =>
        ViewPrinter.emit(mem.variable, view, addressSpace = mem.addressSpace)
    }
  }

  private def generateStatement(block: Block,
                                indexVar: Var,
                                generateBody: (Block) => Unit, init: ArithExpression): Unit = {
    // one iteration
    (block: Block) += OpenCLAST.Comment("iteration count is exactly 1, no loop emitted")
    val innerBlock = OpenCLAST.Block(Vector.empty)
    innerBlock += OpenCLAST.VarDecl(indexVar, opencl.ir.Int, init, PrivateMemory)
    generateBody(innerBlock)
    (block: Block) += innerBlock
  }

  private def generateIfStatement(block: Block, indexVar: Var, generateBody: (Block) => Unit, init: ArithExpression, stop: ArithExpr): Unit = {
    (block: Block) += OpenCLAST.Comment("iteration count is exactly 1 or less, no loop emitted")
    val innerBlock = OpenCLAST.Block(Vector.empty)
    innerBlock += OpenCLAST.VarDecl(indexVar, opencl.ir.Int, init, PrivateMemory)
    (block: Block) += OpenCLAST.IfThenElse(CondExpression(init, ArithExpression(stop), CondExpression.Operator.<), innerBlock)
    generateBody(innerBlock)
  }

  private def generateWhileLoop(block: Block,
                                loopPredicate: Predicate,
                                generateBody: (Block) => Unit): Unit = {
    val innerBlock = OpenCLAST.Block(Vector.empty)
    (block: Block) += OpenCLAST.WhileLoop(loopPredicate, body = innerBlock)
    generateBody(innerBlock)
  }

  private def generateConditional(block: Block,
                                      condition: Expression,
                                      genTrueBranch: (Block) => Unit,
                                      genFalseBranch: (Block) => Unit): Unit = {
    val trueBlock = OpenCLAST.Block(Vector.empty)
    val falseBlock = OpenCLAST.Block(Vector.empty)
    (block: Block) += OpenCLAST.IfThenElse(condition, trueBody = trueBlock, falseBody = falseBlock)
    genTrueBranch(trueBlock)
    genFalseBranch(falseBlock)
  }

  private def generateUserFunCall(u: UserFun,
                                  call: FunCall,
                                  block: Block): Block = {
    // Handle vector assignments for vector types
    val mem = OpenCLMemory.asOpenCLMemory(call.mem)
    (block: Block) += generateStoreNode(mem, call.t, call.outputView,
      generateFunCall(call, generateLoadNodes(call.args: _*)))

    block
  }

  @scala.annotation.tailrec
  private def generateFunCall(expr: Expr,
                              args: List[OclAstNode]): FunctionCall = {
    expr match {
      case call: FunCall => call.f match {
        case uf: UserFun =>
          OpenCLAST.FunctionCall(uf.name, args)
        case vf: VectorizeUserFun =>
          OpenCLAST.FunctionCall(vf.vectorizedFunction.name, args)
        case l: Lambda => generateFunCall(l.body, args)

        case _ => throw new NotImplementedError()
      }
      case _ => throw new NotImplementedError()
    }
  }

  private def getOriginalType(mem: OpenCLMemory) =
    OpenCLGenerator.getOriginalType(mem, varDecls)

  /**
    * Generate a simple or vector store.
    * This function emits a store[n] if the LHS is an array of scala types or
    * an assignment otherwise.
    */
  private def generateStoreNode(mem: OpenCLMemory,
                                currentType: Type,
                                view: View,
                                value: OclAstNode): Expression = {
    val originalType = getOriginalType(mem)

    if (Type.haveSameValueTypes(originalType, currentType)) {
      OpenCLAST.AssignmentExpression(
        to = accessNode(mem.variable, mem.addressSpace, view),
        value = value
      )
    } else {
      (originalType, currentType) match {
        // originally a scalar type in global memory, but now a vector type
        //  => emit vstore
        case (at: ArrayType, vt: VectorType)
          if Type.getValueType(at) == vt.scalarT
            && (mem.addressSpace == GlobalMemory
            || mem.addressSpace == LocalMemory) =>

          ViewPrinter.emit(mem.variable, view, replacementsWithFuns, mem.addressSpace) match {
            case VarRef(v, _, idx) =>
              Store(VarRef(v), vt, value, ArithExpression(idx.content / vt.len), mem.addressSpace)
            case x => throw new MatchError(s"Expected a VarRef, but got ${x.toString}.")
          }
      }
    }
  }

  private def generateLoadNodes(args: Expr*): List[OclAstNode] = {
    args.map(arg => {
      val mem = OpenCLMemory.asOpenCLMemory(arg.mem)
      generateLoadNode(mem, arg.t, arg.view)
    }).toList
  }

  private def generateLoadNode(mem: OpenCLMemory, t: Type, view: View): Expression = {
    mem match {
      // we want to generate a load for a tuple constructed by a corresponding view (i.e. zip)
      case coll: OpenCLMemoryCollection =>
        if (!t.isInstanceOf[TupleType])
          throw new OpenCLGeneratorException(s"Found a OpenCLMemoryCollection for var: " +
            s"${mem.variable}, but corresponding type: $t is " +
            s"not a tuple.")
        val tt = t.asInstanceOf[TupleType]

        var args: Vector[OclAstNode] = Vector()
        for (i <- (coll.subMemories zip tt.elemsT).indices) {
          args = args :+ generateLoadNode(coll.subMemories(i), tt.elemsT(i), view.get(i))
        }

        StructConstructor(t = tt, args = args)

      // an OpenCLNullMemory object indicates that the view is not backed by memory and will directly return a value
      case OpenCLNullMemory =>
        ViewPrinter.emit(Var(), view, replacementsWithFuns)

      // not a memory collection: the default case
      case _ =>
        val currentType = t
        val originalType: Type = getOriginalType(mem)

        if (Type.haveSameValueTypes(originalType, currentType)) {
          accessNode(mem.variable, mem.addressSpace, view)
        } else {
          (originalType, currentType) match {
            // originally a scalar type, but now a vector type
            //  => emit cast
            case (st: ScalarType, vt: VectorType) if st == vt.scalarT =>
              OpenCLAST.Cast(OpenCLAST.VarRef(mem.variable), st)

            // originally an array of scalar values in global memory,
            // but now a vector type
            //  => emit vload
            case (at: ArrayType, vt: VectorType)
              if Type.getValueType(at) == vt.scalarT
                && (mem.addressSpace == GlobalMemory || mem.addressSpace == LocalMemory) =>

              val offset = ViewPrinter.emit(mem.variable, view, replacementsWithFuns, mem.addressSpace) match {
                case VarRef(_, _, idx) => ArithExpression(idx.content / vt.len)
                case x => throw new MatchError(s"Expected a VarRef but got $x.")
              }

              OpenCLAST.Load(OpenCLAST.VarRef(mem.variable), vt, offset, mem.addressSpace)

            // originally an array of scalar values in private memory,
            // but now a vector type
            //  => emit (float2)(f1, f2) primitive
            case (at: ArrayType, vt: VectorType)
              if Type.getValueType(at) == vt.scalarT && (mem.addressSpace == PrivateMemory) =>

              assert(privateMems.exists(m => m.mem == mem))

              // TODO: this seems like a very specific local solution ... find a more generic proper one

              // iterate over the range, assuming that it is contiguous
              val arraySuffixStartIndex = arrayAccessPrivateMemIndex(mem.variable, view)
              val arraySuffixStopIndex = arraySuffixStartIndex + vt.len.eval

              val seq = (arraySuffixStartIndex until arraySuffixStopIndex).map(i => {
                OpenCLAST.VarRef(mem.variable, suffix = "_" + i)
              })

              OpenCLAST.VectorLiteral(vt, seq: _*)

            // originally a vector value in private memory,
            // but now a scalar type
            //  => emit load from components
            case (vt: VectorType, st: ScalarType)
              if st == vt.scalarT && (mem.addressSpace == PrivateMemory) =>

              val componentSuffix = componentAccessVectorVar(mem.variable, view, mem.addressSpace)
              OpenCLAST.VarRef(mem.variable, suffix = componentSuffix)

            // originally an array of vector values in private memory,
            // but now a scalar type
            //  => emit load from components
            case (at: ArrayType, st: ScalarType)
              if Type.getValueType(at).isInstanceOf[VectorType]
                && Type.haveSameBaseTypes(at, st)
                && (mem.addressSpace == PrivateMemory) =>

              val actualArray = privateMems.exists(m => m.mem == mem)

              val arraySuffix =
                if (actualArray)
                  arrayAccessPrivateMem(mem.variable, view)
                else // Workaround for values
                  ""

              val componentSuffix = componentAccessVectorVar(mem.variable, view, mem.addressSpace)
              OpenCLAST.VarRef(mem.variable, suffix = arraySuffix + componentSuffix)

            // originally an array of vector values in private memory,
            // but now a different vector type
            //  => emit load from components
            case (at: ArrayType, vt: VectorType)
              if Type.getValueType(at).isInstanceOf[VectorType]
                && Type.haveSameBaseTypes(at, vt)
                && (mem.addressSpace == PrivateMemory) =>

              // TODO: this seems like a very specific local solution ... find a more generic proper one

              assert(privateMems.exists(m => m.mem == mem))

              val arraySuffix = arrayAccessPrivateMem(mem.variable, view)

              val componentSuffixStartIndex = componentAccessvectorVarIndex(mem.variable, view, mem.addressSpace)
              val componentSuffixStopIndex = componentSuffixStartIndex + vt.len.eval

              // iterate over the range, assuming that it is contiguous
              val componentSuffix = (componentSuffixStartIndex until componentSuffixStopIndex).foldLeft(".s")(_ + _)

              OpenCLAST.VarRef(mem.variable, suffix = arraySuffix + componentSuffix)

            // originally a tuple, now a value. => generate stuff like var[i]._j
            case (t: Type, _: ScalarType)
              if Type.getValueType(t).isInstanceOf[TupleType] =>
              // get tuple component and generate suffix (._j)
              val vtc = view.asInstanceOf[ViewTupleComponent]
              val suffix = s"._${vtc.i}"

              // throw away the tuple component view for generating array index [i]
              val innerView = vtc.iv

              mem.addressSpace match {
                case LocalMemory | GlobalMemory =>
                  ViewPrinter.emit(mem.variable, innerView, replacementsWithFuns, mem.addressSpace) match {
                    case VarRef(v, _, index) => VarRef(v, suffix, index)
                    case x => throw new MatchError(s"Expected a VarRef, but got ${x.toString}.")
                  }

                case PrivateMemory =>

                  val arraySuffix =
                    if (privateMems.exists(m => m.mem == mem)) // check if this is actually an array
                      arrayAccessPrivateMem(mem.variable, innerView)
                    else // Workaround for values
                      ""
                  OpenCLAST.VarRef(mem.variable, suffix = arraySuffix + suffix)
                case UndefAddressSpace | AddressSpaceCollection(_) =>
                  throw new IllegalArgumentException(s"Cannot load data from ${mem.addressSpace}")
              }
          }
        }
    }
  }

  /**
    * Create an access node(i.e. of type VarRef) for variable v based on the
    * given address space and view
    *
    * @param v            The variable to access
    * @param addressSpace The address space, i.e. global, local, private
    * @param view         The view to access var `v`
    * @return An VarRef node accessing `v` as described in `view`.
    */
  private def accessNode(v: Var,
                         addressSpace: OpenCLAddressSpace,
                         view: View): OpenCLAST.Expression = {
    addressSpace match {
      case LocalMemory | GlobalMemory =>
        val originalType = varDecls(v)
        originalType match {
          case _: ArrayType => arrayAccessNode(v, addressSpace, view)
          case _: ScalarType | _: VectorType | _: TupleType => valueAccessNode(v)
          case NoType | UndefType =>
            throw new TypeException(originalType, "A valid type", null)
        }

      case PrivateMemory =>
        privateMems.find(m => m.mem.variable == v) match {
          case Some(typedMemory) => typedMemory.t match {
            case _: ArrayType => arrayAccessNode(v, addressSpace, view)
            case _: ScalarType | _: VectorType | _: TupleType => valueAccessNode(v)
            case NoType | UndefType =>
              throw new TypeException(typedMemory.t, "A valid type", null)
          }
          case _ => valueAccessNode(v)
        }
      case UndefAddressSpace | AddressSpaceCollection(_) =>
        throw new IllegalArgumentException(s"Cannot store data to $addressSpace")
    }
  }

  /**
    * Accessing v as an array
    *
    * @param v            The variable to access
    * @param addressSpace The address space `v` lives in
    * @param view         The view describing the access
    * @return An VarRef node accessing `v` as described in `view`.
    */
  private def arrayAccessNode(v: Var,
                              addressSpace: OpenCLAddressSpace,
                              view: View): OpenCLAST.Expression = {
    addressSpace match {
      case LocalMemory | GlobalMemory =>
        ViewPrinter.emit(v, view, replacementsWithFuns, addressSpace)

      case PrivateMemory =>
        ViewPrinter.emit(v, view, replacementsWithFuns, addressSpace) match {
          case VarRef(_, _, _) =>
            OpenCLAST.VarRef(v, suffix = arrayAccessPrivateMem(v, view))
          case e: Expression => e
        }

      case UndefAddressSpace | AddressSpaceCollection(_) =>
        throw new IllegalArgumentException(s"Cannot load data from $addressSpace")
    }
  }

  /**
    * Generating the suffix appended to emulate an array access in private memory
    *
    * @param v    The variable to access
    * @param view The view describing the access
    * @return A string of the form '_index' where index is the computed
    *         array index. The index must be computable at compile time.
    */
  private def arrayAccessPrivateMem(v: Var, view: View): String = {
    // Compute the index ...
    val index = arrayAccessPrivateMemIndex(v, view)
    // ... and append it
    "_" + OpenCLPrinter.toString(index)
  }

  private def arrayAccessPrivateMemIndex(v: Var, view: View): Int = {
    val declaration = privateDecls(v)
    val originalType = declaration.t
    val valueType = Type.getValueType(originalType)

    val i = valueType match {
      case _: ScalarType | _: TupleType => ViewPrinter.emit(v, view, replacements, PrivateMemory) match {
        case VarRef(_, _, idx) => idx.content
        case x => throw new MatchError(s"Expected a VarRef, but got ${x.toString}.")
      }
      // if the original value type is a vector:
      //   divide index by vector length
      case _: VectorType =>
        val length = Type.getLength(Type.getValueType(originalType))
        val index = ViewPrinter.emit(v, view, replacements, PrivateMemory) match {
          case VarRef(_, _, idx) => idx.content
          case x => throw new MatchError(s"Expected a VarRef, but got ${x.toString}.")
        }
        index / length
      case ArrayType(_) | NoType | UndefType =>
        throw new TypeException(valueType, "A valid non array type", null)
    }

    val real = try {
      ArithExpr.substitute(i, replacements).eval
    } catch {
      case NotEvaluableException() =>
        throw new OpenCLGeneratorException(s"Could not access private array, as index $i could " +
          s"not be evaluated statically (given these replacements: $replacements)")
      case NotEvaluableToIntException() =>
        throw new OpenCLGeneratorException(s"Could not access private array, as index $i is " +
          s"larger than scala.Int.MaxValue (given these replacements: $replacements)")
    }

    if (real >= declaration.length) {
      throw new OpenCLGeneratorException(s"Out of bounds access to $v with $real")
    }

    real
  }

  /**
    * Create a string representing for a component access into a vector variable
    *
    * @param v    The variable to access. Must have been declared with a vector type
    * @param view The view to access this variable
    * @return OpenCL code for accessing v, e.g.: v.s0
    */
  private def componentAccessVectorVar(v: Var, view: View, as: OpenCLAddressSpace): String = {
    // Compute the index ...
    val index = componentAccessvectorVarIndex(v, view, as)
    // ... and append it
    ".s" + OpenCLPrinter.toString(index)
  }

  private def componentAccessvectorVarIndex(v: Var, view: View, as: OpenCLAddressSpace): Int = {
    val originalType = varDecls(v)
    val valueType = Type.getValueType(originalType)
    val i = valueType match {
      case _: VectorType =>
        val length = Type.getLength(Type.getValueType(originalType))
        val index = ViewPrinter.emit(v, view, replacements, as) match {
          case VarRef(_, _, idx) => idx.content
          case x => throw new MatchError(s"Expected a VarRef, but got ${x.toString}.")
        }
        index % length
      case ArrayType(_) | NoType | ScalarType(_, _) | TupleType(_) | UndefType =>
        throw new TypeException(valueType, "VectorType", null)
    }

    ArithExpr.substitute(i, replacements).eval
  }

  /**
    * An access to a variable as a value, i.e. a direct access by name.
    *
    * @param v The variable to access
    * @return A VarRef node wrapping `v`
    */
  private def valueAccessNode(v: Var): OpenCLAST.VarRef = {
    OpenCLAST.VarRef(v)
  }

  /**
   * Generate code for *sequentially* copying data of type `ty` from a Memory
   * to an other using the provided views. We can only write in one single
   * location in memory: no memory collection and no tuple of arrays. Although,
   * reading from a memory collection is possible, for instance: copying after
   * a Zip.
   *
   * @param inMem memory location of the data to be copied
   * @param inView view explaining how to access the data to be copied
   * @param outMem memory location where to copy the data
   * @param outView view explaining how to access the destination memory
   * @param ty the type of the data to be copied.
   * @return a piece of OpenCL code that performs the copy *sequentially*
   */
  private def generateSeqCopy(inMem: Memory, inView: View, outMem: Memory, outView: View,
                           ty: Type): OpenCLAST.OclAstNode with BlockMember = {
    assert(!outMem.isInstanceOf[OpenCLMemoryCollection]) // cannot handle that: see comment above
    ty match {
      case ScalarType(_, _) | _: TupleType | _: VectorType =>
        val load = generateLoadNode(OpenCLMemory.asOpenCLMemory(inMem), ty, inView)
        generateStoreNode(OpenCLMemory.asOpenCLMemory(outMem), ty, outView, load)
      case at: ArrayType =>
        val innerBlock = Block(Vector.empty)
        val loopVar = Var("cp")
        val length = at match {
          case s: Size => ArithExpression(s.size)
          case _ => throw new NotImplementedError()
        }
        innerBlock += generateSeqCopy(
          inMem, inView.access(loopVar),
          outMem, outView.access(loopVar),
          at.elemT
        )
        ForLoop(
          VarDecl(loopVar, Int, ArithExpression(0)),
          CondExpression(ArithExpression(loopVar), length, CondExpression.Operator.<),
          AssignmentExpression(VarRef(loopVar), ArithExpression(loopVar + 1)),
          innerBlock
        )
      case _ => throw new NotImplementedError(s"generateSeqCopy: $ty")
    }
  }
}<|MERGE_RESOLUTION|>--- conflicted
+++ resolved
@@ -655,19 +655,9 @@
     (block: Block) += OpenCLAST.Comment("filter_seq")
 
     // Declare the index for the output array as a local variable
-<<<<<<< HEAD
-    (block: Block) += OpenCLAST.VarDecl(
-      f.loopWrite,
-      opencl.ir.Int,
-      ArithExpression(Cst(0))
-    )
-
-    // If the predicate returns true:
-=======
     (block: Block) += OpenCLAST.VarDecl(f.loopWrite, opencl.ir.Int, ArithExpression(0))
 
     // Code to be generated if the predicate is satisfied
->>>>>>> 8a504cc1
     def copyAndIncrementIndex(block: Block): Unit = {
       // 1. Store the input value at "the top" of the output array
       (block: Block) += generateSeqCopy(
@@ -700,41 +690,12 @@
 
     generateForLoop(block, call.args.head, f.loopRead, generateBody)
 
-<<<<<<< HEAD
-=======
-    // Ugly hack used to store somehow the size of the array in the outptut's header
-    // FIXME: remove me
-    /**
-     * Produces an OpenCL expression wrapping the output size (aka the variable
-     * storing the index used to write to the output) into a data structure
-     * that can be stored into the array's header.
-     *
-     * For instance:
-     * - If the base type of the array is float, it will produce `(float)j`
-     * - If the base type of the array is (float, int), it will produce
-     *   `(Tuple2_float_int){(float)j, j}`
-     *
-     * @param ty the array's type
-     * @return the base type of the array and an expression representing its size.
-     */
-    def castSize(ty: Type): (Type, OpenCLAST.OclAstNode) = {
-      Type.getBaseType(ty) match {
-        case tt: TupleType =>
-          val values = tt.elemsT.map(castSize).map(_._2)
-          val tv = OpenCLAST.StructConstructor(tt, values.toVector)
-          (tt, tv)
-        case bt => (bt, OpenCLAST.Cast(VarRef(f.loopWrite), bt))
-      }
-    }
-
     // Write the header of the output array
-    val (baseType, value) = castSize(call.t)
-    (block: Block) += generateStoreNode(
-      OpenCLMemory.asOpenCLMemory(call.mem),
-      baseType, call.view.size(), value
+    (block: Block) += AssignmentExpression(
+      to = accessNode(call.mem.variable, call.addressSpace, call.view.size()),
+      value = VarRef(f.loopWrite)
     )
 
->>>>>>> 8a504cc1
     (block: Block) += OpenCLAST.Comment("end filter_seq")
   }
 
