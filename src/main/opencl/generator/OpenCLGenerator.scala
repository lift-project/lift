--- conflicted
+++ resolved
@@ -202,8 +202,6 @@
       globalBlock += OpenCLExtension("cl_khr_fp64")
     }
 
-<<<<<<< HEAD
-=======
     val tupleTypes = Expr.visitWithState(Set[TupleType]())(f.body, (expr, typeList) => {
       expr match {
         case FunCall(uf: UserFun, _*) => typeList ++ uf.tupleTypes
@@ -218,7 +216,6 @@
 
     tupleTypes.foreach(globalBlock += OpenCLAST.TypeDef(_))
 
->>>>>>> f5368d00
     // pass 2: find and generate user and group functions
     generateUserFunctions(f.body).foreach(globalBlock += _)
 
@@ -274,9 +271,6 @@
       })
 
     userFuns.foreach(uf => {
-      uf.tupleTypes.foreach(tup => {
-        fs = fs :+ OpenCLAST.TypeDef(tup)
-      })
 
       val block = OpenCLAST.Block()
       if (uf.tupleTypes.length == 1)
@@ -435,16 +429,9 @@
         case l: Lambda => generate(l.body, block)
         case ua: UnsafeArrayAccess => generateUnsafeArrayAccess(ua, call, block)
         case Unzip() | Transpose() | TransposeW() | asVector(_) | asScalar() |
-<<<<<<< HEAD
-             Split(_) | Join() | Group(_) | Zip(_) | Tuple(_) | Filter() |
-             Head() | Tail() | Scatter(_) | Gather(_) | Get(_) | Pad(_,_) =>
-        case _ => block += OpenCLAST.Comment("__" + call.toString + "__")
-        //case _ => oclPrinter.print("__" + call.toString + "__")
-=======
              Split(_) | Join() | Slide(_, _) | Zip(_) | Tuple(_) | Filter() |
              Head() | Tail() | Scatter(_) | Gather(_) | Get(_) | Pad(_, _, _) =>
-
->>>>>>> f5368d00
+        case _ => block += OpenCLAST.Comment("__" + call.toString + "__")
       }
       case v: Value => generateValue(v, block)
       case p: Param =>
@@ -700,12 +687,7 @@
     // set the memory of the call to the mem
     s.f.body.mem = compFuncResMem
     // declare it, with the same type as the comparison result
-<<<<<<< HEAD
-    nestedBlock += OpenCLAST.VarDecl(compFuncResVar.toString, s.f.body.t)
-    // nestedBlock += OpenCLAST.OpenCLCode("printf(\"Searching. \\n\");")
-=======
     nestedBlock += OpenCLAST.VarDecl(compFuncResVar, s.f.body.t)
->>>>>>> f5368d00
 
     // create a variable for each goto label
     val finishLabel = Var("done")
@@ -720,29 +702,17 @@
         generateConditional(b,
           Predicate(compFuncResVar, 0, Predicate.Operator.<),
           (cb) => {
-<<<<<<< HEAD
-            cb += OpenCLAST.Assignment(OpenCLAST.Expression(upperIndex),OpenCLAST.Expression(s.indexVar))
-            // cb += OpenCLAST.OpenCLCode("printf(\"Move left.\\n\");")
-=======
             (cb: Block) += OpenCLAST.AssignmentExpression(OpenCLAST.ArithExpression(upperIndex), OpenCLAST.ArithExpression(s.indexVar))
->>>>>>> f5368d00
           },
           (cb) => {
             generateConditional(cb,
               Predicate(compFuncResVar, 0, Predicate.Operator.>),
               (ccb) => {
-<<<<<<< HEAD
-                ccb += OpenCLAST.Assignment(OpenCLAST.Expression(lowerIndex),OpenCLAST.Expression(s.indexVar + 1))
-                // ccb += OpenCLAST.OpenCLCode("printf(\"Move right.\\n\");")
-              },
-              (ccb) => {ccb += OpenCLAST.GOTO(writeResultLabel)}
-=======
                 (ccb: Block) += OpenCLAST.AssignmentExpression(OpenCLAST.ArithExpression(lowerIndex), OpenCLAST.ArithExpression(s.indexVar + 1))
               },
               (ccb) => {
                 (ccb: Block) += OpenCLAST.GOTO(writeResultLabel)
               }
->>>>>>> f5368d00
             )
           }
         )
@@ -840,7 +810,6 @@
       OpenCLMemory.asOpenCLMemory(call.mem), call.t, call.outputView.access(Cst(0)),
       inArrRef)
     nestedBlock += OpenCLAST.Label(finishLabel)
-<<<<<<< HEAD
     block += nestedBlock
     block += OpenCLAST.Comment("linear_search")
   }
@@ -854,7 +823,7 @@
     val loadIndex = generateLoadNode(clIndexMem, index.t, index.view)
 
     val indexVar = Var("index")
-    block += OpenCLAST.VarDecl(indexVar.toString, Int, init=loadIndex)
+    block += OpenCLAST.VarDecl(indexVar, Int, init=loadIndex)
 
     val inArr = call.args(0)
     val clInArrMem = OpenCLMemory.asOpenCLMemory(inArr.mem)
@@ -865,24 +834,6 @@
                                           call.view.access(0), loadFromArray)
 
     block += storeToOutput
-  }
-
-  private def generateLet(l: Let, block: Block): Unit = {
-    block += OpenCLAST.Comment("let:")
-
-    val p = l.params.head
-
-//    // copied this from Value. Have to ask Toomas why he generated this.
-//    val temp = Var("")
-//    block += OpenCLAST.VarDecl(temp.toString, Type.getValueType(p.t),
-//      init = generateLoadNode(l.argMem, p.t, p.view))
-
-    block += OpenCLAST.Assignment(OpenCLAST.VarRef(p.mem.variable), generateLoadNode(l.argMem, p.t, p.view))
-    generate(l.body, block)
-=======
-    (block: Block) += nestedBlock
-    (block: Block) += OpenCLAST.Comment("linear_search")
->>>>>>> f5368d00
   }
 
   private def generateValue(v: Value, block: Block): Unit = {
