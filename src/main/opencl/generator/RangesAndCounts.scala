package opencl.generator

import apart.arithmetic._
<<<<<<< HEAD
import apart.arithmetic.simplifier.ExprSimplifier
=======
>>>>>>> 0f1416ba
import ir._
import ir.ast._
import opencl.generator.OpenCLGenerator.Kernel
import opencl.ir.pattern._

import scala.collection.immutable

object RangesAndCounts {
  /**
   * Add ranges to the iteration variables of Map, Reduce and Iterate calls and if
   * possible, determine the number of iterations of the corresponding loops.
   *
   * @param lambda Input lambda.
   * @param localSizes Array containing the local sizes of the ND-Range.
   * @param globalSizes Array containing the global sizes of the ND-Range.
   * @param valueMap The map from variables to lengths.
   */
  def apply(lambda: Lambda, localSizes: Array[ArithExpr], globalSizes: Array[ArithExpr],
            valueMap: immutable.Map[ArithExpr, ArithExpr]): Unit = {
    new RangesAndCounts(localSizes, globalSizes, valueMap)(lambda.body)
  }
}

private class RangesAndCounts(localSizes: Array[ArithExpr], globalSizes: Array[ArithExpr],
                              valueMap: immutable.Map[ArithExpr, ArithExpr]) {
  private def apply(expr: Expr): Unit = {
    expr match {
      case call: FunCall =>
        call.args.foreach(apply)
        call.f match {
          case m: AbstractMap =>
            m match {
              case m: MapWrg => setRangeMapWrg(m, call)
              case m: MapGlb => setRangeMapGlb(m, call)
              case m: MapLcl => setRangeMapLcl(m, call)
              case m: MapWarp => setRangeMapWarp(m, call)
              case m: MapLane => setRangeMapLane(m, call)
              case m: MapSeq => setRangeMapSeq(m, call)
              case _ =>
            }
            m match {
              case _: Map =>
              case _ => apply(m.f.body)
            }

          case r: AbstractPartRed =>
            r match {
              case r: ReduceSeq => setRangeReduceSeq(r, call)
            }
            evaluateReduceRange(r)
            apply(r.f.body)

          case i: Iterate =>
            setRangeIterate(i)
            evaluateIterateRange(i)
            apply(i.f.body)

          case f: FPattern => apply(f.f.body)
          case l: Lambda => apply(l.body)
          case Zip(_) | Tuple(_) => call.args.foreach(apply)
          case _ =>
        }
      case _ =>
    }
  }

  private def setRangeMapWrg(m: MapWrg, call: FunCall): Unit = {
    val dim: Int = m.dim
    val start: get_group_id = new get_group_id(dim)
    val length: ArithExpr = Type.getLength(call.args.head.t)
    val step: ArithExpr = new get_num_groups(m.dim)

    val gSize = globalSizes(dim)
    val lSize = localSizes(dim)

    gSize match {
      case Cst(c) =>
        val numGroups = gSize /^ lSize
        val lengthSubst = ArithExpr.substitute(length, valueMap)
        start.range = ContinuousRange(0, numGroups)
        m.loopVar.range = RangeAdd(start, lengthSubst, numGroups)
        evaluateMapRange(m)
      case x if x.getClass == ?.getClass =>
      case x => throw new IllegalArgumentException(s"Invalid global size type: $x (${x.getClass})")
    }

    m.loopVar.range = RangeAdd(start, length, step)
  }

  private def setRangeMapGlb(m: MapGlb, call: FunCall): Unit = {
    m.loopVar.range = RangeAdd(new get_global_id(m.dim),
      Type.getLength(call.args.head.t),
      new get_global_size(m.dim))
    evaluateMapRange(m)
  }

  private def setRangeMapLcl(m: MapLcl, call: FunCall): Unit = {
    val dim: Int = m.dim
    val start = new get_local_id(dim)
    val length = Type.getLength(call.args.head.t)
    var step: ArithExpr = new get_local_size(dim)

    val size = localSizes(dim)
    if (size != ?) {
      step = size
      start.range = ContinuousRange(0, size)
    }

    m.loopVar.range = RangeAdd(start, length, step)
    evaluateMapRange(m)
  }

  private def setRangeMapWarp(m: MapWarp, call: FunCall): Unit = {
    m.loopVar.range = RangeAdd(new get_local_id(0) /^ OpenCL.warpSize,
      Type.getLength(call.args.head.t),
      Cst(Kernel.workGroupSize) /^ OpenCL.warpSize)
    evaluateMapRange(m)
  }

<<<<<<< HEAD
  private def setRangeMapLane(call: MapCall): Unit = {
    call.loopVar.range = RangeAdd(new get_local_id(0) % (OpenCL.warpSize - Cst(1)), Type.getLength(call.arg.t), OpenCL.warpSize)
    evaluateMapRange(call)
=======
  private def setRangeMapLane(m: MapLane, call: FunCall): Unit = {
    m.loopVar.range = RangeAdd(new get_local_id(0) % OpenCL.warpSize,
      Type.getLength(call.args.head.t), OpenCL.warpSize)
    evaluateMapRange(m)
>>>>>>> 0f1416ba
  }

  private def setRangeMapSeq(m: MapSeq, call: FunCall): Unit = {
    m.loopVar.range = ContinuousRange(Cst(0), Type.getLength(call.args.head.t))
    evaluateMapRange(m)
  }

  private def setRangeReduceSeq(r: AbstractReduce, call: FunCall): Unit = {
    val inT = call.args(1).t
    r.loopVar.range = RangeAdd(Cst(0), Type.getLength(inT), Cst(1))
  }

  private def setRangeIterate(i: Iterate): Unit = {
    i.indexVar.range = ContinuousRange(Cst(0), i.n)
  }

  private def evaluateMapRange(m: AbstractMap): Unit = {
    m.iterationCount =
      evaluateRangeForCount(m.loopVar.range.asInstanceOf[RangeAdd])
  }

  private def evaluateReduceRange(r: AbstractPartRed): Unit = {
    r.iterationCount =
      evaluateRangeForCount(r.loopVar.range.asInstanceOf[RangeAdd])
  }

  private def evaluateIterateRange(i: Iterate): Unit = {
    i.iterationCount =
      evaluateRangeForCount(i.indexVar.range.asInstanceOf[RangeAdd])
  }

  private def evaluateRangeForCount(range: RangeAdd): ArithExpr = {
    val init = range.start
    val cond = range.stop
    val update = range.step

    // eval expression. if successful return true and the value, otherwise return false
    def evalExpr = (e: ArithExpr) => {try { (true, e.atMax.eval)} catch { case _ : Throwable => (false, 0) } }
    def evalExprMinMax = (e: ArithExpr) => {try { (true, e.atMin.eval, e.atMax.eval)} catch { case _ : Throwable => (false, 0, 0) } }

    // try to directly evaluate
    val (initIsEvaluated, initMinEvaluated, initMaxEvaluated) = evalExprMinMax(init)
    val (condIsEvaluated, condEvaluated) = evalExpr(cond)
    val (updateIsEvaluated, updateEvaluated) = evalExpr(update)

    if (initIsEvaluated && condIsEvaluated) {
      if (condEvaluated <= initMinEvaluated) {
        // nothing to do
        return 0
      }
    }

    if (initIsEvaluated && condIsEvaluated && updateIsEvaluated) {
      assert (condEvaluated > initMinEvaluated)
      if (initMinEvaluated == initMaxEvaluated) // Sequential loop
        return ((condEvaluated - initMinEvaluated).toDouble / updateEvaluated).ceil.toInt

      else if (initMaxEvaluated - initMinEvaluated == updateEvaluated) // Parallel loop

        if ((condEvaluated - initMinEvaluated) % updateEvaluated == 0)
          return ((condEvaluated - initMinEvaluated).toDouble / updateEvaluated).ceil.toInt

    }

    if (condIsEvaluated && updateIsEvaluated)
      if (condEvaluated <= updateEvaluated) {
        // one or less iteration
        return Cst(1) / ?
      }

    ?
  }
}<|MERGE_RESOLUTION|>--- conflicted
+++ resolved
@@ -1,10 +1,6 @@
 package opencl.generator
 
 import apart.arithmetic._
-<<<<<<< HEAD
-import apart.arithmetic.simplifier.ExprSimplifier
-=======
->>>>>>> 0f1416ba
 import ir._
 import ir.ast._
 import opencl.generator.OpenCLGenerator.Kernel
@@ -124,16 +120,10 @@
     evaluateMapRange(m)
   }
 
-<<<<<<< HEAD
-  private def setRangeMapLane(call: MapCall): Unit = {
-    call.loopVar.range = RangeAdd(new get_local_id(0) % (OpenCL.warpSize - Cst(1)), Type.getLength(call.arg.t), OpenCL.warpSize)
-    evaluateMapRange(call)
-=======
   private def setRangeMapLane(m: MapLane, call: FunCall): Unit = {
     m.loopVar.range = RangeAdd(new get_local_id(0) % OpenCL.warpSize,
       Type.getLength(call.args.head.t), OpenCL.warpSize)
     evaluateMapRange(m)
->>>>>>> 0f1416ba
   }
 
   private def setRangeMapSeq(m: MapSeq, call: FunCall): Unit = {
