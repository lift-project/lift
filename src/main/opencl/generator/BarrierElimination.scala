package opencl.generator

<<<<<<< HEAD
import apart.arithmetic.{IntDiv, Cst, ?, ArithExpr}
import ir._
=======
import apart.arithmetic.{?, ArithExpr, Cst, IntDiv}
import ir.ast._
>>>>>>> 0f1416ba
import opencl.ir._
import opencl.ir.pattern._

/**
 * A pass for eliminating unnecessary barriers.
 *
 * Barriers are only necessary when the same memory locations get reused (they are in
 * a loop) or if different threads try to read memory locations other threads write to.
 *
 * The pass visits all sub-expressions and determines where splits, joins and reorders
 * take place (they cause threads to interact) and whether the sub-expressions appear
 * inside loops (causes reuse of memory locations).
 *
 */
object BarrierElimination {

  /**
   * Visit the lambda and determine which barriers can be eliminated.
   *
   * @param lambda The starting lambda.
   */
  def apply(lambda: Lambda): Unit = {
    apply(lambda.body, insideLoop = false)
  }

  private def apply(expr: Expr, insideLoop: Boolean): Unit = {
    expr match {
      case call: FunCall =>

        val calls = getCallsAtLevel(call)

        calls.foreach(call => {
          call.f match {
            case m: AbstractMap => apply(m.f.body, insideLoop || isLoop(m.iterationCount))
            case r: AbstractPartRed => apply(r.f.body, insideLoop || isLoop(r.iterationCount))
            case i: Iterate => apply(i.f.body, insideLoop || isLoop(i.iterationCount))
            case toLocal(f) => apply(insideLoop, f)
            case toGlobal(f) => apply(insideLoop, f)
            case toPrivate(f) => apply(insideLoop, f)
            case l: Lambda => apply(l.body, insideLoop)
            case fp: FPattern => apply(fp.f.body, insideLoop)
            case _ =>
          }

          markLevel(calls, insideLoop)

          val mapLcl = getMapLcl(call.f)
          if (mapLcl.isDefined) {
            mapLcl.get.f.body match {
              case FunCall(innerMapLcl @ MapLcl(_,_), _) =>
                innerMapLcl.emitBarrier = false
              case _ =>
            }
          }
        })

      case _ =>
    }
  }

  // Helper method to bypass toAddressSpace and not visit whatever is inside twice
  private def apply(insideLoop: Boolean, f: Lambda1): Unit = {
    f.body match {
      case call: FunCall => call.f match {
        case fp: FPattern => apply(fp.f.body, insideLoop)
      }
      case _ =>
    }
  }

  private def getCallsAtLevel(expr: Expr): Seq[FunCall] = {
    expr match {
      case call: FunCall =>
        call.f match {
          case Lambda(_, body) => getCallsAtLevel(body) ++ call.args.reverse.flatMap(getCallsAtLevel)
          case _ => call +: call.args.reverse.flatMap(getCallsAtLevel)
        }
      case _ => Seq()
    }
  }

  private def isLoop(ae: ArithExpr) =
    !(ae == Cst(1) || ae == Cst(0) || ae == IntDiv(1, ?))

  private def markLevel(calls: Seq[FunCall], insideLoop: Boolean): Unit = {

    val c = calls.count(_.isConcrete(false))

    var next = calls
    var groups = Seq[Seq[FunCall]]()

    if (c > 0) {

      // Partition the functions into groups such that the last element
      // of a group is concrete, except possibly in the last group
      while (next.nonEmpty) {
        val prefixLength = next.prefixLength(_.isAbstract(false))
        groups = groups :+ next.take(prefixLength + 1)
        next = next.drop(prefixLength + 1)
      }

      // If the last group it is not concrete, then there can't be a barrier
      if (groups.last.last.isAbstract)
        groups = groups.init

      val needsBarrier = Array.fill(groups.length)(false)

      val barrierInHead = groups.head.exists(c => isMapLcl(c.f))
      val finalReadFromLocal = readsFromLocal(groups.head.last)
      needsBarrier(0) =
        if (groups.length > 1)
          !(barrierInHead && (!finalReadFromLocal
            || finalReadFromLocal && !insideLoop))
        else
          (OpenCLMemory.containsLocalMemory(groups.head.last.mem) ||
            groups.head.last.args.foldLeft(false)((needsBarrier, arg) => {
              OpenCLMemory.containsLocalMemory(arg.mem) || needsBarrier
            })) && insideLoop

      groups.zipWithIndex.foreach(x => {
        val group = x._1
        val id = x._2

        if (possibleSharing(group.last) && id < groups.length - 1) {
          needsBarrier(id + 1) = true

          if (OpenCLMemory.containsLocalMemory(group.last.argsMemory))
            needsBarrier(id) = true
        }

        // Conservative assumption. TODO: Not if only has matching splits and joins
        if (group.init.exists(call => isPattern(call, classOf[Split]) || isPattern(call, classOf[Join])
           || isPattern(call, classOf[asVector]) || isPattern(call, classOf[asScalar])) && id > 0) {
          needsBarrier(id) = true

          // Split/Join in local also needs a barrier after being consumed (two in total), if in a loop.
          // But it doesn't matter at which point.
          if (OpenCLMemory.containsLocalMemory(group.last.mem) && id > 1 && insideLoop &&
            !groups.slice(0, id - 1).map(_.exists(c => isMapLcl(c.f))).reduce(_ || _))
            needsBarrier(id - 1) = true
        }

        // Scatter affects the writing of this group and therefore the reading of the
        // group before. Gather in init affects the reading of the group before
        if (group.init.exists(call => isPattern(call, classOf[Scatter]) || isPattern(call, classOf[Gather])
          || isPattern(call, classOf[Transpose]) || isPattern(call, classOf[TransposeW])
          || isPattern(call, classOf[Tail])) && id > 0) {

          needsBarrier(id) = true

          // Reorder in local also needs a barrier after being consumed (two in total), if in a loop.
          // But it doesn't matter at which point.
          if (OpenCLMemory.containsLocalMemory(group.last.mem) && id > 1 && insideLoop &&
            !groups.slice(0, id - 1).map(_.exists(c => isMapLcl(c.f))).reduce(_ || _))
            needsBarrier(id - 1) = true
        }

        // Gather in last affects the reading of this group
        if (isPattern(group.last, classOf[Gather]) && id < groups.length - 1) {
          needsBarrier(id + 1) = true

          // Reorder in local also needs a barrier after being consumed (two in total), if in a loop.
          // But it doesn't matter at which point.
          if (readsFromLocal(group.last) && id > 0 && insideLoop &&
            !groups.slice(0, id).map(_.exists(c => isMapLcl(c.f))).reduce(_ || _))
            needsBarrier(id) = true
        }
      })

      (groups, needsBarrier).zipped.foreach((group, valid) =>
        if (!valid) invalidateBarrier(group))
    }
  }

  // If a map calls its function with something other than
  // the parameter from its lambda or containing that
  // there can possibly be threads reading different elements
  private def possibleSharing(call: FunCall): Boolean = {
    call.f match {
      case m: AbstractMap =>
        m.f match {
          case Lambda(params, FunCall(_, args @ _*))
            if !params.sameElements(args) =>

            !Expr.visitWithState(false)(args.head, (e, b) =>
              if (e.eq(params.head)) true else b)

          case _ => false
        }
      case _ => false
    }
  }

  private def isPattern[T](funCall: FunCall, patternClass: Class[T]): Boolean = {
    Expr.visitWithState(false)(funCall, (expr, contains) => {
      expr match {
        case FunCall(declaration, _*) => declaration.getClass == patternClass
        case _ => contains
      }
    }, visitArgs = false)
  }

  private def isMapLcl(funDecl: FunDecl): Boolean = {
    def isMapLclLambda(f: Lambda1): Boolean = {
      f.body match {
        case call: FunCall => isMapLcl(call.f)
        case _ => false
      }
    }

    funDecl match {
      case _: MapLcl => true
      case toLocal(f) => isMapLclLambda(f)
      case toGlobal(f) => isMapLclLambda(f)
      case toPrivate(f) => isMapLclLambda(f)
      case _ => false
    }
  }

  private def getMapLcl(funDecl: FunDecl): Option[MapLcl] = {
    def getMapLclLambda(f: Lambda1): Option[MapLcl] = {
      f.body match {
        case call: FunCall => getMapLcl(call.f)
        case _ => None
      }
    }

    funDecl match {
      case m: MapLcl => Some(m)
      case toLocal(f) => getMapLclLambda(f)
      case toGlobal(f) => getMapLclLambda(f)
      case toPrivate(f) => getMapLclLambda(f)
      case _ => None
    }
  }

  private def invalidateBarrier(group: Seq[FunCall]): Unit = {
    group.foreach(c => getMapLcl(c.f) match {
      case Some(b) => b.emitBarrier = false
      case None =>
    })
  }

  private def readsFromLocal(call: FunCall): Boolean = {
    val result = Expr.visitWithState(false)(call, (expr, addressSpace) => {
      expr match {
        case call: FunCall =>
          call.f match {
            case uf: UserFun =>
              if (OpenCLMemory.containsLocalMemory(call.argsMemory))
                true
              else
                addressSpace
            case _ => addressSpace
          }
        case _ => addressSpace
      }
    }, visitArgs = false)

    result
  }

}<|MERGE_RESOLUTION|>--- conflicted
+++ resolved
@@ -1,12 +1,7 @@
 package opencl.generator
 
-<<<<<<< HEAD
-import apart.arithmetic.{IntDiv, Cst, ?, ArithExpr}
-import ir._
-=======
 import apart.arithmetic.{?, ArithExpr, Cst, IntDiv}
 import ir.ast._
->>>>>>> 0f1416ba
 import opencl.ir._
 import opencl.ir.pattern._
 
