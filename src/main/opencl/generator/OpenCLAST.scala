package opencl.generator

import generic.ast.GenericAST
import lift.arithmetic.{ArithExpr, Predicate, Var}
import ir.{TupleType, Type, VectorType}
import opencl.ir.{OpenCLAddressSpace, OpenCLMemory, UndefAddressSpace}

import scala.language.implicitConversions
import generic.ast.GenericAST._

object OpenCLAST {

  implicit def exprToStmt(e: Expression): ExpressionStatement = ExpressionStatement(e)

  implicit def predicateToCondExpression(p: Predicate): BinaryExpression = {
    BinaryExpression(
      ArithExpression(p.lhs),
      p.op match {
        case Predicate.Operator.!= => BinaryExpression.Operator.!=
        case Predicate.Operator.< => BinaryExpression.Operator.<
        case Predicate.Operator.<= => BinaryExpression.Operator.<=
        case Predicate.Operator.== => BinaryExpression.Operator.==
        case Predicate.Operator.> => BinaryExpression.Operator.>
        case Predicate.Operator.>= => BinaryExpression.Operator.>=
      },
      ArithExpression(p.rhs)
    )
  }

//  trait

//  case class RequiredWorkGroupSize(localSize: NDRange) extends Attribute

  trait CLAddressSpace {
    val addressSpace : OpenCLAddressSpace
  }

  // trait to define a kernel, to allow us to pattern match on it
  trait Kernel

  case class KernelFunction(name: String, ret: Type, params: List[ParamDecl],
                            body: Block, attribute: Option[Attribute] = None) extends Function(name, ret, params, body, attribute)
    with
    Kernel

//  case class VarDecl(v: Var,
//                     t: Type,
//                     init: AstNode = null,
//                     addressSpace: OpenCLAddressSpace = UndefAddressSpace,
//                     length: Long = 0) extends Declaration

  /** Parameter declaration. These have to be separated from variable
    * declaration since the vectorization has to be handled differently
    */
  case class ParamDecl(name: String, t: Type,
                       addressSpace: OpenCLAddressSpace = UndefAddressSpace,
<<<<<<< HEAD
                       const: Boolean = false) extends GenericAST.ParamDecl(name, t) with CLAddressSpace

}

//
//  /** A Label, targeted by a corresponding goto
//    *
//    * @param nameVar the name of label to be declared
//    */
//  case class Label(nameVar: Var) extends Declaration
//
//
//  /**
//    * List of nodes enclosed in a bock. This behaves like (and emits) a C block.
//    */
//  case class Block(var content: Vector[AstNode with BlockMember] = Vector.empty,
//                   global: Boolean = false) extends Statement {
//    /** Append a sub-node. Could be any node, including a sub-block.
//      *
//      * @param node The node to add to this block.
//      */
//    def +=(node: AstNode with BlockMember): Unit = {
//      content = content :+ node
//    }
//
//    def add(node: AstNode with BlockMember): Unit = {
//      this.content :+ node
//    }
//
//    def ::(node: AstNode with BlockMember): Unit = {
//      content = node +: content
//    }
//  }
//
//  /**
//    *
//    * @param init      The expression/value initializing the iteration variabel. should either be an ExpressionStatement or VarDecl
//    * @param cond      The condition used in the for loop
//    * @param increment The expression used to increment the iteration variable
//    * @param body      The loop body
//    */
//  case class ForLoop(init: Declaration,
//                     cond: ExpressionStatement,
//                     increment: Expression,
//                     body: Block) extends Statement
//
//  /** An alternative looping construct, using a predicate - a 'while' loop
//    *
//    * @param loopPredicate the predicate the loop tests each iteration
//    * @param body          the body of the loop
//    */
//  case class WhileLoop(loopPredicate: Predicate,
//                       body: Block) extends Statement
//
//  /** An if-then-else set of statements, with two branches.
//    *
//    * @param cond      the condition
//    * @param trueBody  the body evaluated if switchPredicate is true
//    * @param falseBody the body evaluated if switchPredicate is false
//    */
//  case class IfThenElse(cond: Expression,
//                        trueBody: Block,
//                        falseBody: Block = Block()) extends Statement
//
//  /** A goto statement, targeting the label with corresponding name
//    * TODO: Think of a better way of describing goto labels
//    *
//    * @param nameVar the name of the label to go to
//    */
//  case class GOTO(nameVar: Var) extends Statement
//
//  case class Break() extends Statement
//
//  case class Barrier(mem: OpenCLMemory) extends Statement
//
//  case class TypeDef(t: Type) extends Statement
//
//  case class TupleAlias(t: Type, name: String) extends Statement
//
//  case class ExpressionStatement(e: Expression) extends Statement
//
//
//  case class FunctionCall(name: String,
//                          args: List[OpenCLAST.AstNode]) extends Expression
//
//  /** A reference to a declared variable
//    *
//    * @param v          The variable referenced.
//    * @param suffix     An optional suffix appended to the name.
//    *                   Used e.g. for unrolled variables in private memory.
//    * @param arrayIndex Offset used to index from pointers, if any.
//    * @note This uses a String instead of a Var because some nodes (like user
//    *       functions), inject variables from string.
//    */
//  case class VarRef(v: Var,
//                    suffix: String = null,
//                    arrayIndex: ArithExpression = null) extends Expression
//
//  case class Load(v: VarRef,
//                  t: VectorType,
//                  offset: ArithExpression,
//                  openCLAddressSpace: OpenCLAddressSpace) extends Expression
//
//  case class Store(v: VarRef,
//                   t: VectorType,
//                   value: AstNode,
//                   offset: ArithExpression,
//                   openCLAddressSpace: OpenCLAddressSpace) extends Expression
//
//  /** Represent an assignment.
//    *
//    * @param to    Left-hand side.
//    * @param value Right-hand side.
//    * @note Vectors are using Store instead of assignment.
//    */
//  case class AssignmentExpression(to: AstNode, value: AstNode) extends Expression
//
//  /** Wrapper for arithmetic expression
//    *
//    * @param content The arithmetic expression.
//    */
//  case class ArithExpression(var content: ArithExpr) extends Expression
//
//  case class BinaryExpression(lhs: Expression, rhs: Expression, op: BinaryExpression.Operator.Operator)
//    extends Expression
//
//  object BinaryExpression {
//
//    object Operator extends Enumeration {
//      type Operator = Value
//      val + = Value("+")
//      val - = Value("-")
//      val * = Value("*")
//      val / = Value("/")
//      val % = Value("%")
//    }
//  }
//
//  case class CondExpression(lhs: Expression, rhs: Expression, cond: CondExpression.Operator.Operator) extends Expression
//
//  object CondExpression {
//
//    /**
//      * List of comparison operators
//      */
//    object Operator extends Enumeration {
//      type Operator = Value
//      val < = Value("<")
//      val > = Value(">")
//      val <= = Value("<=")
//      val >= = Value(">=")
//      val != = Value("!=")
//      val == = Value("==")
//      val || = Value("||")
//      val && = Value("&&")
//    }
//
//  }
//
//  case class TernaryExpression(cond: CondExpression, trueExpr: Expression, falseExpr: Expression) extends Expression
//
//  /** Force a cast of a variable to the given type. This is used to
//    *
//    * @param v A referenced variable.
//    * @param t The type to cast the variable into.
//    */
//  case class Cast(v: VarRef, t: Type) extends Expression
//
//  case class PointerCast(v: VarRef, t: Type, addressSpace: OpenCLAddressSpace) extends Expression
//
//  case class VectorLiteral(t: VectorType, vs: VarRef*) extends Expression
//
//  case class StructConstructor(t: TupleType, args: Vector[AstNode]) extends Expression
//
//  case class OpenCLExpression(code: String) extends Expression
//
//
//  /** Inline native code block. Used mainly for UserFun, which are currently
//    * represented as strings
//    *
//    * @param code Native code to insert
//    */
//  case class OpenCLCode(code: String) extends AstNode with BlockMember
//
//  /** Inline comment block.
//    *
//    * @param content Comment string*
//    */
//  case class Comment(content: String) extends AstNode with BlockMember
//
//  case class OpenCLExtension(content: String) extends AstNode with BlockMember
//
//
//  def visitExpressionsInBlock(block: Block, fun: Expression => Unit): Unit = {
//    visitExpressionsInNode(block)
//
//    def visitExpressionsInNode(node: AstNode): Unit = {
//      callFunOnExpression(node)
//
//      node match {
//        case e: Expression => visitExpression(e)
//        case s: Statement => visitStatement(s)
//        case d: Declaration => visitDeclaration(d)
//        case Comment(_) | OpenCLCode(_) | OpenCLExtension(_) | RequiredWorkGroupSize(_) =>
//      }
//    }
//
//    def callFunOnExpression(node: AstNode): Unit = {
//      node match {
//        case e: Expression => fun(e)
//        case _: Statement =>
//        case _: Declaration =>
//        case Comment(_) | OpenCLCode(_) | OpenCLExtension(_) | RequiredWorkGroupSize(_) =>
//      }
//    }
//
//    def visitExpression(e: Expression): Unit = e match {
//      case _: ArithExpression =>
//      case _: OpenCLExpression =>
//      case a: AssignmentExpression =>
//        visitExpressionsInNode(a.value)
//        visitExpressionsInNode(a.to)
//      case c: Cast =>
//        visitExpressionsInNode(c.v)
//      case pc : PointerCast =>
//        visitExpressionsInNode(pc.v)
//      case c: CondExpression =>
//        visitExpressionsInNode(c.lhs)
//        visitExpressionsInNode(c.rhs)
//      case BinaryExpression(lhs, rhs, _) =>
//        visitExpressionsInNode(lhs)
//        visitExpressionsInNode(rhs)
//      case TernaryExpression(cond, trueExpr, falseExpr) =>
//        visitExpression(cond)
//        visitExpression(trueExpr)
//        visitExpression(falseExpr)
//      case f: FunctionCall =>
//        f.args.foreach(visitExpressionsInNode)
//      case l: Load =>
//        visitExpressionsInNode(l.v)
//        visitExpressionsInNode(l.offset)
//      case s: Store =>
//        visitExpressionsInNode(s.v)
//        visitExpressionsInNode(s.value)
//        visitExpressionsInNode(s.offset)
//      case s: StructConstructor =>
//        s.args.foreach(visitExpressionsInNode)
//      case v: VarRef =>
//        if (v.arrayIndex != null) visitExpressionsInNode(v.arrayIndex)
//      case v: VectorLiteral =>
//        v.vs.foreach(visitExpressionsInNode)
//    }
//
//    def visitStatement(s: Statement): Unit = s match {
//      case b: Block => b.content.foreach(visitExpressionsInNode)
//      case es: ExpressionStatement => visitExpressionsInNode(es.e)
//      case f: ForLoop =>
//        visitExpressionsInNode(f.init)
//        visitExpressionsInNode(f.cond)
//        visitExpressionsInNode(f.increment)
//        visitExpressionsInNode(f.body)
//      case ifte: IfThenElse =>
//        visitExpressionsInNode(ifte.cond)
//        visitExpressionsInNode(ifte.trueBody)
//        visitExpressionsInNode(ifte.falseBody)
//      case w: WhileLoop =>
//        visitExpressionsInNode(w.loopPredicate)
//        visitExpressionsInNode(w.body)
//      case Barrier(_) | GOTO(_) | TupleAlias(_, _) | TypeDef(_) | Break() =>
//    }
//
//    def visitDeclaration(d: Declaration): Unit = d match {
//      case f: Function => visitExpressionsInNode(f.body)
//      case v: VarDecl => if (v.init != null) visitExpressionsInNode(v.init)
//      case Label(_) | ParamDecl(_, _, _, _) =>
//    }
//  }
//
//  def visitBlocks(node: AstNode, fun: Block => Unit): Unit = {
//    node match {
//      case _: Expression => // there are no blocks inside any expressions
//
//      case s: Statement => s match {
//        case b: Block =>
//          fun(b)
//          b.content.foreach(visitBlocks(_, fun))
//        case fl: ForLoop => visitBlocks(fl.body, fun)
//        case wl: WhileLoop => visitBlocks(wl.body, fun)
//        case ifte: IfThenElse =>
//          visitBlocks(ifte.trueBody, fun)
//          visitBlocks(ifte.falseBody, fun)
//        case GOTO(_) | Barrier(_) | TypeDef(_) | TupleAlias(_, _) | ExpressionStatement(_) | Break() =>
//      }
//
//      case d: Declaration => d match {
//        case f: Function => visitBlocks(f.body, fun)
//        case Label(_) | VarDecl(_, _, _, _, _) | ParamDecl(_, _, _, _) =>
//      }
//
//      case Comment(_) | OpenCLCode(_) | OpenCLExtension(_) | RequiredWorkGroupSize(_) =>
//    }
//  }
//}
=======
                       const: Boolean = false) extends Declaration

  /** A Label, targeted by a corresponding goto
    *
    * @param nameVar the name of label to be declared
    */
  case class Label(nameVar: Var) extends Declaration


  /**
    * List of nodes enclosed in a bock. This behaves like (and emits) a C block.
    */
  case class Block(var content: Vector[OclAstNode with BlockMember] = Vector.empty,
                   global: Boolean = false) extends Statement {
    /** Append a sub-node. Could be any node, including a sub-block.
      *
      * @param node The node to add to this block.
      */
    def +=(node: OclAstNode with BlockMember): Unit = {
      content = content :+ node
    }

    def add(node: OclAstNode with BlockMember): Unit = {
      this.content :+ node
    }

    def ::(node: OclAstNode with BlockMember): Unit = {
      content = node +: content
    }
  }

  /**
    *
    * @param init      The expression/value initializing the iteration variabel. should either be an ExpressionStatement or VarDecl
    * @param cond      The condition used in the for loop
    * @param increment The expression used to increment the iteration variable
    * @param body      The loop body
    */
  case class ForLoop(init: Declaration,
                     cond: ExpressionStatement,
                     increment: Expression,
                     body: Block) extends Statement

  /** An alternative looping construct, using a predicate - a 'while' loop
    *
    * @param loopPredicate the predicate the loop tests each iteration
    * @param body          the body of the loop
    */
  case class WhileLoop(loopPredicate: Predicate,
                       body: Block) extends Statement

  /** An if-then-else set of statements, with two branches.
    *
    * @param cond      the condition
    * @param trueBody  the body evaluated if switchPredicate is true
    * @param falseBody the body evaluated if switchPredicate is false
    */
  case class IfThenElse(cond: Expression,
                        trueBody: Block,
                        falseBody: Block = Block()) extends Statement

  /** A goto statement, targeting the label with corresponding name
    * TODO: Think of a better way of describing goto labels
    *
    * @param nameVar the name of the label to go to
    */
  case class GOTO(nameVar: Var) extends Statement

  case class Break() extends Statement

  case class Barrier(mem: OpenCLMemory) extends Statement

  case class TypeDef(t: Type) extends Statement

  case class TupleAlias(t: Type, name: String) extends Statement

  case class ExpressionStatement(e: Expression) extends Statement


  case class FunctionCall(name: String,
                          args: List[OpenCLAST.OclAstNode]) extends Expression

  /** A reference to a declared variable
    *
    * @param v          The variable referenced.
    * @param suffix     An optional suffix appended to the name.
    *                   Used e.g. for unrolled variables in private memory.
    * @param arrayIndex Offset used to index from pointers, if any.
    * @note This uses a String instead of a Var because some nodes (like user
    *       functions), inject variables from string.
    */
  case class VarRef(v: Var,
                    suffix: String = null,
                    arrayIndex: ArithExpression = null) extends Expression

  case class Load(v: VarRef,
                  t: VectorType,
                  offset: ArithExpression,
                  openCLAddressSpace: OpenCLAddressSpace) extends Expression

  case class Store(v: VarRef,
                   t: VectorType,
                   value: OclAstNode,
                   offset: ArithExpression,
                   openCLAddressSpace: OpenCLAddressSpace) extends Expression

  /** Represent an assignment.
    *
    * @param to    Left-hand side.
    * @param value Right-hand side.
    * @note Vectors are using Store instead of assignment.
    */
  case class AssignmentExpression(to: OclAstNode, value: OclAstNode) extends Expression

  /** Wrapper for arithmetic expression
    *
    * @param content The arithmetic expression.
    */
  case class ArithExpression(var content: ArithExpr) extends Expression

  case class BinaryExpression(lhs: Expression, op: BinaryExpression.Operator.Operator, rhs: Expression)
    extends Expression

  object BinaryExpression {
    def apply(lhs: ArithExpr, op: BinaryExpression.Operator.Operator, rhs: ArithExpr): BinaryExpression = {
      BinaryExpression(ArithExpression(lhs), op, ArithExpression(rhs))
    }

    object Operator extends Enumeration {
      type Operator = Value
      val + : BinaryExpression.Operator.Value = Value("+")
      val - : BinaryExpression.Operator.Value = Value("-")
      val * : BinaryExpression.Operator.Value = Value("*")
      val / : BinaryExpression.Operator.Value = Value("/")
      val % : BinaryExpression.Operator.Value = Value("%")
      val < : BinaryExpression.Operator.Value = Value("<")
      val > : BinaryExpression.Operator.Value = Value(">")
      val <= : BinaryExpression.Operator.Value = Value("<=")
      val >= : BinaryExpression.Operator.Value = Value(">=")
      val != : BinaryExpression.Operator.Value = Value("!=")
      val == : BinaryExpression.Operator.Value = Value("==")
      val || : BinaryExpression.Operator.Value = Value("||")
      val && : BinaryExpression.Operator.Value = Value("&&")
    }
  }

  case class TernaryExpression(cond: BinaryExpression, trueExpr: Expression, falseExpr: Expression) extends Expression

  /** Force a cast of a variable to the given type. This is used to
    *
    * @param v A referenced variable.
    * @param t The type to cast the variable into.
    */
  case class Cast(v: VarRef, t: Type) extends Expression

  case class PointerCast(v: VarRef, t: Type, addressSpace: OpenCLAddressSpace) extends Expression

  case class VectorLiteral(t: VectorType, vs: VarRef*) extends Expression

  case class StructConstructor(t: TupleType, args: Vector[OclAstNode]) extends Expression

  case class OpenCLExpression(code: String) extends Expression


  /** Inline native code block. Used mainly for UserFun, which are currently
    * represented as strings
    *
    * @param code Native code to insert
    */
  case class OpenCLCode(code: String) extends OclAstNode with BlockMember

  /** Inline comment block.
    *
    * @param content Comment string*
    */
  case class Comment(content: String) extends OclAstNode with BlockMember

  case class OpenCLExtension(content: String) extends OclAstNode with BlockMember


  def visitExpressionsInBlock(block: Block, fun: Expression => Unit): Unit = {
    visitExpressionsInNode(block)

    def visitExpressionsInNode(node: OclAstNode): Unit = {
      callFunOnExpression(node)

      node match {
        case e: Expression => visitExpression(e)
        case s: Statement => visitStatement(s)
        case d: Declaration => visitDeclaration(d)
        case Comment(_) | OpenCLCode(_) | OpenCLExtension(_) | RequiredWorkGroupSize(_) =>
      }
    }

    def callFunOnExpression(node: OclAstNode): Unit = {
      node match {
        case e: Expression => fun(e)
        case _: Statement =>
        case _: Declaration =>
        case Comment(_) | OpenCLCode(_) | OpenCLExtension(_) | RequiredWorkGroupSize(_) =>
      }
    }

    def visitExpression(e: Expression): Unit = e match {
      case _: ArithExpression =>
      case _: OpenCLExpression =>
      case a: AssignmentExpression =>
        visitExpressionsInNode(a.value)
        visitExpressionsInNode(a.to)
      case c: Cast =>
        visitExpressionsInNode(c.v)
      case pc : PointerCast =>
        visitExpressionsInNode(pc.v)
      case BinaryExpression(lhs, _, rhs) =>
        visitExpressionsInNode(lhs)
        visitExpressionsInNode(rhs)
      case TernaryExpression(cond, trueExpr, falseExpr) =>
        visitExpression(cond)
        visitExpression(trueExpr)
        visitExpression(falseExpr)
      case f: FunctionCall =>
        f.args.foreach(visitExpressionsInNode)
      case l: Load =>
        visitExpressionsInNode(l.v)
        visitExpressionsInNode(l.offset)
      case s: Store =>
        visitExpressionsInNode(s.v)
        visitExpressionsInNode(s.value)
        visitExpressionsInNode(s.offset)
      case s: StructConstructor =>
        s.args.foreach(visitExpressionsInNode)
      case v: VarRef =>
        if (v.arrayIndex != null) visitExpressionsInNode(v.arrayIndex)
      case v: VectorLiteral =>
        v.vs.foreach(visitExpressionsInNode)
    }

    def visitStatement(s: Statement): Unit = s match {
      case b: Block => b.content.foreach(visitExpressionsInNode)
      case es: ExpressionStatement => visitExpressionsInNode(es.e)
      case f: ForLoop =>
        visitExpressionsInNode(f.init)
        visitExpressionsInNode(f.cond)
        visitExpressionsInNode(f.increment)
        visitExpressionsInNode(f.body)
      case ifte: IfThenElse =>
        visitExpressionsInNode(ifte.cond)
        visitExpressionsInNode(ifte.trueBody)
        visitExpressionsInNode(ifte.falseBody)
      case w: WhileLoop =>
        visitExpressionsInNode(w.loopPredicate)
        visitExpressionsInNode(w.body)
      case Barrier(_) | GOTO(_) | TupleAlias(_, _) | TypeDef(_) | Break() =>
    }

    def visitDeclaration(d: Declaration): Unit = d match {
      case f: Function => visitExpressionsInNode(f.body)
      case v: VarDecl => if (v.init != null) visitExpressionsInNode(v.init)
      case Label(_) | ParamDecl(_, _, _, _) =>
    }
  }

  def visitBlocks(node: OclAstNode, fun: Block => Unit): Unit = {
    node match {
      case _: Expression => // there are no blocks inside any expressions

      case s: Statement => s match {
        case b: Block =>
          fun(b)
          b.content.foreach(visitBlocks(_, fun))
        case fl: ForLoop => visitBlocks(fl.body, fun)
        case wl: WhileLoop => visitBlocks(wl.body, fun)
        case ifte: IfThenElse =>
          visitBlocks(ifte.trueBody, fun)
          visitBlocks(ifte.falseBody, fun)
        case GOTO(_) | Barrier(_) | TypeDef(_) | TupleAlias(_, _) | ExpressionStatement(_) | Break() =>
      }

      case d: Declaration => d match {
        case f: Function => visitBlocks(f.body, fun)
        case Label(_) | VarDecl(_, _, _, _, _) | ParamDecl(_, _, _, _) =>
      }

      case Comment(_) | OpenCLCode(_) | OpenCLExtension(_) | RequiredWorkGroupSize(_) =>
    }
  }
}
>>>>>>> fa2b9054
<|MERGE_RESOLUTION|>--- conflicted
+++ resolved
@@ -54,10 +54,8 @@
     */
   case class ParamDecl(name: String, t: Type,
                        addressSpace: OpenCLAddressSpace = UndefAddressSpace,
-<<<<<<< HEAD
                        const: Boolean = false) extends GenericAST.ParamDecl(name, t) with CLAddressSpace
 
-}
 
 //
 //  /** A Label, targeted by a corresponding goto
@@ -357,293 +355,4 @@
 //      case Comment(_) | OpenCLCode(_) | OpenCLExtension(_) | RequiredWorkGroupSize(_) =>
 //    }
 //  }
-//}
-=======
-                       const: Boolean = false) extends Declaration
-
-  /** A Label, targeted by a corresponding goto
-    *
-    * @param nameVar the name of label to be declared
-    */
-  case class Label(nameVar: Var) extends Declaration
-
-
-  /**
-    * List of nodes enclosed in a bock. This behaves like (and emits) a C block.
-    */
-  case class Block(var content: Vector[OclAstNode with BlockMember] = Vector.empty,
-                   global: Boolean = false) extends Statement {
-    /** Append a sub-node. Could be any node, including a sub-block.
-      *
-      * @param node The node to add to this block.
-      */
-    def +=(node: OclAstNode with BlockMember): Unit = {
-      content = content :+ node
-    }
-
-    def add(node: OclAstNode with BlockMember): Unit = {
-      this.content :+ node
-    }
-
-    def ::(node: OclAstNode with BlockMember): Unit = {
-      content = node +: content
-    }
-  }
-
-  /**
-    *
-    * @param init      The expression/value initializing the iteration variabel. should either be an ExpressionStatement or VarDecl
-    * @param cond      The condition used in the for loop
-    * @param increment The expression used to increment the iteration variable
-    * @param body      The loop body
-    */
-  case class ForLoop(init: Declaration,
-                     cond: ExpressionStatement,
-                     increment: Expression,
-                     body: Block) extends Statement
-
-  /** An alternative looping construct, using a predicate - a 'while' loop
-    *
-    * @param loopPredicate the predicate the loop tests each iteration
-    * @param body          the body of the loop
-    */
-  case class WhileLoop(loopPredicate: Predicate,
-                       body: Block) extends Statement
-
-  /** An if-then-else set of statements, with two branches.
-    *
-    * @param cond      the condition
-    * @param trueBody  the body evaluated if switchPredicate is true
-    * @param falseBody the body evaluated if switchPredicate is false
-    */
-  case class IfThenElse(cond: Expression,
-                        trueBody: Block,
-                        falseBody: Block = Block()) extends Statement
-
-  /** A goto statement, targeting the label with corresponding name
-    * TODO: Think of a better way of describing goto labels
-    *
-    * @param nameVar the name of the label to go to
-    */
-  case class GOTO(nameVar: Var) extends Statement
-
-  case class Break() extends Statement
-
-  case class Barrier(mem: OpenCLMemory) extends Statement
-
-  case class TypeDef(t: Type) extends Statement
-
-  case class TupleAlias(t: Type, name: String) extends Statement
-
-  case class ExpressionStatement(e: Expression) extends Statement
-
-
-  case class FunctionCall(name: String,
-                          args: List[OpenCLAST.OclAstNode]) extends Expression
-
-  /** A reference to a declared variable
-    *
-    * @param v          The variable referenced.
-    * @param suffix     An optional suffix appended to the name.
-    *                   Used e.g. for unrolled variables in private memory.
-    * @param arrayIndex Offset used to index from pointers, if any.
-    * @note This uses a String instead of a Var because some nodes (like user
-    *       functions), inject variables from string.
-    */
-  case class VarRef(v: Var,
-                    suffix: String = null,
-                    arrayIndex: ArithExpression = null) extends Expression
-
-  case class Load(v: VarRef,
-                  t: VectorType,
-                  offset: ArithExpression,
-                  openCLAddressSpace: OpenCLAddressSpace) extends Expression
-
-  case class Store(v: VarRef,
-                   t: VectorType,
-                   value: OclAstNode,
-                   offset: ArithExpression,
-                   openCLAddressSpace: OpenCLAddressSpace) extends Expression
-
-  /** Represent an assignment.
-    *
-    * @param to    Left-hand side.
-    * @param value Right-hand side.
-    * @note Vectors are using Store instead of assignment.
-    */
-  case class AssignmentExpression(to: OclAstNode, value: OclAstNode) extends Expression
-
-  /** Wrapper for arithmetic expression
-    *
-    * @param content The arithmetic expression.
-    */
-  case class ArithExpression(var content: ArithExpr) extends Expression
-
-  case class BinaryExpression(lhs: Expression, op: BinaryExpression.Operator.Operator, rhs: Expression)
-    extends Expression
-
-  object BinaryExpression {
-    def apply(lhs: ArithExpr, op: BinaryExpression.Operator.Operator, rhs: ArithExpr): BinaryExpression = {
-      BinaryExpression(ArithExpression(lhs), op, ArithExpression(rhs))
-    }
-
-    object Operator extends Enumeration {
-      type Operator = Value
-      val + : BinaryExpression.Operator.Value = Value("+")
-      val - : BinaryExpression.Operator.Value = Value("-")
-      val * : BinaryExpression.Operator.Value = Value("*")
-      val / : BinaryExpression.Operator.Value = Value("/")
-      val % : BinaryExpression.Operator.Value = Value("%")
-      val < : BinaryExpression.Operator.Value = Value("<")
-      val > : BinaryExpression.Operator.Value = Value(">")
-      val <= : BinaryExpression.Operator.Value = Value("<=")
-      val >= : BinaryExpression.Operator.Value = Value(">=")
-      val != : BinaryExpression.Operator.Value = Value("!=")
-      val == : BinaryExpression.Operator.Value = Value("==")
-      val || : BinaryExpression.Operator.Value = Value("||")
-      val && : BinaryExpression.Operator.Value = Value("&&")
-    }
-  }
-
-  case class TernaryExpression(cond: BinaryExpression, trueExpr: Expression, falseExpr: Expression) extends Expression
-
-  /** Force a cast of a variable to the given type. This is used to
-    *
-    * @param v A referenced variable.
-    * @param t The type to cast the variable into.
-    */
-  case class Cast(v: VarRef, t: Type) extends Expression
-
-  case class PointerCast(v: VarRef, t: Type, addressSpace: OpenCLAddressSpace) extends Expression
-
-  case class VectorLiteral(t: VectorType, vs: VarRef*) extends Expression
-
-  case class StructConstructor(t: TupleType, args: Vector[OclAstNode]) extends Expression
-
-  case class OpenCLExpression(code: String) extends Expression
-
-
-  /** Inline native code block. Used mainly for UserFun, which are currently
-    * represented as strings
-    *
-    * @param code Native code to insert
-    */
-  case class OpenCLCode(code: String) extends OclAstNode with BlockMember
-
-  /** Inline comment block.
-    *
-    * @param content Comment string*
-    */
-  case class Comment(content: String) extends OclAstNode with BlockMember
-
-  case class OpenCLExtension(content: String) extends OclAstNode with BlockMember
-
-
-  def visitExpressionsInBlock(block: Block, fun: Expression => Unit): Unit = {
-    visitExpressionsInNode(block)
-
-    def visitExpressionsInNode(node: OclAstNode): Unit = {
-      callFunOnExpression(node)
-
-      node match {
-        case e: Expression => visitExpression(e)
-        case s: Statement => visitStatement(s)
-        case d: Declaration => visitDeclaration(d)
-        case Comment(_) | OpenCLCode(_) | OpenCLExtension(_) | RequiredWorkGroupSize(_) =>
-      }
-    }
-
-    def callFunOnExpression(node: OclAstNode): Unit = {
-      node match {
-        case e: Expression => fun(e)
-        case _: Statement =>
-        case _: Declaration =>
-        case Comment(_) | OpenCLCode(_) | OpenCLExtension(_) | RequiredWorkGroupSize(_) =>
-      }
-    }
-
-    def visitExpression(e: Expression): Unit = e match {
-      case _: ArithExpression =>
-      case _: OpenCLExpression =>
-      case a: AssignmentExpression =>
-        visitExpressionsInNode(a.value)
-        visitExpressionsInNode(a.to)
-      case c: Cast =>
-        visitExpressionsInNode(c.v)
-      case pc : PointerCast =>
-        visitExpressionsInNode(pc.v)
-      case BinaryExpression(lhs, _, rhs) =>
-        visitExpressionsInNode(lhs)
-        visitExpressionsInNode(rhs)
-      case TernaryExpression(cond, trueExpr, falseExpr) =>
-        visitExpression(cond)
-        visitExpression(trueExpr)
-        visitExpression(falseExpr)
-      case f: FunctionCall =>
-        f.args.foreach(visitExpressionsInNode)
-      case l: Load =>
-        visitExpressionsInNode(l.v)
-        visitExpressionsInNode(l.offset)
-      case s: Store =>
-        visitExpressionsInNode(s.v)
-        visitExpressionsInNode(s.value)
-        visitExpressionsInNode(s.offset)
-      case s: StructConstructor =>
-        s.args.foreach(visitExpressionsInNode)
-      case v: VarRef =>
-        if (v.arrayIndex != null) visitExpressionsInNode(v.arrayIndex)
-      case v: VectorLiteral =>
-        v.vs.foreach(visitExpressionsInNode)
-    }
-
-    def visitStatement(s: Statement): Unit = s match {
-      case b: Block => b.content.foreach(visitExpressionsInNode)
-      case es: ExpressionStatement => visitExpressionsInNode(es.e)
-      case f: ForLoop =>
-        visitExpressionsInNode(f.init)
-        visitExpressionsInNode(f.cond)
-        visitExpressionsInNode(f.increment)
-        visitExpressionsInNode(f.body)
-      case ifte: IfThenElse =>
-        visitExpressionsInNode(ifte.cond)
-        visitExpressionsInNode(ifte.trueBody)
-        visitExpressionsInNode(ifte.falseBody)
-      case w: WhileLoop =>
-        visitExpressionsInNode(w.loopPredicate)
-        visitExpressionsInNode(w.body)
-      case Barrier(_) | GOTO(_) | TupleAlias(_, _) | TypeDef(_) | Break() =>
-    }
-
-    def visitDeclaration(d: Declaration): Unit = d match {
-      case f: Function => visitExpressionsInNode(f.body)
-      case v: VarDecl => if (v.init != null) visitExpressionsInNode(v.init)
-      case Label(_) | ParamDecl(_, _, _, _) =>
-    }
-  }
-
-  def visitBlocks(node: OclAstNode, fun: Block => Unit): Unit = {
-    node match {
-      case _: Expression => // there are no blocks inside any expressions
-
-      case s: Statement => s match {
-        case b: Block =>
-          fun(b)
-          b.content.foreach(visitBlocks(_, fun))
-        case fl: ForLoop => visitBlocks(fl.body, fun)
-        case wl: WhileLoop => visitBlocks(wl.body, fun)
-        case ifte: IfThenElse =>
-          visitBlocks(ifte.trueBody, fun)
-          visitBlocks(ifte.falseBody, fun)
-        case GOTO(_) | Barrier(_) | TypeDef(_) | TupleAlias(_, _) | ExpressionStatement(_) | Break() =>
-      }
-
-      case d: Declaration => d match {
-        case f: Function => visitBlocks(f.body, fun)
-        case Label(_) | VarDecl(_, _, _, _, _) | ParamDecl(_, _, _, _) =>
-      }
-
-      case Comment(_) | OpenCLCode(_) | OpenCLExtension(_) | RequiredWorkGroupSize(_) =>
-    }
-  }
-}
->>>>>>> fa2b9054
+//}