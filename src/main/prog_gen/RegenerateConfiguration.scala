package prog_gen

import java.io.File

import com.typesafe.scalalogging.Logger
import exploration.SplitSlideRewrite
import ir.TypeChecker
import ir.ast.Lambda
import rewriting.utils.{DumpToFile, Utils}
import scopt.OParser
import utils.CommandLineParser

object RegenerateConfiguration {

  private val logger = Logger(this.getClass)

  case class Config(input: File = null)
  val builder = OParser.builder[Config]
  var cmdArgs: Option[Config] = None
  val parser = {
    import builder._
    OParser.sequence(
      programName("RegenerateConfiguration"),
      opt[File]("input").text("Input files to read").required()
        .validate(f => if (f.exists) success else failure("File \"" + f.getName + "\" does not exist"))
        .action((arg, c) => c.copy(input = arg)),

      help("help").text("Show this message.")
    )
  }

  def main(args: Array[String]): Unit = {
    cmdArgs = Some(CommandLineParser(parser, args, Config()))
<<<<<<< HEAD

    logger.info(s"Arguments: ${args.mkString(" ")}")

    val topFolder = cmdArgs.get.input

    val programPaths = topFolder.listFiles().flatMap(firstSubDir =>
      firstSubDir.listFiles().flatMap(secondSubDir =>
        secondSubDir.listFiles().filter(_.isFile)))

    val concretePrograms = programPaths.par.map(program =>
      try {
        Some(ParameterRewrite.readLambdaFromFile(program.getAbsolutePath))
=======

    logger.info(s"Arguments: ${args.mkString(" ")}")

    val topFolder = cmdArgs.get.input

    val programPaths = topFolder.listFiles().flatMap(firstSubDir =>
      firstSubDir.listFiles().flatMap(secondSubDir =>
        secondSubDir.listFiles().filter(_.isFile)))

    val concretePrograms = programPaths.par.map(program =>
      try {
        Some(SplitSlideRewrite.readLambdaFromFile(program.getAbsolutePath))
>>>>>>> 3b765544
      } catch {
        case _: Throwable => None
      }).collect({ case Some(lambda) => lambda })

    logger.info(s"Read ${concretePrograms.length} programs...")

    saveConfigurations(concretePrograms.toArray.toSeq)
  }

  private def saveConfigurations(concretePrograms: Seq[Lambda]) = {
    val configurationDirectory = "newConfiguration"

    concretePrograms.foreach(lambda => try {
      TypeChecker(lambda)

      val vars = lambda.getVarsInParams()

      val sizes = GeneratePrograms.getInputSizeCombinations(vars.length)

      val lambdaString = DumpToFile.dumpLambdaToString(lambda)

      val hash = DumpToFile.Sha256Hash(lambdaString)
      val hashPrefix = hash(0) + "/" + hash(1)
      val thisLambdaConf = s"$configurationDirectory/$hashPrefix/$hash"

      GeneratePrograms.generateConfigurations(sizes, hash, thisLambdaConf, lambda)

    } catch {
      case t: Throwable =>
        logger.warn(t.toString)
    })
  }

}<|MERGE_RESOLUTION|>--- conflicted
+++ resolved
@@ -31,20 +31,6 @@
 
   def main(args: Array[String]): Unit = {
     cmdArgs = Some(CommandLineParser(parser, args, Config()))
-<<<<<<< HEAD
-
-    logger.info(s"Arguments: ${args.mkString(" ")}")
-
-    val topFolder = cmdArgs.get.input
-
-    val programPaths = topFolder.listFiles().flatMap(firstSubDir =>
-      firstSubDir.listFiles().flatMap(secondSubDir =>
-        secondSubDir.listFiles().filter(_.isFile)))
-
-    val concretePrograms = programPaths.par.map(program =>
-      try {
-        Some(ParameterRewrite.readLambdaFromFile(program.getAbsolutePath))
-=======
 
     logger.info(s"Arguments: ${args.mkString(" ")}")
 
@@ -57,7 +43,6 @@
     val concretePrograms = programPaths.par.map(program =>
       try {
         Some(SplitSlideRewrite.readLambdaFromFile(program.getAbsolutePath))
->>>>>>> 3b765544
       } catch {
         case _: Throwable => None
       }).collect({ case Some(lambda) => lambda })
