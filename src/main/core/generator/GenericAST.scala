--- conflicted
+++ resolved
@@ -358,10 +358,7 @@
     override def visit[T](z: T)(visitFun: (T, AstNode) => T): T = {
       z |>
         (visitFun(_, this)) |>
-<<<<<<< HEAD
-=======
         // Visit internal expressions of a for loop
->>>>>>> c913ffc3
         (init.visit(_)(visitFun)) |>
         (cond.visit(_)(visitFun)) |>
         (increment.visit(_)(visitFun)) |>
