--- conflicted
+++ resolved
@@ -352,20 +352,12 @@
 
     override def visit[T](z: T)(fun: (T, AstNode) => T): T = {
       z |>
-<<<<<<< HEAD
-        (fun(_, this)) |>
+        (fun(_, this)) |>
+        // Visit internal expressions of a for loop
         (init.visit(_)(fun)) |>
         (cond.visit(_)(fun)) |>
         (increment.visit(_)(fun)) |>
         (body.visit(_)(fun))
-=======
-        (visitFun(_, this)) |>
-        // Visit internal expressions of a for loop
-        (init.visit(_)(visitFun)) |>
-        (cond.visit(_)(visitFun)) |>
-        (increment.visit(_)(visitFun)) |>
-        (body.visit(_)(visitFun))
->>>>>>> cce73116
     }
 
     override def print(): Doc = {
