package ir

import ir.ast.{Expr, FunCall, IRNode, Lambda, Param}
import lift.arithmetic.Var
import opencl.generator.TreatWarningsAsErrors

/**
 * Type-checks a lambda or an expression and returns its type/output type.
 */
object TypeChecker {
  def apply(lambda: Lambda): Type = {
    checkForSuspiciousTypeVariableDeclarations(lambda)
    check(lambda.body)
  }
  
  def apply(expr: Expr): Type = check(expr)
  
  /**
   * Shorthand to infer the type of an expression and check that it is equal to
   * a given type.
   *
   * @param expr the expression to type-check
   * @param expected the expected type for this expression
   * @param setType flag passed to the `check` method.
   */
  def assertTypeIs(expr: Expr, expected: Type, setType: Boolean = true): Unit = {
    val ty = check(expr, setType)
    if (ty != expected)
      throw new TypeException(ty, expected, expr)
  }
  
  /**
   * Infers and checks the type of an expression.
   *
   * @param expr the expression to type-check
   * @param setType if true, attach the type to the expression
   * @return the expression's inferred type.
   */
  def check(expr: Expr, setType: Boolean = true): Type = {
    val inferredOuT = expr match {
      case call: FunCall =>
        // 1. get type of arguments
        val argType = if (call.args.isEmpty)
          throw new IllegalArgumentException(s"FunCall without arguments: $call")
        else if (call.args.length == 1)
          check(call.args.head, setType)
        else
          // if multiple arguments wrap their types in a tuple
          TupleType(call.args.map(check(_, setType)): _*)

<<<<<<< HEAD
        // 2. check type of function with the given arguments type

=======
        // 2. check return type of function with the given arguments type
>>>>>>> ae8d4144
        call.f.checkType(argType, setType)

      case _ => expr.t
    }

    if (setType)
      expr.t = inferredOuT

    inferredOuT
  }
  
  def checkAndSetTypeForParams(params: Array[Param], argType: Type,
                               where: IRNode // For error reporting
                              ): Unit = {
    (params.length, argType) match {
      case (1, _) => params.head.t = argType
      case (n, tt: TupleType) if n == tt.elemsT.length =>
        (params zip tt.elemsT).foreach({case (p, t) => p.t = t})
      // error cases:
      case (n, tt: TupleType) =>
        throw NumberOfArgumentsException(
          s"Expected ${tt.elemsT.length} arguments but got $n"
        )
      case (n, _) =>
        throw new TypeException(argType, s"TupleType of arity $n", where)
    }
  }
  
  private def checkForSuspiciousTypeVariableDeclarations(lambda: Lambda): Unit = {
    // collect all the variables
    // TODO: getLengths is suspicious
    val vars = lambda.params.flatMap(p => Type.getLengths(p.t)).collect { case v: Var => v }

    // check that no 2 variables with the same name, but different id's exist
    vars.groupBy(_.name).foreach { case (name, vs) =>
      val ids = vs.map(_.id)
      if (ids.distinct.length > 1) {
        val msg = s"Type variable '$name' declared multiple times with ids: " +
          s"[${ids.map(_.toString).reduce(_ + ", " + _)}]"
        if (TreatWarningsAsErrors())
          throw SuspiciousTypeVariableDeclaredException(msg)
        else println("Warning: " + msg)
      }
    }
  }
}<|MERGE_RESOLUTION|>--- conflicted
+++ resolved
@@ -48,12 +48,7 @@
           // if multiple arguments wrap their types in a tuple
           TupleType(call.args.map(check(_, setType)): _*)
 
-<<<<<<< HEAD
-        // 2. check type of function with the given arguments type
-
-=======
         // 2. check return type of function with the given arguments type
->>>>>>> ae8d4144
         call.f.checkType(argType, setType)
 
       case _ => expr.t
