--- conflicted
+++ resolved
@@ -1,10 +1,6 @@
 package ir
 
-<<<<<<< HEAD
-import apart.arithmetic.{Var, Cst, ArithExpr}
-=======
 import apart.arithmetic.{ArithExpr, Cst, Var}
->>>>>>> 0f1416ba
 
 abstract class Memory {  
   def variable : Var
