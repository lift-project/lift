--- conflicted
+++ resolved
@@ -44,36 +44,6 @@
   private def buildViewFunCall(call: FunCall): View = {
     val argView = getViewFromArgs(call)
 
-<<<<<<< HEAD
-    call match {
-      case call: MapCall => buildViewMapCall(call, argView)
-      case call: ReduceCall => buildViewReduceCall(call, argView)
-      case call: FunCall =>
-        call.f match {
-          case l: Lambda => buildViewLambda(l, call, argView)
-          case cf: CompFunDef => buildViewCompFunDef(cf, call, argView)
-          case z: Zip => buildViewZip(call, argView)
-          case Split(n) => buildViewSplit(n, argView)
-          case _: Join => buildViewJoin(call, argView)
-          case uf: UserFunDef => buildViewUserFunDef()
-          case g: Gather => buildViewGather(g, call, argView)
-          case tP: toPrivate => buildViewToPrivate(tP, argView)
-          case tL: toLocal => buildViewToLocal(tL, argView)
-          case tG: toGlobal => buildViewToGlobal(tG, argView)
-          case i: Iterate => buildViewIterate(i, call, argView)
-          case t: Transpose => buildViewTranspose(t, call, argView)
-          case tw: TransposeW => buildViewTransposeW(tw, call, argView)
-          case asVector(n) => buildViewAsVector(n, argView)
-          case _: asScalar => buildViewAsScalar(argView)
-          case f: Filter => buildViewFilter(call, argView)
-          case g: Group => buildViewGroup(g, call, argView)
-          case h: Head => buildViewHead(call, argView)
-          case h: Tail => buildViewTail(call, argView)
-          case uz: Unzip => buildViewUnzip(call, argView)
-          case Pad(size,boundary) => buildViewPad(size, boundary, argView)
-          case _ => argView
-        }
-=======
     call.f match {
       case m: AbstractMap => buildViewMap(m, call, argView)
       case r: AbstractPartRed => buildViewReduce(r, call, argView)
@@ -96,8 +66,8 @@
       case h: Head => buildViewHead(call, argView)
       case h: Tail => buildViewTail(call, argView)
       case fp: FPattern => buildViewToFPattern(fp, argView)
+      case Pad(size,boundary) => buildViewPad(size, boundary, argView)
       case _ => argView
->>>>>>> 0f1416ba
     }
   }
 
@@ -209,7 +179,6 @@
           join(n).
           reorder((i:ArithExpr) => { transpose(i, call.t) }).
           split(m)
-      case _ => ???
     }
   }
 
@@ -219,7 +188,6 @@
         argView.
           join(n).
           split(m)
-      case _ => ???
     }
   }
 
