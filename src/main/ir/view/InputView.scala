package ir.view

import lift.arithmetic.{ArithExpr, Var}
import ir._
import ir.ast._
import opencl.ir.pattern.{FilterSeq, MapSeqSlide, ReduceWhileSeq}

/**
 * A helper object for constructing views.
 *
 * Visits the expressions right to left and builds the views for all
 * sub-expressions that read to memory.
 */
object InputView {

  /**
   * Build input views for the expression.
   *
   * @param expr Expression to build views for
   */
  def apply(expr: Expr): Unit = visitAndBuildViews(expr)

  private def visitAndBuildViews(expr: Expr): View = {
    val result = expr match {
      case v: Value => if (v.view == NoView) View(v.t, v) else v.view
      case vp: VectorParam => vp.p.view
      case p: Param => p.view

      case ArrayFromValue(value, at) => ViewConstant(value, at)
      case ArrayFromGenerator(f, at) => ViewGenerator(f, at)
      case ArrayFromUserFunGenerator(f, at) => ViewGeneratorUserFun(f, at)
      case Array2DFromUserFunGenerator(f, at) => View2DGeneratorUserFun(f, at)
      case Array3DFromUserFunGenerator(f, at) => View3DGeneratorUserFun(f, at)

      case call: FunCall => buildViewFunCall(call)
    }
    expr.view = result
    result
  }

  private def getViewFromArgs(call: FunCall): View = {
    if (call.args.isEmpty) {
      assert(false)
      NoView
    } else if (call.args.length == 1) {
      visitAndBuildViews(call.args.head)
    } else {
      View.tuple(call.args.map((expr: Expr) => visitAndBuildViews(expr)):_*)
    }
  }

  private def buildViewFunCall(call: FunCall): View = {
    val argView = getViewFromArgs(call)

    call.f match {
      case m: AbstractMap => buildViewMap(m, call, argView)
      case f: FilterSeq => buildViewFilter(f, call, argView)
      case r: AbstractPartRed => buildViewReduce(r, call, argView)
      case sp: MapSeqSlide => buildViewMapSeqSlide(sp, call, argView)
      case s: AbstractSearch => buildViewSearch(s, call, argView)
      case l: Lambda => buildViewLambda(l, call, argView)
      case z: Zip => buildViewZip(call, argView)
      case uz: Unzip => buildViewUnzip(call, argView)
      case t: Tuple => buildViewTuple(argView)
      case Get(n) => buildViewGet(n, argView)
      case Split(n) => buildViewSplit(n, argView)
      case _: Join => buildViewJoin(call, argView)
      case uf: UserFun => buildViewUserFunDef(call)
      case uf: VectorizeUserFun => buildViewUserFunDef(call)
      case g: Gather => buildViewGather(g, call, argView)
      case i: Iterate => buildViewIterate(i, call, argView)
      case t: Transpose => buildViewTranspose(t, call, argView)
      case tw: TransposeW => buildViewTransposeW(tw, call, argView)
      case asVector(n) => buildViewAsVector(n, argView)
      case _: asScalar => buildViewAsScalar(argView)
      case f: Filter => buildViewFilter(call, argView)
      case g: Slide => buildViewGroup(g, call, argView)
      case h: Head => buildViewHead(call, argView)
      case h: Tail => buildViewTail(call, argView)
      case uaa: UnsafeArrayAccess => buildViewUnsafeArrayAccess(uaa, call, argView)
      case ca: CheckedArrayAccess => buildViewCheckedArrayAccess(ca, call, argView)
      case fp: FPattern => buildViewLambda(fp.f, call, argView)
      case Pad(left, right,boundary) => buildViewPad(left, right, boundary, argView)
      case ArrayAccess(i) => argView.access(i)
      case PrintType() | Scatter(_) | _: Tuple | Pad(_, _, _) => argView
      case dunno => throw new NotImplementedError(s"inputView.scala: $dunno")
    }
  }

  private def buildViewTuple(argView: View): View = {
    assert(argView.isInstanceOf[ViewTuple])
    // argView must already be a tuple
    argView
  }

  private def buildViewGet(n: Int, argView: View): View = {
    argView.get(n)
  }

  private def buildViewGroup(g: Slide, call: FunCall, argView: View): View = {
    argView.slide(g)
  }

  private def buildViewIterate(i: Iterate, call: FunCall, argView: View): View = {

    var firstSeenVar : Option[Var] = None
    i.f.params(0).view = View.visit(argView, pre = {(v:View) => {v match {
      case ViewMem(v, t) =>
        if (firstSeenVar.isEmpty)
          firstSeenVar = Some(v)
        else if (firstSeenVar.get != v)
          throw new NotImplementedError("Iterate can only work if the input received comes from a single memory view")
        ViewMem(i.vPtrIn,t)
      case _ => v
    }}})

    visitAndBuildViews(i.f.body)
    View.initialiseNewView(call.t, call.inputDepth, i.f.body.mem.variable)
  }


  private def buildViewMap(m: AbstractMap, call: FunCall, argView: View): View = {


    // pass down input view
    m.f.params(0).view = argView.access(m.loopVar)

    // traverse into call.f
    val innerView = visitAndBuildViews(m.f.body)

    m.f.body match {
      case innerCall: FunCall if innerCall.f.isInstanceOf[UserFun] =>
        // create fresh input view for following function
        View.initialiseNewView(call.t, call.inputDepth, call.mem.variable)
      case _ => // call.isAbstract and return input map view
        ViewMap(innerView, m.loopVar, call.t)
    }
  }
  
  private def buildViewFilter(f: FilterSeq, call: FunCall, argView: View): View = {
    // The inputs are the same for both the predicate and the copy function
    f.f.params.head.view = argView.access(f.loopRead)
    f.copyFun.params.head.view = argView.access(f.loopRead)
    
    visitAndBuildViews(f.f.body)
    val innerView = visitAndBuildViews(f.copyFun.body)
    f.copyFun.body match {
      case innerCall: FunCall if innerCall.f.isInstanceOf[UserFun] =>
        // create fresh input view for following function
        View.initialiseNewView(call.t, call.inputDepth, call.mem.variable)
      case _ => // call.isAbstract and return input map view
        ViewMap(innerView, f.loopRead, call.t)
    }
  }
  
  private def buildViewReduce(r: AbstractPartRed,
                              call: FunCall, argView: View): View = {
    // pass down input view
    r.f.params(0).view = argView.get(0)
    r.f.params(1).view = argView.get(1).access(r.loopVar)
    // traverse into call.f
    visitAndBuildViews(r.f.body)

    // if the reduction is a while reduction, visit and set views of the predicate
    r match {
      case rws: ReduceWhileSeq =>
        rws.p.params(0).view = argView.get(0)
        rws.p.params(1).view = argView.get(1).access(r.loopVar)
        visitAndBuildViews(rws.p.body)
      case _ =>
    }
    // create fresh input view for following function
    View.initialiseNewView(call.t, call.inputDepth, call.mem.variable)
  }

  private def buildViewMapSeqSlide(sp: MapSeqSlide,
                                    call: FunCall, argView: View): View = {

<<<<<<< HEAD
    sp.f.params(0).view = View(sp.f.params(0).t, sp.windowVar)
=======
    sp.f.params(0).view = ViewMem(sp.windowVar, sp.f.params(0).t)
>>>>>>> 16beea11

    // traverse into call.f
    val innerView = visitAndBuildViews(sp.f.body)

    sp.f.body match {
      case innerCall: FunCall if innerCall.f.isInstanceOf[UserFun] =>
        // create fresh input view for following function
        View.initialiseNewView(call.t, call.inputDepth, call.mem.variable)
      case _ => // call.isAbstract and return input map view
        ViewMap(innerView, sp.loopVar, call.t)
    }
  }

  private def buildViewSearch(s:AbstractSearch, call:FunCall, argView:View) : View = {
    // pass down input view
    s.f.params(0).view = argView.get(1).access(s.indexVar)
    // traverse into call.f
    visitAndBuildViews(s.f.body)
    // create fresh input view for following function
    View.initialiseNewView(call.t, call.inputDepth, call.mem.variable)
  }

  private def buildViewLambda(l: Lambda, call: FunCall, argView: View): View = {
    assert(call.args.nonEmpty)
    if (call.args.length == 1) {
      if (l.params.length != 1) throw new NumberOfArgumentsException
      l.params(0).view = argView
    } else {
      l.params.zipWithIndex.foreach({ case (p, i) => p.view = argView.get(i) })
    }
    visitAndBuildViews(l.body)
  }

  private def buildViewZip(call: FunCall, argView: View): View = {
    argView.zip()
  }

  private def buildViewUnzip(call: FunCall, argView: View): View = {
    argView.unzip()
  }

  private def buildViewFilter(call: FunCall, argView: View): View = {
    argView.get(0).filter(argView.get(1))
  }

  private def buildViewJoin(call: FunCall, argView: View): View = {
    val chunkSize = call.argsType match {
      case ArrayType(ArrayTypeWSWC(_, s,c)) if s==c => s
      case _ => throw new IllegalArgumentException("PANIC, expected 2D array, found " + call.argsType)
    }

    argView.join(chunkSize)
  }

  private def buildViewSplit(n: ArithExpr, argView: View): View = {
    argView.split(n)
  }

  private def buildViewAsVector(n: ArithExpr, argView: View): View = {
    argView.asVector(n)
  }

  private def buildViewAsScalar(argView: View): View = {
    argView.asScalar()
  }

  private def buildViewUserFunDef(call: FunCall): View = {
    View.initialiseNewView(call.t, call.inputDepth, call.mem.variable)
  }

  private def buildViewTranspose(t: Transpose, call: FunCall, argView: View): View = {
    call.t match {
      case ArrayTypeWS(ArrayTypeWS(typ, m), n) =>
        argView.
          join(n).
          reorder((i: ArithExpr) => { transpose(i, call.t) }).split(m)
      case NoType | ScalarType(_, _) | TupleType(_) | UndefType | VectorType(_, _) =>
        throw new TypeException(call.t, "Array", call.f)
    }
  }

  private def buildViewTransposeW(tw: TransposeW, call: FunCall, argView: View): View = {
    call.t match {
      case ArrayTypeWS(ArrayTypeWS(typ, m), n) =>
        argView.
          join(n).
          split(m)
      case NoType | ScalarType(_, _) | TupleType(_) | UndefType | VectorType(_, _) | ArrayType(_) =>
        throw new TypeException(call.t, "Array", call.f)
    }
  }

  private def buildViewGather(gather: Gather, call: FunCall, argView: View): View = {
    argView.reorder( (i:ArithExpr) => { gather.idx.f(i, call.t) } )
  }

  private def buildViewHead(head: FunCall, argView: View) : View = {
    ViewHead(argView.access(0), head.t)
  }

  private def buildViewTail(tail: FunCall, argView: View) : View = {
    ViewTail(argView, tail.t)
  }

  private def buildViewUnsafeArrayAccess(a: UnsafeArrayAccess, call: FunCall, argView: View) : View = {
   // visit the index
   visitAndBuildViews(a.index)
   View.initialiseNewView(call.t, call.inputDepth, call.mem.variable)
  }

  private def buildViewCheckedArrayAccess(a: CheckedArrayAccess, call: FunCall, argView: View) : View = {
    // visit the index
    visitAndBuildViews(a.index)
//    visitAndBuildViews(a.default)
    View.initialiseNewView(call.t, call.inputDepth, call.mem.variable)
  }

  private def buildViewPad(left: Int, right: Int, boundary: Pad.BoundaryFun, argView: View) : View = {
    argView.pad(left, right, boundary)
  }
}<|MERGE_RESOLUTION|>--- conflicted
+++ resolved
@@ -176,11 +176,7 @@
   private def buildViewMapSeqSlide(sp: MapSeqSlide,
                                     call: FunCall, argView: View): View = {
 
-<<<<<<< HEAD
-    sp.f.params(0).view = View(sp.f.params(0).t, sp.windowVar)
-=======
     sp.f.params(0).view = ViewMem(sp.windowVar, sp.f.params(0).t)
->>>>>>> 16beea11
 
     // traverse into call.f
     val innerView = visitAndBuildViews(sp.f.body)
