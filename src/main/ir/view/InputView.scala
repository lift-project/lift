package ir.view

import apart.arithmetic.ArithExpr
import ir._
import ir.ast._

/**
 * A helper object for constructing views.
 *
 * Visits the expressions right to left and builds the views for all
 * sub-expressions that read to memory.
 */
object InputView {

  /**
   * Build input views for the expression.
   *
   * @param expr Expression to build views for
   */
  def apply(expr: Expr): Unit = visitAndBuildViews(expr)

  private def visitAndBuildViews(expr: Expr): View = {
    val result = expr match {
      case v: Value => if (v.view == NoView) View(v.t, v.value) else v.view
      case vp: VectorParam => vp.p.view
      case p: Param => p.view
      case call: FunCall => buildViewFunCall(call)
    }
    expr.view = result
    result
  }

  private def getViewFromArgs(call: FunCall): View = {
    if (call.args.isEmpty) {
      assert(false)
      NoView
    } else if (call.args.length == 1) {
      visitAndBuildViews(call.args.head)
    } else {
      View.tuple(call.args.map((expr: Expr) => visitAndBuildViews(expr)):_*)
    }
  }

  private def buildViewFunCall(call: FunCall): View = {
    val argView = getViewFromArgs(call)

    call.f match {
      case m: AbstractMap => buildViewMap(m, call, argView)
      case r: AbstractPartRed => buildViewReduce(r, call, argView)
      case s: AbstractSearch => buildViewSearch(s, call, argView)
      case l: Lambda => buildViewLambda(l, call, argView)
      case z: Zip => buildViewZip(call, argView)
      case uz: Unzip => buildViewUnzip(call, argView)
      case t: Tuple => buildViewTuple(argView)
      case Get(n) => buildViewGet(n, argView)
      case Split(n) => buildViewSplit(n, argView)
      case _: Join => buildViewJoin(call, argView)
      case uf: UserFun => buildViewUserFunDef(call)
      case uf: VectorizeUserFun => buildViewUserFunDef(call)
      case g: Gather => buildViewGather(g, call, argView)
      case i: Iterate => buildViewIterate(i, call, argView)
      case t: Transpose => buildViewTranspose(t, call, argView)
      case tw: TransposeW => buildViewTransposeW(tw, call, argView)
      case asVector(n) => buildViewAsVector(n, argView)
      case _: asScalar => buildViewAsScalar(argView)
      case f: Filter => buildViewFilter(call, argView)
      case g: Slide => buildViewGroup(g, call, argView)
      case h: Head => buildViewHead(call, argView)
      case h: Tail => buildViewTail(call, argView)
      case uaa: UnsafeArrayAccess => buildViewUnsafeArrayAccess(uaa, call, argView)
      case fp: FPattern => buildViewLambda(fp.f, call, argView)
      case Pad(left, right,boundary) => buildViewPad(left, right, boundary, argView)
      case _ => argView
    }
  }

  private def buildViewTuple(argView: View): View = {
    assert(argView.isInstanceOf[ViewTuple])
    // argView must already be a tuple
    argView
  }

  private def buildViewGet(n: Int, argView: View): View = {
    argView.get(n)
  }

  private def buildViewGroup(g: Slide, call: FunCall, argView: View): View = {
    argView.slide(g)
  }

  private def buildViewIterate(i: Iterate, call: FunCall, argView: View): View = {
    i.f.params(0).view = argView
    visitAndBuildViews(i.f.body)
    View.initialiseNewView(call.t, call.inputDepth)
  }

  private def buildViewMap(m: AbstractMap, call: FunCall, argView: View): View = {

    // pass down input view
    m.f.params(0).view = argView.access(m.loopVar)

    // traverse into call.f
    val innerView = visitAndBuildViews(m.f.body)

    m.f.body match {
      case innerCall: FunCall if innerCall.f.isInstanceOf[UserFun] =>
        // create fresh input view for following function
        View.initialiseNewView(call.t, call.inputDepth, call.mem.variable.name)
      case _ => // call.isAbstract and return input map view
        new ViewMap(innerView, m.loopVar, call.t)
    }
  }

  private def buildViewReduce(r: AbstractPartRed,
                              call: FunCall, argView: View): View = {
    // pass down input view
    r.f.params(0).view = argView.get(0)
    r.f.params(1).view = argView.get(1).access(r.loopVar)
    // traverse into call.f
    visitAndBuildViews(r.f.body)
    // create fresh input view for following function
    View.initialiseNewView(call.t, call.inputDepth, call.mem.variable.name)
  }

  private def buildViewSearch(s:AbstractSearch, call:FunCall, argView:View) : View = {
    // pass down input view
    s.f.params(0).view = argView.get(1).access(s.indexVar)
    // traverse into call.f
    visitAndBuildViews(s.f.body)
    // create fresh input view for following function
    View.initialiseNewView(call.t, call.inputDepth, call.mem.variable.name)
  }

  private def buildViewLambda(l: Lambda, call: FunCall, argView: View): View = {
    assert(call.args.nonEmpty)
    if (call.args.length == 1) {
      if (l.params.length != 1) throw new NumberOfArgumentsException
      l.params(0).view = argView
    } else {
      l.params.zipWithIndex.foreach({ case (p, i) => p.view = argView.get(i) })
    }
    visitAndBuildViews(l.body)
  }

  private def buildViewZip(call: FunCall, argView: View): View = {
    argView.zip()
  }

  private def buildViewUnzip(call: FunCall, argView: View): View = {
    argView.unzip()
  }

  private def buildViewFilter(call: FunCall, argView: View): View = {
    argView.get(0).filter(argView.get(1))
  }

  private def buildViewJoin(call: FunCall, argView: View): View = {
    val chunkSize = call.argsType match {
      case ArrayType(ArrayType(_, n), _) => n
      case _ => throw new IllegalArgumentException("PANIC, expected 2D array, found " + call.argsType)
    }

    argView.join(chunkSize)
  }

  private def buildViewSplit(n: ArithExpr, argView: View): View = {
    argView.split(n)
  }

  private def buildViewAsVector(n: ArithExpr, argView: View): View = {
    argView.asVector(n)
  }

  private def buildViewAsScalar(argView: View): View = {
    argView.asScalar()
  }

  private def buildViewUserFunDef(call: FunCall): View = {
    View.initialiseNewView(call.t, call.inputDepth, call.mem.variable.name)
  }

  private def buildViewTranspose(t: Transpose, call: FunCall, argView: View): View = {
    call.t match {
      case ArrayType(ArrayType(typ, m), n) =>
        argView.
          join(n).
          reorder((i: ArithExpr) => { transpose(i, call.t) }).split(m)
      case NoType | ScalarType(_, _) | TupleType(_) | UndefType | VectorType(_, _) =>
        throw new TypeException(call.t, "Array")
    }
  }

  private def buildViewTransposeW(tw: TransposeW, call: FunCall, argView: View): View = {
    call.t match {
      case ArrayType(ArrayType(typ, m), n) =>
        argView.
          join(n).
          split(m)
      case NoType | ScalarType(_, _) | TupleType(_) | UndefType | VectorType(_, _) | ArrayType(_, _) =>
        throw new TypeException(call.t, "Array")
    }
  }

  private def buildViewGather(gather: Gather, call: FunCall, argView: View): View = {
    argView.reorder( (i:ArithExpr) => { gather.idx.f(i, call.t) } )
  }

  private def buildViewHead(head: FunCall, argView: View) : View = {
    new ViewHead(argView.access(0), head.t)
  }

  private def buildViewTail(tail: FunCall, argView: View) : View = {
    new ViewTail(argView, tail.t)
  }

<<<<<<< HEAD
   private def buildViewUnsafeArrayAccess(a: UnsafeArrayAccess, call: FunCall, argView: View) : View = {
     // visit the index
     visitAndBuildViews(a.index)
     View.initialiseNewView(call.t, call.inputDepth, call.mem.variable.name)
   }

  private def buildViewPad(size: Int, boundary: (ArithExpr, ArithExpr) => ArithExpr, argView: View) : View = {
    argView.pad(size, boundary)
=======
  private def buildViewPad(left: Int, right: Int, boundary: Pad.BoundaryFun, argView: View) : View = {
    argView.pad(left, right, boundary)
>>>>>>> f5368d00
  }
}<|MERGE_RESOLUTION|>--- conflicted
+++ resolved
@@ -213,18 +213,13 @@
     new ViewTail(argView, tail.t)
   }
 
-<<<<<<< HEAD
-   private def buildViewUnsafeArrayAccess(a: UnsafeArrayAccess, call: FunCall, argView: View) : View = {
-     // visit the index
-     visitAndBuildViews(a.index)
-     View.initialiseNewView(call.t, call.inputDepth, call.mem.variable.name)
-   }
-
-  private def buildViewPad(size: Int, boundary: (ArithExpr, ArithExpr) => ArithExpr, argView: View) : View = {
-    argView.pad(size, boundary)
-=======
+  private def buildViewUnsafeArrayAccess(a: UnsafeArrayAccess, call: FunCall, argView: View) : View = {
+   // visit the index
+   visitAndBuildViews(a.index)
+   View.initialiseNewView(call.t, call.inputDepth, call.mem.variable.name)
+  }
+
   private def buildViewPad(left: Int, right: Int, boundary: Pad.BoundaryFun, argView: View) : View = {
     argView.pad(left, right, boundary)
->>>>>>> f5368d00
   }
 }