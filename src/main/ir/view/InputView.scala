--- conflicted
+++ resolved
@@ -3,10 +3,7 @@
 import arithmetic.ArithExpr
 import ir._
 import ir.ast._
-<<<<<<< HEAD
 import opencl.ir.ast._
-
-=======
 import opencl.ir.pattern._
 
 /**
@@ -15,7 +12,6 @@
  * Visits the expressions right to left and builds the views for all
  * sub-expressions that read to memory.
  */
->>>>>>> 30134243
 object InputView {
 
   /**
