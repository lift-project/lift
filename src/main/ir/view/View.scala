package ir.view

import apart.arithmetic._
import ir._
import ir.ast._
import scala.collection.immutable
import opencl.generator.OpenCLPrinter

/**
 * An arithmetic expression that performs an access to `array[idx]`
 *
 * @param array Array name
 * @param idx Index to access in the array
 */
class AccessVar(val array: String, val idx: ArithExpr, r : Range = RangeUnknown, fixedId: Option[Long] = None) extends ExtensibleVar("",r,fixedId) {
  override def copy(r: Range) = new AccessVar(array, idx, r, Some(id))

  override def visitAndRebuild(f: (ArithExpr) => ArithExpr): ArithExpr =
    f(new AccessVar(array, idx.visitAndRebuild(f), range.visitAndRebuild(f), Some(id)))
}

/**
 * Views are lazy constructs for determining the locations for memory accesses.
 * They are lazy in the sense that if an array should be reordered, they remember the
 * reordering, but do not actually reorder an array to avoid unnecessary copies.
 *
 * @param t Type of the view.
 */
abstract class View(val t: Type = UndefType) {

  /**
   * Construct a new view, where `oldExpr` is replaced by `newExpr`
   *
   * @param oldExpr Expression to replace.
   * @param newExpr Expression to use for replacing
   * @return The new view.
   */
  def replaced(oldExpr: ArithExpr, newExpr: ArithExpr): View = {
    val subst = collection.Map[ArithExpr, ArithExpr](oldExpr -> newExpr)

    replaced(subst)
  }

  def replaced(subst: collection.Map[ArithExpr, ArithExpr]): View = {
    this match {
      case map: ViewMap => ViewMap(map.iv.replaced(subst), map.itVar, t)
      case access: ViewAccess => ViewAccess(ArithExpr.substitute(access.i, subst.toMap), access.iv.replaced(subst), t)
      case zip: ViewZip => ViewZip(zip.iv.replaced(subst), t)
      case unzip: ViewUnzip => ViewUnzip(unzip.iv.replaced(subst), t)
      case split: ViewSplit => ViewSplit(ArithExpr.substitute(split.n, subst.toMap), split.iv.replaced(subst), t)
      case join: ViewJoin => ViewJoin(ArithExpr.substitute(join.n, subst.toMap), join.iv.replaced(subst), t)
      case gather: ViewReorder => ViewReorder(gather.f, gather.iv.replaced(subst), t)
      case asVector: ViewAsVector => ViewAsVector(asVector.n, asVector.iv.replaced(subst), t)
      case asScalar: ViewAsScalar => ViewAsScalar(asScalar.iv.replaced(subst), asScalar.n, t)
      case filter: ViewFilter => ViewFilter(filter.iv.replaced(subst), filter.ids.replaced(subst), t)
      case tuple: ViewTuple => ViewTuple(tuple.ivs.map(_.replaced(subst)), t)
      case component: ViewTupleComponent => ViewTupleComponent(component.i, component.iv.replaced(subst), t)
      case slide: ViewSlide => ViewSlide(slide.iv.replaced(subst), slide.slide, slide.t)
      case pad: ViewPad => ViewPad(pad.iv.replaced(subst), pad.left, pad.right, pad.fct, t)
      case _ => this
    }
  }

  /**
   * Construct a new view for accessing the current view at position `idx`.
   *
   * @param idx Access position
   * @return The view for position `idx`
   */
  def access(idx: ArithExpr): View = {
    ViewAccess(idx, this, t.asInstanceOf[ArrayType].elemT)
  }

  /**
   * Construct a view for splitting the current view.
   *
   * Corresponds to the Split() pattern for InputView and Join() pattern for OutputView.
   *
   * @param chunkSize The size of chunks the input array should be split in.
   */
  def split(chunkSize: ArithExpr): View = {
    this.t match {
      case ArrayType(elemT, n) => ViewSplit(chunkSize, this,
        ArrayType(ArrayType(elemT, chunkSize), n / chunkSize))
      case _ => throw new IllegalArgumentException("PANIC: split expects an array type")
    }
  }

  /**
   * Construct a view for joining the current view.
   *
   * Corresponds to the Join() pattern for InputView and Split() pattern for OutputView.
   *
   * @param chunkSize The chunk size of the dimension that should be joined.
   */
  def join(chunkSize: ArithExpr): View = {
    this.t match {
      case ArrayType(ArrayType(elemT, n), m) =>
        ViewJoin(chunkSize, this, ArrayType(elemT, n * m))
      case _ => throw new IllegalArgumentException("PANIC: join expects an array type")
    }
  }

  /**
   * Construct a view for reordering the current view using function `f`.
   *
   * Corresponds to Scatter and Gather patterns.
   *
   * @param f Function to use for reordering.
   */
  def reorder(f: (ArithExpr) => ArithExpr): View = {
    ViewReorder(f, this, this.t)
  }

  /**
   * Construct a view for vectorising the current view.
   *
   * Corresponds to the asVector pattern for InputView and the asScalar pattern
   * for OutputView.
   *
   * @param n Vector width.
   */
  def asVector(n: ArithExpr): View = {
    t match {
      case ArrayType(st: ScalarType, len) =>
        ViewAsVector(n, this, ArrayType(st.vectorize(n), len /^ n))
      case _ =>
        throw new IllegalArgumentException("PANIC: Can't convert elements of type " + t + " into vector types")
    }
  }

  /**
   * Construct a view for un-vectorising/scalarising the current view.
   *
   * Corresponds to the asScalar pattern for InputView and the asVector pattern
   * for OutputView.
   *
   * Infers the vector width from the type.
   */
  def asScalar(): View = {
    t match {
      case ArrayType(VectorType(st, n), len) =>
        ViewAsScalar(this, n, ArrayType(st, len * n))
      case st: ScalarType => this
      case _ =>
        throw new IllegalArgumentException("PANIC: Can't convert elements of type " + t + " into scalar types")
    }
  }

  /**
   * Construct a view for filtering the current view with `ids`.
   *
   * Corresponds to the Filter pattern.
   *
   * @param ids Indices to use for filtering.
   */
  def filter(ids: View): View = {
    ViewFilter(this, ids,
      ArrayType(this.t.asInstanceOf[ArrayType].elemT, ids.t.asInstanceOf[ArrayType].len))
  }

  /**
   * Construct a view for projecting the `i`th element out of the current view.
   * The current view has to be a tuple.
   *
   * Corresponds to the Get pattern
   *
   * @param i The index of the element to project.
   */
  def get(i: Int): View = {
    ViewTupleComponent(i, this, t.asInstanceOf[TupleType].elemsT(i))
  }

  /**
   * Construct a view for zipping the current view. The current view has to be
   * a tuple of arrays.
   *
   * Corresponds to the Zip pattern.
   */
  def zip(): View = {
    t match {
      case TupleType(ts@_*) if ts.forall(_.isInstanceOf[ArrayType]) =>
        val arrayTs: Seq[ArrayType] = ts.map(_.asInstanceOf[ArrayType])
        val newT =ArrayType(TupleType(arrayTs.map(_.elemT):_*), arrayTs.head.len)
        ViewZip(this, newT)
      case other => throw new IllegalArgumentException("Can't zip " + other)
    }

  }

  /**
   * Construct a view for unzipping the current view. The current view has to be an
   * array of tuples.
   */
  def unzip(): View = {
    t match {
      case ArrayType(TupleType(ts@_*), len) =>
        ViewUnzip(this, TupleType(ts.map(ArrayType(_, len)): _*))
      case other => throw new IllegalArgumentException("Can't unzip " + other)
    }
  }

  def slide(s: Slide): View = {
    this.t match {
      case ArrayType(_, _) =>
        ViewSlide(this, s, s.checkType(this.t, setType=false))
      case other => throw new IllegalArgumentException("Can't group " + other)
    }
  }

  def pad(left: Int, right: Int, boundary: Pad.BoundaryFun): View = {
    this.t match {
      case ArrayType(elemT, len) =>
        ViewPad(this, left, right, boundary, ArrayType(elemT, len + left + right))
      case other => throw new IllegalArgumentException("Can't pad " + other)
    }
  }

}

/**
 * A view to memory object.
 *
 * @param name Name of the memory object/array.
 * @param t Type of the view.
 */
private[view] case class ViewMem(name: String, override val t: Type) extends View(t)

/**
 * A view for accessing another view at position `i`.
 *
 * @param i Index to access.
 * @param iv View to access.
 * @param t Type of the view.
 */
private[view] case class ViewAccess(i: ArithExpr, iv: View, override val t: Type) extends View(t)

/**
 * A view for splitting another view.
 *
 * @param n The size of chunks the input view should be split in.
 * @param iv View to split.
 * @param t Type of the view.
 */
private[view] case class ViewSplit(n: ArithExpr, iv: View, override val t: Type) extends View(t)

/**
 * A view for joining another view.
 *
 * @param n The chunk size of the dimension that should be joined.
 * @param iv The view to join.
 * @param t Type of the view.
 */
private[view] case class ViewJoin(n: ArithExpr, iv: View, override val t: Type) extends View(t)

/**
 * A view for zipping a number of views.
 *
 * @param iv View to zip.
 * @param t Type of the view.
 */
private[view] case class ViewZip(iv: View, override val t: Type) extends View(t)

/**
 * A view for unzipping another view
 *
 * @param iv View to unzip
 * @param t Type of the view
 */
private[view] case class ViewUnzip(iv: View, override val t: Type) extends View(t)

/**
 * A view for reordering.
 *
 * @param f Function to use for reordering.
 * @param iv View to reorder.
 * @param t Type of the view.
 */
private[view] case class ViewReorder(f: ArithExpr => ArithExpr, iv: View, override val t: Type) extends View(t)

/**
 * A view for vectorisation.
 *
 * @param n Vector width.
 * @param iv View to vectorise.
 * @param t Type of the view.
 */
private[view] case class ViewAsVector(n: ArithExpr, iv: View, override val t: Type) extends View(t)

/**
 * A view for undoing vectorisation
 *
 * @param iv View to scalarise
 * @param n Vector width
 * @param t Type of the view
 */
private[view] case class ViewAsScalar(iv: View, n: ArithExpr, override val t: Type) extends View(t)

/**
 * A view for filtering.
 *
 * @param iv View to filter.
 * @param ids A view providing the indices.
 * @param t Type of the View
 */
private[view] case class ViewFilter(iv: View, ids: View, override val t: Type) extends View(t)

/**
 * A view for exiting a dimension
 *
 * @param iv View to add a dimension to.
 * @param itVar Iteration variable used for the current dimension
 * @param t Type of the view
 */
private[view] case class ViewMap(iv: View, itVar: Var, override val t: Type) extends View(t)

/**
 * A view for accessing a tuple component.
 *
 * @param i The component to access.
 * @param iv The view to access.
 * @param t Type of the view.
 */
case class ViewTupleComponent(i: Int, iv: View, override val t: Type) extends View(t)

/**
 * A view for constructing a tuple.
 *
 * @param ivs The views to construct a tuple of.
 * @param t Type of the view.
 */
private[view] case class ViewTuple(ivs: Seq[View], override val t: Type) extends View(t)

/**
 *  A view for sliding.
 *
 * @param iv View to Slide.
 * @param slide The slide function to use.
 * @param t Type of the view.
 */
private[view] case class ViewSlide(iv: View, slide: Slide, override val t: Type) extends View(t)

/**
 * Get the head of a view.
 *
 * @param iv The view to get the head of.
 * @param t Type of view
 */
private[view] case class ViewHead(iv: View, override val t: Type) extends View(t)

/**
 * A view for getting the tail of a view.
 *
 * @param iv The view to get the tail of.
 * @param t The type of view.
 */
private[view] case class ViewTail(iv: View, override val t: Type) extends View(t)

/**
 * A view for getting the unsafearrayacess of a view.
 *
 * @param iv The view to get the unsafeArrayAccess of.
 * @param t The type of view.
 */
// private[view] case class ViewUnsafeArrayAccess(ix: Param, iv: View, override val t: Type) extends View(t)


/**
 * A view for padding an array.
 *
 * @param iv The view to pad.
 * @param left The number of elements to add on the left
 * @param right The number of elements to add on the right
 * @param fct The boundary handling function.
 * @param t The type of view.
 */
private[view] case class ViewPad(iv: View, left: Int, right: Int, fct: Pad.BoundaryFun,
                   override val t: Type) extends View(t)


/**
 * Placeholder for a view that is not yet created.
 */
object NoView extends View()

object View {

  /**
   * Create new view based on the given type
   *
   * @param t The type of the view.
   * @param name A name for the array.
   * @return
   */
  def apply(t: Type, name: String): View = ViewMem(name, t)

  private[view] def tuple(ivs: View*) = ViewTuple(ivs, TupleType(ivs.map(_.t): _*))

  /**
   * Visit the expression and construct all views for all sub-expressions.
   *
   * @param lambda The starting expression.
   */
  def apply(lambda: Lambda): Unit = {
   lambda.params.foreach((p) => {
      p.view = View(p.t, OpenCLPrinter().toString(p.mem.variable))
    })
    View(lambda.body)
  }

  /**
   * Visit the expression and construct all views for all sub-expressions.
   *
   * @param expr The starting expression.
   */
  def apply(expr: Expr): Unit = {
    BuildDepthInfo(expr)
    InputView(expr)
    OutputView(expr)
  }

  private[view] def getFullType(outputType: Type, outputAccessInf: List[(ArithExpr, ArithExpr)]): Type = {
    outputAccessInf.foldLeft(outputType)((t, len) => ArrayType(t, len._1))
  }

  private[view] def initialiseNewView(t: Type, outputAccessInf: List[(ArithExpr, ArithExpr)], name: String = ""): View = {
    // Use the lengths and iteration vars to mimic inputs
    val outArray = getFullType(t, outputAccessInf)
    val outView = View(outArray, name)
    outputAccessInf.foldRight(outView)((idx, view) => view.access(idx._2))
  }

}

class ViewPrinter(val replacements: immutable.Map[ArithExpr, ArithExpr]) {
    @scala.annotation.tailrec
    private def emitView(sv: View,
                         arrayAccessStack: List[(ArithExpr, ArithExpr)], // id, dimension size
                         tupleAccessStack: List[Int]): ArithExpr = {
    sv match {
      case mem: ViewMem =>
        assert(tupleAccessStack.isEmpty)
        arrayAccessStack.map(x => x._1 * x._2).foldLeft(Cst(0).asInstanceOf[ArithExpr])((x, y) => x + y)

      case access: ViewAccess =>
        val length: ArithExpr = ViewPrinter.getLengthForArrayAccess(sv.t, tupleAccessStack)
        val newAAS = (access.i, length) :: arrayAccessStack
        emitView(access.iv, newAAS, tupleAccessStack)

      case map: ViewMap =>
        val idx = arrayAccessStack.head._1
        val newAAS = arrayAccessStack.tail
        val newV = map.iv.replaced(map.itVar, idx)
        emitView(newV, newAAS, tupleAccessStack)

      case split: ViewSplit =>
        val chunkId = arrayAccessStack.head
        val stack1 = arrayAccessStack.tail
        val chunkElemId = stack1.head
        val stack2 = stack1.tail
        val newIdx = chunkId._1 * split.n + chunkElemId._1
        val newAAS = (newIdx, chunkElemId._2) :: stack2
        emitView(split.iv, newAAS, tupleAccessStack)

      case join: ViewJoin =>
        val idx = arrayAccessStack.head
        val stack = arrayAccessStack.tail
        val chunkSize: ArithExpr = join.n
        val chunkId = idx._1 / chunkSize
        val chunkElemId = idx._1 % chunkSize
        val newAS = stack.::((chunkElemId, Type.getLengths(sv.t.asInstanceOf[ArrayType].elemT).reduce(_ * _))).
          ::((chunkId, Type.getLengths(join.t.asInstanceOf[ArrayType].elemT).reduce(_ * _) * join.n))
        emitView(join.iv, newAS, tupleAccessStack)

      case gather: ViewReorder =>
        val idx = arrayAccessStack.head
        val stack = arrayAccessStack.tail
        val newIdx = gather.f(idx._1)
        val newAS = (newIdx, idx._2) :: stack
        emitView(gather.iv, newAS, tupleAccessStack)

      case filter: ViewFilter =>
        val (idx, len) = arrayAccessStack.head
        val stack = arrayAccessStack.tail

        val newIdx = ViewPrinter.emit(filter.ids.access(idx), replacements)
        val indirection = new AccessVar(ViewPrinter.getViewMem(filter.ids).name, newIdx)

        emitView(filter.iv, (indirection, len) :: stack, tupleAccessStack)

      case component: ViewTupleComponent =>
        val newTAS = component.i :: tupleAccessStack
        emitView(component.iv, arrayAccessStack, newTAS)

      case zip: ViewZip =>
        emitView(zip.iv, arrayAccessStack, tupleAccessStack)

      case unzip: ViewUnzip =>
        emitView(unzip.iv, arrayAccessStack, tupleAccessStack)

      case tuple: ViewTuple =>
        val i = tupleAccessStack.head
        val newTAS = tupleAccessStack.tail
        emitView(tuple.ivs(i), arrayAccessStack, newTAS)

      case asVector: ViewAsVector =>
        val top = arrayAccessStack.head
        val newAAS = ((top._1 * asVector.n, top._2) :: arrayAccessStack.tail).map(x => (x._1, x._2 /^ asVector.n))
        emitView(asVector.iv, newAAS, tupleAccessStack)

      case asScalar: ViewAsScalar =>
        val top = arrayAccessStack.head
        val newAAS = ((top._1 /^ asScalar.n, top._2) :: arrayAccessStack.tail).map(x => (x._1, x._2 * asScalar.n))
        emitView(asScalar.iv, newAAS, tupleAccessStack)

      case head: ViewHead =>
        val newAAS = arrayAccessStack.tail
        emitView(head.iv, newAAS, tupleAccessStack)

      case tail: ViewTail =>
        val idx = arrayAccessStack.head
        val stack = arrayAccessStack.tail
        val newIdx = idx._1 + 1
        val newLen = idx._2
        val newAAS = (newIdx, newLen) :: stack
        emitView(tail.iv, newAAS, tupleAccessStack)

<<<<<<< HEAD
      // case uua: ViewUnsafeArrayAccess =>
      //   emitView(uua.iv, arrayAccessStack, tupleAccessStack)
        
      case ag: ViewGroup =>
=======
      case ag: ViewSlide =>
>>>>>>> f5368d00
        val outerId = arrayAccessStack.head
        val stack1 = arrayAccessStack.tail
        val innerId = stack1.head
        val stack2 = stack1.tail

        ag.t match {
          case ArrayType(t, len) =>
            val newIdx = outerId._1 * ag.slide.step + innerId._1
            val newAAS = (newIdx, innerId._2) :: stack2
            emitView(ag.iv, newAAS, tupleAccessStack)
          case _ => throw new IllegalArgumentException()
        }

      case pad: ViewPad =>
        val idx = arrayAccessStack.head
        val stack = arrayAccessStack.tail
        val newIdx = pad.fct(idx._1 - pad.left, pad.iv.t.asInstanceOf[ArrayType].len)
        val newLen = idx._2
        val newAAS = (newIdx, newLen) :: stack
        emitView (pad.iv, newAAS, tupleAccessStack)

      case op => throw new NotImplementedError(op.getClass.toString)
    }
  }
}

/**
 * Helper object for converting views to arithmetic expressions.
 *
 * Incrementally backtracks the links in the views modifying access variables and
 * dimension lengths as necessary.
 *
 * Finally flattens the expression, as arrays are stored in a flattened format.
 */
object ViewPrinter {

  /**
   * Emit the arithmetic expression for accessing an array that corresponds
   * to the view.
   *
   * @param view The view to emit.
   * @return The arithmetic expression.
   */
  def emit(view: View, replacements: immutable.Map[ArithExpr, ArithExpr] = immutable.Map()): ArithExpr = {
    val vp = new ViewPrinter(replacements)
    assert(!view.t.isInstanceOf[ArrayType])
    vp.emitView(view.replaced(replacements), List(), List())
  }


  @scala.annotation.tailrec
  private def getViewMem(sv: View, tupleAccessStack: List[Int] = List()): ViewMem = {
    sv match {
      case map: ViewMem => map
      case access: ViewAccess => getViewMem(access.iv, tupleAccessStack)
      case map: ViewMap => getViewMem(map.iv, tupleAccessStack)
      case split: ViewSplit => getViewMem(split.iv, tupleAccessStack)
      case join: ViewJoin => getViewMem(join.iv, tupleAccessStack)
      case gather: ViewReorder => getViewMem(gather.iv, tupleAccessStack)
      case filter: ViewFilter => getViewMem(filter.iv, tupleAccessStack)
      case asVector: ViewAsVector => getViewMem(asVector.iv, tupleAccessStack)
      case asScalar: ViewAsScalar => getViewMem(asScalar.iv, tupleAccessStack)

      case component: ViewTupleComponent =>
        val newTAS = tupleAccessStack.::(component.i)
        getViewMem(component.iv, newTAS)

      case zip: ViewZip =>
        getViewMem(zip.iv, tupleAccessStack)

      case tuple: ViewTuple =>
        val i = tupleAccessStack.head
        val newTAS = tupleAccessStack.tail
        getViewMem(tuple.ivs(i), newTAS)

      case op => throw new NotImplementedError(op.getClass.toString)
    }
  }

  private def getLengthForArrayAccess(t: Type, tupleAccesses: List[Int]): ArithExpr = {

    if (tupleAccesses.isEmpty) {
      Type.getLengths(t).reduce(_ * _)
    } else {
      t match {
        case tt: TupleType =>
          getLengthForArrayAccess(Type.getTypeAtIndex(tt, tupleAccesses.head), tupleAccesses.tail)
        case ArrayType(elemT, n) => getLengthForArrayAccess(elemT, tupleAccesses) * n
        case _ =>
          throw new IllegalArgumentException("PANIC: cannot compute array access for type " + t)
      }
    }
  }
}

<|MERGE_RESOLUTION|>--- conflicted
+++ resolved
@@ -524,15 +524,10 @@
         val newLen = idx._2
         val newAAS = (newIdx, newLen) :: stack
         emitView(tail.iv, newAAS, tupleAccessStack)
-
-<<<<<<< HEAD
       // case uua: ViewUnsafeArrayAccess =>
       //   emitView(uua.iv, arrayAccessStack, tupleAccessStack)
-        
-      case ag: ViewGroup =>
-=======
+
       case ag: ViewSlide =>
->>>>>>> f5368d00
         val outerId = arrayAccessStack.head
         val stack1 = arrayAccessStack.tail
         val innerId = stack1.head
