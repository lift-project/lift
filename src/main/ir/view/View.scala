--- conflicted
+++ resolved
@@ -209,13 +209,8 @@
 
   def slide(s: Slide): View = {
     this.t match {
-<<<<<<< HEAD
-      case ArrayType(_, _) =>
+      case ArrayType(_) =>
         ViewSlide(this, s.step, s.checkType(this.t, setType=false))
-=======
-      case ArrayType(_) =>
-        ViewSlide(this, s, s.checkType(this.t, setType=false))
->>>>>>> b25b363a
       case other => throw new IllegalArgumentException("Can't group " + other)
     }
   }
@@ -567,13 +562,8 @@
         val stack2 = stack1.tail
 
         ag.t match {
-<<<<<<< HEAD
-          case ArrayType(_, _) =>
+          case ArrayType(_) =>
             val newIdx = outerId._1 * ag.step + innerId._1
-=======
-          case ArrayType(_) =>
-            val newIdx = outerId._1 * ag.slide.step + innerId._1
->>>>>>> b25b363a
             val newAAS = (newIdx, innerId._2) :: stack2
             emitView(v, ag.iv, newAAS, tupleAccessStack)
           case _ => throw new IllegalArgumentException()
