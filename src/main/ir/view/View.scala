--- conflicted
+++ resolved
@@ -1,12 +1,9 @@
 package ir.view
 
-<<<<<<< HEAD
 import lift.arithmetic._
 import ir.{ArrayTypeWS, _}
-=======
 import ir.Type.size_t
 import ir._
->>>>>>> cad12e20
 import ir.ast._
 import lift.arithmetic._
 import opencl.generator.OpenCLAST.{ArithExpression, Expression, VarRef}
@@ -94,7 +91,6 @@
  * @param t Type of the view.
  */
 abstract sealed class View(val t: Type = UndefType) {
-
 
   /**
    * Construct a new view, where `oldExpr` is replaced by `newExpr`
@@ -536,8 +532,6 @@
 
   /**
     * Create new view representing a value
-    * @param t
-    * @param v
     * @return
     */
   def apply(t: Type, v: Value): View = ViewConstant(v, t)
@@ -585,7 +579,9 @@
 
 }
 
-class ViewPrinter(val replacements: immutable.Map[ArithExpr, ArithExpr], mainAddressSpace: OpenCLAddressSpace) {
+class ViewPrinter(val replacements: immutable.Map[ArithExpr, ArithExpr]) {
+
+  var mainAddressSpace: OpenCLAddressSpace = _
   /**
     * Produces an openCL expression accessing a multi-dimentional array using
     * a given view
@@ -606,12 +602,11 @@
     sv match {
       case vm: ViewMem =>
         assert(tupleAccessStack.isEmpty)
-<<<<<<< HEAD
-        val index = aggregateAccesses(0, Some(vm.v), sv.t, arrayAccessStack, tupleAccessStack)
-        VarRef(vm.v, arrayIndex = ArithExpression(index))
-=======
-        GenerateAccess(v, sv.t, arrayAccessStack, tupleAccessStack)
->>>>>>> cad12e20
+//        val index = aggregateAccesses(0, Some(vm.v), sv.t, arrayAccessStack, tupleAccessStack)
+//        VarRef(vm.v, arrayIndex = ArithExpression(index))
+
+//        mainAddressSpace = vm.
+        GenerateAccess(vm.v, sv.t, arrayAccessStack, tupleAccessStack)
 
       case access: ViewAccess =>
         emitView(access.iv, access.i :: arrayAccessStack, tupleAccessStack)
@@ -638,25 +633,15 @@
 
       case filter: ViewFilter =>
         val idx :: indices = arrayAccessStack
-<<<<<<< HEAD
         val newIdx = ViewPrinter.emit(filter.ids.access(idx), replacements)
 
         val indirection = newIdx match {
           case VarRef(_, _, index) =>
-            AccessVar(ViewPrinter.getViewMem(filter.ids).v.toString, index)
+            AccessVar(Right(ViewPrinter.getViewMem(filter.ids).v), index.content)
           case x => throw new MatchError(s"Expected a VarRef, but got ${x.toString}.")
         }
 
         emitView(filter.iv, indirection :: indices, tupleAccessStack)
-=======
-        val indicesVar = Var(ViewPrinter.getViewMem(filter.ids).name)
-        // Assume it's the same address space
-        val indirection = ViewPrinter.emit(indicesVar, filter.ids.access(idx), replacements, mainAddressSpace) match {
-          case VarRef(_, _, i) => AccessVar(Left(ViewPrinter.getViewMem(filter.ids).name), i.content)
-          case x => throw new IllegalArgumentException(s"Expected an ArithExpression, got $x")
-        }
-        emitView(v, filter.iv, indirection :: indices, tupleAccessStack)
->>>>>>> cad12e20
 
       case component: ViewTupleComponent =>
         val newTAS = component.i :: tupleAccessStack
@@ -715,26 +700,18 @@
         val newAAS = SizeIndex() :: Nil
         emitView(iv, newAAS, tupleAccessStack)
 
-<<<<<<< HEAD
       case ViewGenerator(f, ArrayTypeWS(_,s)) =>
         val index = aggregateAccesses(0, None, sv.t, arrayAccessStack, tupleAccessStack)
-=======
-      case ViewGenerator(f, ArrayTypeWSWC(_, s, _)) =>
         assert(arrayAccessStack.length == 1)
-        val index :: Nil = arrayAccessStack
->>>>>>> cad12e20
+//                val index :: Nil = arrayAccessStack
         val i = ArithExpr.substitute(index, replacements)
         val l = ArithExpr.substitute(s, replacements)
         f(i, l)
 
-<<<<<<< HEAD
       case ViewGeneratorUserFun(f, ArrayTypeWS(_,s)) =>
         val index = aggregateAccesses(0, None, sv.t, arrayAccessStack, tupleAccessStack)
-=======
-      case ViewGeneratorUserFun(f, ArrayTypeWSWC(_, s, _)) =>
         assert(arrayAccessStack.length == 1)
-        val index :: Nil = arrayAccessStack
->>>>>>> cad12e20
+//        val index :: Nil = arrayAccessStack
         val i = ArithExpr.substitute(index, replacements)
         val l = ArithExpr.substitute(s, replacements)
         OpenCLAST.FunctionCall(f.name,
@@ -768,7 +745,6 @@
   }
 
   /**
-<<<<<<< HEAD
     * Turn the list of indices used to access an multi-dimensional array into
     * an arithmetic expression depending on the type of the array.
     *
@@ -782,8 +758,7 @@
     * @return the index we have to use to access the flattened memory
     *         representation of the array.
     */
-  @scala.annotation.tailrec
-  private def aggregateAccesses(acc: ArithExpr,
+ private def aggregateAccesses(acc: ArithExpr,
                                 v: Option[Var], ty: Type,
                                 arrayAccessStack: List[ArithExpr],
                                 tupleAccessStack: List[Int]): ArithExpr = {
@@ -792,16 +767,16 @@
       ty match {
         case at: ArrayType =>
           val idx :: indices = arrayAccessStack
-          
+
           val position = idx match {
             case SizeIndex() =>
               // Special index:
               // We are fetching the size of an array. `getSizeIndex` gives the
               // index in the header where it is stored.
-              Cst(at.getSizeIndex)
+              Cst(at.sizeIndex)
             case _ =>
               // We are actually accessing the array at position idx.
-              val headerOffset = at.getHeaderSize // Skip the header.
+              val headerOffset = at.headerSize // Skip the header.
               if (at.elemT.hasFixedAllocatedSize) {
                 // Regular array
                 val length = ViewPrinter.getLengthForArrayAccess(1, at.elemT, tupleAccessStack)
@@ -812,11 +787,23 @@
                 // from the array's metadata (see issue #107)
                 // NB. We make a choice here, see issue #110
                 val elementOffset = AccessVar(
-                  v.get.toString, ArithExpression(acc + headerOffset + idx)
+                  Right(v.get), acc + headerOffset + idx
                 )
                 headerOffset + elementOffset
               }
-=======
+          }
+
+          aggregateAccesses(acc + position,
+                            v, at.elemT, indices, tupleAccessStack)
+        case tt: TupleType =>
+          val i :: tas = tupleAccessStack
+          aggregateAccesses(acc, v, tt.proj(i), arrayAccessStack, tas)
+        case _ =>
+          throw new IllegalAccess(ty)
+      }
+    }
+  }
+  /**
    * The code below is used to turn the list of indices used to access a
    * multi-dimensional array into a single index used to access the raw memory
    * depending on the type of the array.
@@ -929,7 +916,6 @@
           val contentSize = {
             if (baseSize < alignment && at.headerSize != 0) align(capacity * elemSize)
             else capacity * elemSize
->>>>>>> cad12e20
           }
           at.headerSize * alignment / baseSize + contentSize
         case tt: TupleType =>
@@ -978,17 +964,8 @@
    * @param view The view to emit.
    * @return The arithmetic expression.
    */
-<<<<<<< HEAD
   def emit(view: View, replacements: immutable.Map[ArithExpr, ArithExpr] = immutable.Map()): Expression = {
     val vp = new ViewPrinter(replacements)
-=======
-  def emit(v: Var,
-           view: View,
-           replacements: immutable.Map[ArithExpr, ArithExpr] = immutable.Map(),
-           addressSpace: OpenCLAddressSpace = UndefAddressSpace
-          ): Expression = {
-    val vp = new ViewPrinter(replacements, addressSpace)
->>>>>>> cad12e20
     assert(!view.t.isInstanceOf[ArrayType])
     vp.emitView(view.replaced(replacements), List(), List())
   }
@@ -1030,4 +1007,47 @@
       case op => throw new NotImplementedError(op.getClass.toString)
     }
   }
+
+    /**
+    * The size in words of a type as we can find it in an array.
+    *
+    * @param acc partial result
+    * @param ty the type in question
+    * @param tupleAccessStack list of tuple indices used all along the way to
+    *                      choose what component of tuples should be
+    *                      considered.
+    * @return a size in words as an arithmetic expression
+    */
+  @scala.annotation.tailrec
+  private def getLengthForArrayAccess(acc: ArithExpr,
+                                      ty: Type,
+                                      tupleAccessStack: List[Int]): ArithExpr = {
+    ty match {
+      case _: ScalarType => acc
+      case vt: VectorType => vt.len * acc
+      case tt: TupleType =>
+        if (tupleAccessStack.isEmpty)
+          // All the tuple indices have been consumed: this array won't be
+          // traversed. We stop here.
+          acc
+        else getLengthForArrayAccess(
+          // We project one component of the tuple
+          acc,
+          tt.proj(tupleAccessStack.head),
+          tupleAccessStack.tail
+        )
+      case at @ ArrayTypeWC(elemT, n) =>
+        getLengthForArrayAccess(
+          acc * (n + at.headerSize), // Do not forget the header!
+          elemT, tupleAccessStack
+        )
+      case ArrayType(elemT) =>
+        // We must know all the allocated sizes in this function
+        assert(elemT.hasFixedAllocatedSize)
+        // TODO: getLengthForArrayAccess(acc * v[0], elemT, tupleAccessStack)
+        throw new NotImplementedError()
+      case _ =>
+        throw new IllegalAccess(ty)
+    }
+  }
 }