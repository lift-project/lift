--- conflicted
+++ resolved
@@ -193,7 +193,6 @@
       case other => throw new IllegalArgumentException("Can't group " + other)
     }
   }
-<<<<<<< HEAD
 
   def pad(offset: Int, boundary: (ArithExpr, ArithExpr) => ArithExpr): View = {
     this.t match {
@@ -207,43 +206,6 @@
   // new MatrixView(Type.getElemT(call.t), new MatrixCreation(innerView, Type.getWidth(call.t), Type.getHeight(call.t), call.loopVar))
 }
 
-class ViewMem(val name: String, override val t: Type) extends View(t)
-
-class ViewAccess(val i: ArithExpr, val iv: View, override val t: Type) extends View(t)
-
-class ViewSplit(val n: ArithExpr, val iv: View, override val t: Type) extends View(t)
-
-class ViewJoin(val n: ArithExpr, val iv: View, override val t: Type) extends View(t)
-
-class ViewZip(val ivs: Seq[View], override val t: Type) extends View(t)
-
-class ViewUnzip(val iv: View, override val t: Type) extends View(t)
-
-class ViewReorder(val f: ArithExpr => ArithExpr, val iv: View, override val t: Type) extends View(t)
-
-class ViewAsVector(val n: ArithExpr, val iv: View, override val t: Type) extends View(t)
-
-class ViewAsScalar(val iv: View, val n: ArithExpr, override val t: Type) extends View(t)
-
-class ViewFilter(val iv: View, val ids: View, override val t: Type) extends View(t)
-
-class ViewMap(val iv: View, val itVar: Var, override val t: Type) extends View(t)
-
-class ViewTupleComponent(val i: Int, val iv: View, override val t: Type) extends View(t)
-
-class ViewTuple(val ivs: Seq[View], override val t: Type) extends View(t)
-
-class ViewGroup(val iv: View, val group: Group, override val t: Type) extends View(t)
-
-class ViewHead(val iv: View, override val t: Type) extends View(t)
-
-class ViewTail(val iv: View, override val t: Type) extends View(t)
-
-class ViewPad(val iv: View, val size: Int, val fct: (ArithExpr, ArithExpr) => ArithExpr, override val t: Type) extends View(t)
-
-=======
-}
-
 /**
  * A view to memory object.
  *
@@ -311,7 +273,7 @@
  * @param iv View to vectorise.
  * @param t Type of the view.
  */
-private[view] case class ViewAsVector(n: ArithExpr, iv: View, override val t: Type) extends View(t)
+class ViewAsVector(val n: ArithExpr, val iv: View, override val t: Type) extends View(t)
 
 /**
  * A view for undoing vectorisation
@@ -383,9 +345,19 @@
 private[view] case class ViewTail(iv: View, override val t: Type) extends View(t)
 
 /**
+ * A view for padding an array.
+ *
+ * @param iv The view to pad.
+ * @param size The number of elements to add on either side.
+ * @param fct The index function to remap the elements.
+ * @param t The type of view.
+ */
+private[view] case class ViewPad(val iv: View, val size: Int, val fct: (ArithExpr, ArithExpr) => ArithExpr, override val t: Type) extends View(t)
+
+
+/**
  * Placeholder for a view that is not yet created.
  */
->>>>>>> 0f1416ba
 object NoView extends View()
 
 object View {
@@ -453,11 +425,7 @@
     sv match {
       case mem: ViewMem =>
         assert(tupleAccessStack.isEmpty)
-<<<<<<< HEAD
-        arrayAccessStack.map(x => x._1 * x._2).foldLeft(Cst(0).asInstanceOf[ArithExpr])(_ + _)
-=======
         arrayAccessStack.map(x => x._1 * x._2).foldLeft(Cst(0).asInstanceOf[ArithExpr])((x, y) => x + y)
->>>>>>> 0f1416ba
 
       case access: ViewAccess =>
         val length: ArithExpr = getLengthForArrayAccess(sv.t, tupleAccessStack)
@@ -479,23 +447,6 @@
         val newAAS = (newIdx, chunkElemId._2) :: stack2
         emitView(split.iv, newAAS, tupleAccessStack)
 
-<<<<<<< HEAD
-=======
-      case ag: ViewGroup =>
-        val outerId = arrayAccessStack.head
-        val stack1 = arrayAccessStack.tail
-        val innerId = stack1.head
-        val stack2 = stack1.tail
-
-        ag.group.paramType match {
-          case ArrayType(t, len) =>
-            val newIdx = new GroupCall(ag.group, outerId._1, innerId._1, len)
-            val newAAS = (newIdx, innerId._2) :: stack2
-            emitView(ag.iv, newAAS, tupleAccessStack)
-          case _ => throw new IllegalArgumentException()
-        }
-
->>>>>>> 0f1416ba
       case join: ViewJoin =>
         val idx = arrayAccessStack.head
         val stack = arrayAccessStack.tail
@@ -560,24 +511,27 @@
         val newLen = idx._2
         val newAAS = (newIdx, newLen) :: stack
         emitView(tail.iv, newAAS, tupleAccessStack)
-
+        
       case ag: ViewGroup =>
-        val (outerId, stack1) = arrayAccessStack.pop2
-        val (innerId, stack2) = stack1.pop2
-
-        ag.group.params(0).t match {
+        val outerId = arrayAccessStack.head
+        val stack1 = arrayAccessStack.tail
+        val innerId = stack1.head
+        val stack2 = stack1.tail
+
+        ag.group.paramType match {
           case ArrayType(t, len) =>
-            val newIdx = new GroupCall(ag.group, outerId._1, innerId._1)
-            val newAAS = stack2.push((newIdx, innerId._2))
+            val newIdx = new GroupCall(ag.group, outerId._1, innerId._1, len)
+            val newAAS = (newIdx, innerId._2) :: stack2
             emitView(ag.iv, newAAS, tupleAccessStack)
           case _ => throw new IllegalArgumentException()
         }
 
       case pad: ViewPad =>
-        val (idx, stack) = arrayAccessStack.pop2
+        val idx = arrayAccessStack.head
+        val stack = arrayAccessStack.tail
         val newIdx = pad.fct(idx._1 - pad.size, pad.iv.t.asInstanceOf[ArrayType].len)
         val newLen = idx._2
-        val newAAS = stack.push ((newIdx, newLen))
+        val newAAS = (newIdx, newLen) :: stack
         emitView (pad.iv, newAAS, tupleAccessStack)
 
       case op => throw new NotImplementedError(op.getClass.toString)
