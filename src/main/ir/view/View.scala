package ir.view

import ir.Type.size_t
import ir.{ArrayTypeWS, _}
import ir.ast._
import lift.arithmetic._
import opencl.generator.OpenCLAST
import opencl.generator.OpenCLAST.{ArithExpression, Expression, VarRef}
import opencl.ir.{AddressSpaceCollection, Int, OpenCLAddressSpace, PrivateMemory, UndefAddressSpace}

import scala.collection.immutable

private class IllegalAccess(err: String)
      extends IllegalArgumentException() {
  def this(ty: Type) = this(s"Cannot compute access for type $ty")
  def this(ty: Type, as: OpenCLAddressSpace) = this(s"Cannot compute access for type $ty in $as")
}

private class IllegalView(err: String)
      extends IllegalArgumentException(err) {
  def this(v: View) = this(s"View $v is ill-formed")
}

/**
 * An arithmetic expression that performs an access to `array[idx]`
 *
 * @param array variable referencing the array
 * @param idx index to access in the array
 */
case class AccessVar(array: Var, idx: ArithExpr, r: Range = RangeUnknown, fixedId: Option[Long] = None)
  extends ExtensibleVar("", r, fixedId) {

  override def copy(r: Range): AccessVar = AccessVar(array.copy(array.range), idx, r, Some(id))

  override def visitAndRebuild(f: (ArithExpr) => ArithExpr): ArithExpr =
    f(AccessVar(
      array.visitAndRebuild(f).asInstanceOf[Var],
      idx.visitAndRebuild(f),
      range.visitAndRebuild(f),
      Some(id)
    ))
}

/**
 * Variable storing a casted pointer.
 * `CastedPointer(v, type, offset)` generates the following C code: `((type*)(v + offset))`
 */
case class CastedPointer(ptr: Var, ty: ScalarType, offset: ArithExpr, addressSpace: OpenCLAddressSpace)
  extends ExtensibleVar("") {

  override def copy(r: Range): CastedPointer = {
    CastedPointer(ptr.copy(ptr.range), ty, offset, addressSpace)
  }

  override def visitAndRebuild(f: (ArithExpr) => ArithExpr): ArithExpr =
    f(CastedPointer(
      ptr.visitAndRebuild(f).asInstanceOf[Var],
      ty,
      offset.visitAndRebuild(f),
      addressSpace
    ))

  override lazy val toString: String = s"(${ty.name}*)($ptr + $offset)"
}

/**
 * Hack: a special variable to fetch the size of an array. Should not appear
 * in the generated code.
 *
 * array[SizeIndex()]  ==  array.size
 */
case class SizeIndex() extends ExtensibleVar("SIZE", RangeUnknown, None) {
  override def copy(r: Range) = SizeIndex()

  override def visitAndRebuild(f: (ArithExpr) => ArithExpr): ArithExpr = f(SizeIndex())
}

/**
 * Views are lazy constructs for determining the locations for memory accesses.
 * They are lazy in the sense that if an array should be reordered, they remember the
 * reordering, but do not actually reorder an array to avoid unnecessary copies.
 *
 * @param t Type of the view.
 */
abstract sealed class View(val t: Type = UndefType) {

  /**
   * Construct a new view, where `oldExpr` is replaced by `newExpr`
   *
   * @param oldExpr Expression to replace.
   * @param newExpr Expression to use for replacing
   * @return The new view.
   */
  def replaced(oldExpr: ArithExpr, newExpr: ArithExpr): View = {
    val subst = collection.Map[ArithExpr, ArithExpr](oldExpr -> newExpr)

    replaced(subst)
  }

  def replaced(subst: collection.Map[ArithExpr, ArithExpr]): View = {
    this match {
      case ViewMem(memVar, ty) =>
        if (subst.isDefinedAt(memVar))
          ViewMem(subst(memVar).asInstanceOf[Var], ty)
        else this
      case ViewMap(iv, itVar, ty) => ViewMap(iv.replaced(subst), itVar, ty)
      case ViewAccess(i, iv, ty) => ViewAccess(ArithExpr.substitute(i, subst), iv.replaced(subst), ty)
      case ViewZip(iv, ty) => ViewZip(iv.replaced(subst), ty)
      case ViewUnzip(iv, ty) => ViewUnzip(iv.replaced(subst), ty)
      case ViewSplit(n, iv, ty) => ViewSplit(ArithExpr.substitute(n, subst), iv.replaced(subst), ty)
      case ViewJoin(n, iv, ty) => ViewJoin(ArithExpr.substitute(n, subst), iv.replaced(subst), ty)
      case ViewReorder(f, iv, ty) => ViewReorder(f, iv.replaced(subst), ty)
      case ViewAsVector(n, iv, ty) => ViewAsVector(n, iv.replaced(subst), ty)
      case ViewAsScalar(iv, n, ty) => ViewAsScalar(iv.replaced(subst), n, ty)
      case ViewFilter(iv, ids, ty) => ViewFilter(iv.replaced(subst), ids.replaced(subst), ty)
      case ViewTuple(ivs, ty) => ViewTuple(ivs.map(_.replaced(subst)), ty)
      case ViewTupleComponent(i, ivs, ty) => ViewTupleComponent(i, ivs.replaced(subst), ty)
      case ViewSlide(iv, slide, ty) => ViewSlide(iv.replaced(subst), slide, ty)
      case ViewPad(iv, left, right, padFun, ty) => ViewPad(iv.replaced(subst), left, right, padFun, ty)
      case ViewSize(iv) => ViewSize(iv.replaced(subst))
      case ViewHead(iv, ty) => ViewHead(iv.replaced(subst), ty)
      case ViewTail(iv, ty) => ViewTail(iv.replaced(subst), ty)
      case _: View2DGeneratorUserFun | _: View3DGeneratorUserFun | _: ViewGenerator | _: ViewGeneratorUserFun |
           _: ViewConstant | NoView => this
    }
  }

  /**
   * Construct a new view for accessing the current view at position `idx`.
   *
   * @param idx Access position
   * @return The view for position `idx`
   */
  def access(idx: ArithExpr): View = {
    t match {
      case ArrayType(et) => ViewAccess(idx, this, et)
      case _ => throw new IllegalArgumentException("PANIC: access expects an array type, found "+t)
    }
  }

  /**
   * Construct a view for splitting the current view.
   *
   * Corresponds to the Split() pattern for InputView and Join() pattern for OutputView.
   *
   * @param chunkSize The size of chunks the input array should be split in.
   */
  def split(chunkSize: ArithExpr): View = {
    this.t match {
      case ArrayTypeWS(elemT, n) => ViewSplit(chunkSize, this,
        ArrayTypeWSWC(ArrayTypeWSWC(elemT, chunkSize), n /^ chunkSize))
      case _ => throw new IllegalArgumentException("PANIC: split expects an array type")
    }
  }

  /**
   * Construct a view for joining the current view.
   *
   * Corresponds to the Join() pattern for InputView and Split() pattern for OutputView.
   *
   * @param chunkSize The chunk size of the dimension that should be joined.
   */
  def join(chunkSize: ArithExpr): View = {
    this.t match {
      case ArrayTypeWS(ArrayTypeWS(elemT, n), m) =>
        ViewJoin(chunkSize, this, ArrayTypeWSWC(elemT, n * m))
      case _ => throw new IllegalArgumentException("PANIC: join expects a 2D array type with size, found "+this.t.toString)
    }
  }

  /**
   * Construct a view for reordering the current view using function `f`.
   *
   * Corresponds to Scatter and Gather patterns.
   *
   * @param f Function to use for reordering.
   */
  def reorder(f: (ArithExpr) => ArithExpr): View = {
    ViewReorder(f, this, this.t)
  }

  /**
   * Construct a view for vectorising the current view.
   *
   * Corresponds to the asVector pattern for InputView and the asScalar pattern
   * for OutputView.
   *
   * @param n Vector width.
   */
  def asVector(n: ArithExpr): View = {
    t match {
      case ArrayTypeWSWC(st: ScalarType, s, c) =>
        ViewAsVector(n, this, ArrayTypeWSWC(st.vectorize(n), s /^ n, c /^ n))
      case _ =>
        throw new IllegalArgumentException("PANIC: Can't convert elements of type " + t + " into vector types")
    }
  }

  /**
   * Construct a view for un-vectorising/scalarising the current view.
   *
   * Corresponds to the asScalar pattern for InputView and the asVector pattern
   * for OutputView.
   *
   * Infers the vector width from the type.
   */
  def asScalar(): View = {
    t match {
      case ArrayTypeWSWC(VectorType(st, n), s, c) =>
        ViewAsScalar(this, n, ArrayTypeWSWC(st, s*n, c*n))
      case _: ScalarType => this
      case _ =>
        throw new IllegalArgumentException("PANIC: Can't convert elements of type " + t + " into scalar types")
    }
  }

  /**
   * Construct a view for filtering the current view with `ids`.
   *
   * Corresponds to the Filter pattern.
   *
   * @param ids Indices to use for filtering.
   */
  def filter(ids: View): View = {
    ViewFilter(this, ids,
      ArrayTypeWS(this.t.asInstanceOf[ArrayType].elemT, ids.t.asInstanceOf[ArrayType with Size].size))
  }

  /**
   * Construct a view for projecting the `i`th element out of the current view.
   * The current view has to be a tuple.
   *
   * Corresponds to the Get pattern
   *
   * @param i The index of the element to project.
   */
  def get(i: Int): View = {
    ViewTupleComponent(i, this, t.asInstanceOf[TupleType].elemsT(i))
  }

  /**
   * Construct a view for zipping the current view. The current view has to be
   * a tuple of arrays.
   *
   * Corresponds to the Zip pattern.
   */
  def zip(): View = {
    t match {
      case tt: TupleType =>
        val newT = Zip.computeOutType(tt)
        ViewZip(this, newT)
      case other => throw new IllegalArgumentException("Can't zip " + other)
    }

  }

  /**
   * Construct a view for unzipping the current view. The current view has to be an
   * array of tuples.
   */
  def unzip(): View = {
    t match {
      case at@ArrayType(TupleType(ts@_*)) =>
        ViewUnzip(this, TupleType(ts.map(at.replacedElemT): _*))
      case other => throw new IllegalArgumentException("Can't unzip " + other)
    }
  }

  def slide(s: Slide): View = {
    this.t match {
      case ArrayType(_) =>
        ViewSlide(this, s, s.checkType(this.t, setType=false))
      case other => throw new IllegalArgumentException("Can't group " + other)
    }
  }

  def pad(left: Int, right: Int, boundary: Pad.BoundaryFun): View = {
    this.t match {
      case ArrayTypeWS(elemT, len) =>
        ViewPad(this, left, right, boundary, ArrayTypeWSWC(elemT, len + left + right))
      case other => throw new IllegalArgumentException("Can't pad " + other)
    }
  }

  /**
   * Construct a view for getting the size of an array assuming that it is not
   * statically known
   */
  def size(): View = {
    this match {
      case z: ViewZip => z.iv match {
        case ViewTuple(ivs, tt) =>
          ViewTuple(
            ivs.map(_.size()),
            TupleType(Seq.fill(tt.asInstanceOf[TupleType].elemsT.length)(Int): _*)
          )
        case _ => throw new IllegalView(z)
      }
      case _ => this.t match {
        case at: ArrayType => at match {
          // Sanity check: if the size is statically known, we must not reach
          // this point
          case _: Size =>
            throw new IllegalArgumentException(
              "Trying to generate an access to the size of an array which " +
              "size is known statically."
            )
          case _ => ViewSize(this)
        }
        case ty => throw new IllegalAccess(ty)
      }
    }
  }
}

// The view "generator" MUST have all sizes and capacity in their type
case class ViewGeneratorUserFun(f: UserFun, override val t: ArrayType with Size with Capacity) extends View(t)

case class View2DGeneratorUserFun(f: UserFun, override val t: ArrayType with Size with Capacity) extends View(t)

case class View3DGeneratorUserFun(f: UserFun, override val t: ArrayType with Size with Capacity) extends View(t)

case class ViewGenerator(f: (ArithExpr, ArithExpr) => Expression, override val t: ArrayType with Size with Capacity) extends View(t)

case class ViewConstant(value: Value, override val t: Type) extends View(t)

/**
 * A view to memory object.
 *
 * @param v the variable representing the memory object/array.
 * @param t Type of the view.
 */
case class ViewMem(v: Var, override val t: Type) extends View(t)

/**
 * A view for accessing another view at position `i`.
 *
 * @param i Index to access.
 * @param iv View to access.
 * @param t Type of the view.
 */
case class ViewAccess(i: ArithExpr, iv: View, override val t: Type) extends View(t)

/**
 * A view for splitting another view.
 *
 * @param n The size of chunks the input view should be split in.
 * @param iv View to split.
 * @param t Type of the view.
 */
case class ViewSplit(n: ArithExpr, iv: View, override val t: Type) extends View(t)

/**
 * A view for joining another view.
 *
 * @param n The chunk size of the dimension that should be joined.
 * @param iv The view to join.
 * @param t Type of the view.
 */
case class ViewJoin(n: ArithExpr, iv: View, override val t: Type) extends View(t)

/**
 * A view for zipping a number of views.
 *
 * @param iv View to zip.
 * @param t Type of the view.
 */
case class ViewZip(iv: View, override val t: Type) extends View(t)

/**
 * A view for unzipping another view
 *
 * @param iv View to unzip
 * @param t Type of the view
 */
case class ViewUnzip(iv: View, override val t: Type) extends View(t)

/**
 * A view for reordering.
 *
 * @param f Function to use for reordering.
 * @param iv View to reorder.
 * @param t Type of the view.
 */
case class ViewReorder(f: ArithExpr => ArithExpr, iv: View, override val t: Type) extends View(t)

/**
 * A view for vectorisation.
 *
 * @param n Vector width.
 * @param iv View to vectorise.
 * @param t Type of the view.
 */
case class ViewAsVector(n: ArithExpr, iv: View, override val t: Type) extends View(t)

/**
 * A view for undoing vectorisation
 *
 * @param iv View to scalarise
 * @param n Vector width
 * @param t Type of the view
 */
case class ViewAsScalar(iv: View, n: ArithExpr, override val t: Type) extends View(t)

/**
 * A view for filtering.
 *
 * @param iv View to filter.
 * @param ids A view providing the indices.
 * @param t Type of the View
 */
case class ViewFilter(iv: View, ids: View, override val t: Type) extends View(t)

/**
 * A view for exiting a dimension
 *
 * @param iv View to add a dimension to.
 * @param itVar Iteration variable used for the current dimension
 * @param t Type of the view
 */
case class ViewMap(iv: View, itVar: ArithExpr, override val t: Type) extends View(t)

/**
 * A view for accessing a tuple component.
 *
 * @param i The component to access.
 * @param iv The view to access.
 * @param t Type of the view.
 */
case class ViewTupleComponent(i: Int, iv: View, override val t: Type) extends View(t)

/**
 * A view for constructing a tuple.
 *
 * @param ivs The views to construct a tuple of.
 * @param t Type of the view.
 */
case class ViewTuple(ivs: Seq[View], override val t: Type) extends View(t)

/**
 *  A view for sliding.
 *
 * @param iv View to Slide.
 * @param slide The slide function to use.
 * @param t Type of the view.
 */
case class ViewSlide(iv: View, slide: Slide, override val t: Type) extends View(t)

/**
 * Get the head of a view.
 *
 * @param iv The view to get the head of.
 * @param t Type of view
 */
case class ViewHead(iv: View, override val t: Type) extends View(t)

/**
 * A view for getting the tail of a view.
 *
 * @param iv The view to get the tail of.
 * @param t The type of view.
 */
case class ViewTail(iv: View, override val t: Type) extends View(t)

/**
 * A view for padding an array.
 *
 * @param iv The view to pad.
 * @param left The number of elements to add on the left
 * @param right The number of elements to add on the right
 * @param fct The boundary handling function.
 * @param t The type of view.
 */
case class ViewPad(iv: View, left: Int, right: Int, fct: Pad.BoundaryFun,
                   override val t: Type) extends View(t)

/**
 * A view for fetching the size of an array assuming that it can't be known
 * statically
 *
 * @param iv the view of the array
 */
case class ViewSize(iv: View) extends View(opencl.ir.Int)


/**
 * Placeholder for a view that is not yet created.
 */
object NoView extends View()

object View {
<<<<<<< HEAD

  @scala.annotation.tailrec
  def getSubViews(sv: View, tupleAccessStack: List[Int] = List(), allViews: Seq[View] = Seq()): Seq[View] = {
    val newAllViews = allViews :+ sv
    sv match {
      case ViewTuple(ivs, _) =>
        val i :: newTAS = tupleAccessStack
        getSubViews(ivs(i), newTAS, newAllViews)

      case ViewTupleComponent(i, iv, _) =>
        val newTAS = i :: tupleAccessStack
        getSubViews(iv, newTAS, newAllViews)

      case ViewAccess(_, iv, _) => getSubViews(iv, tupleAccessStack, newAllViews)
      case ViewMap(iv, _, _) => getSubViews(iv, tupleAccessStack, newAllViews)
      case ViewSplit(_, iv, _) => getSubViews(iv, tupleAccessStack, newAllViews)
      case ViewJoin(_, iv, _) => getSubViews(iv, tupleAccessStack, newAllViews)
      case ViewReorder(_, iv, _) => getSubViews(iv, tupleAccessStack, newAllViews)
      case ViewFilter(iv, _, _) => getSubViews(iv, tupleAccessStack, newAllViews)
      case ViewZip(iv, _) => getSubViews(iv, tupleAccessStack, newAllViews)
      case ViewUnzip(iv, _) => getSubViews(iv, tupleAccessStack, newAllViews)
      case ViewAsVector(_, iv, _) => getSubViews(iv, tupleAccessStack, newAllViews)
      case ViewAsScalar(iv, _, _) => getSubViews(iv, tupleAccessStack, newAllViews)
      case ViewHead(iv, _) => getSubViews(iv, tupleAccessStack, newAllViews)
      case ViewTail(iv, _) => getSubViews(iv, tupleAccessStack, newAllViews)
      case ViewSlide(iv, _, _) => getSubViews(iv, tupleAccessStack, newAllViews)
      case ViewPad(iv, _, _, _, _) => getSubViews(iv, tupleAccessStack, newAllViews)
      case ViewSize(iv) => getSubViews(iv, tupleAccessStack)

      case ViewMem(_, _) => newAllViews
      case ViewConstant(_, _) => newAllViews
      case ViewGenerator(_, _) => newAllViews
      case ViewGeneratorUserFun(_, _) => newAllViews
      case View2DGeneratorUserFun(_, _) => newAllViews
      case View3DGeneratorUserFun(_, _) => newAllViews
    }
  }

  def visit(v: View,
            pre: View => View = {(pv) => pv},
            post: View => View = {(pv) => pv},
            aeF: ArithExpr => ArithExpr = {(ae) => ae}) : View = {
    val vPre = pre(v)
    val newView = vPre match {
      case map: ViewMap => ViewMap(visit(map.iv, pre, post, aeF), aeF(map.itVar), vPre.t)
      case access: ViewAccess => ViewAccess(aeF(access.i), visit(access.iv, pre, post, aeF), vPre.t)
      case zip: ViewZip => ViewZip(visit(zip.iv, pre, post, aeF), vPre.t)
      case unzip: ViewUnzip => ViewUnzip(visit(unzip.iv, pre, post, aeF), vPre.t)
      case split: ViewSplit => ViewSplit(aeF(split.n), visit(split.iv, pre, post, aeF), vPre.t)
      case join: ViewJoin => ViewJoin(aeF(join.n), visit(join.iv, pre, post, aeF), vPre.t)
      case gather: ViewReorder => ViewReorder(gather.f, visit(gather.iv, pre, post, aeF), vPre.t)
      case asVector: ViewAsVector => ViewAsVector(aeF(asVector.n), visit(asVector.iv, pre, post, aeF), vPre.t)
      case asScalar: ViewAsScalar => ViewAsScalar(visit(asScalar.iv, pre, post, aeF), aeF(asScalar.n), vPre.t)
      case filter: ViewFilter => ViewFilter(visit(filter.iv, pre, post, aeF), visit(filter.ids, pre, post, aeF), vPre.t)
      case tuple: ViewTuple => ViewTuple(tuple.ivs.map(visit(_, pre, post, aeF)), vPre.t)
      case component: ViewTupleComponent => ViewTupleComponent(component.i, visit(component.iv, pre, post, aeF), vPre.t)
      case slide: ViewSlide => ViewSlide(visit(slide.iv, pre, post, aeF), slide.slide, slide.t)
      case pad: ViewPad => ViewPad(visit(pad.iv, pre, post, aeF), pad.left, pad.right, pad.fct, vPre.t)
      case _: ViewMem | _: ViewHead | NoView | _: View2DGeneratorUserFun |
           _: View3DGeneratorUserFun | _: ViewConstant | _: ViewGenerator |
           _: ViewGeneratorUserFun | _: ViewTail | _: ViewSize => vPre
    }
    post(newView)
  }


=======
>>>>>>> 6168eac2
  /**
   * Create new view representing an array in memory
   *
   * @param t The type of the view.
   * @param v a Var representing the array.
   * @return
   */
  def apply(t: Type, v: Var): View =
    ViewMem(v, t)

  /**
    * Create new view representing a value
    * @return
    */
  def apply(t: Type, v: Value): View = ViewConstant(v, t)


  private[view] def tuple(ivs: View*) = ViewTuple(ivs, TupleType(ivs.map(_.t): _*))

  /**
   * Visit the expression and construct all views for all sub-expressions.
   *
   * @param lambda The starting expression.
   */
  def apply(lambda: Lambda): Unit = {
   lambda.params.foreach((p) => {
      p.view = View(p.t, p.mem.variable)
    })
    View(lambda.body)
  }

  /**
   * Visit the expression and construct all views for all sub-expressions.
   *
   * @param expr The starting expression.
   */
  def apply(expr: Expr): Unit = {
    BuildDepthInfo(expr)
    InputView(expr)
    OutputView(expr)
  }

  private[view] def getFullType(outputType: Type, outputAccessInf: List[(Type => ArrayType, ArithExpr)]): Type = {
    outputAccessInf.foldLeft(outputType)((t, inf) => {
      val (arrayTypeConstructor, _) = inf
      arrayTypeConstructor(t)
    })
  }


  private[view] def initialiseNewView(t: Type, outputAccessInf: List[(Type => ArrayType, ArithExpr)], v: Var): View = {
    // Use the lengths and iteration vars to mimic inputs
    val outArray = getFullType(t, outputAccessInf)
    val outView = View(outArray, v)
    outputAccessInf.foldRight(outView)((inf, view) => view.access(inf._2))
  }

}

class ViewPrinter(val replacements: immutable.Map[ArithExpr, ArithExpr], val mainAddressSpace: OpenCLAddressSpace) {

  /**
    * Produces an openCL expression accessing a multi-dimentional array using
    * a given view
    *
    * @param sv the view
    * @param arrayAccessStack
    *        see http://www.lift-project.org/papers/steuwer17LiftIR.pdf,
    *        section 5.3
    * @param tupleAccessStack
    *        see http://www.lift-project.org/papers/steuwer17LiftIR.pdf,
    *        section 5.3
    * @return an expression accessing the array
    */
  @scala.annotation.tailrec
  private def emitView(sv: View,
                       arrayAccessStack: List[ArithExpr],
                       tupleAccessStack: List[Int]): Expression = {
    sv match {
      case ViewMem(memVar, ty) =>
        assert(tupleAccessStack.isEmpty)
        GenerateAccess(memVar, ty, arrayAccessStack, tupleAccessStack)

      case ViewAccess(i, iv, _) =>
        emitView(iv, i :: arrayAccessStack, tupleAccessStack)

      case ViewMap(iv, itVar, _) =>
        val idx :: indices = arrayAccessStack
        val newV = iv.replaced(itVar, idx)
        emitView(newV, indices, tupleAccessStack)

      case ViewSplit(chuckSize, iv, _) =>
        val chunkIdx :: elemIdx :: indices = arrayAccessStack
        val newIdx = chunkIdx * chuckSize + elemIdx
        emitView(iv, newIdx :: indices, tupleAccessStack)

      case ViewJoin(chunkSize, iv, _) =>
        val idx :: indices = arrayAccessStack
        val chunkIdx = idx / chunkSize
        val elemIdx = idx % chunkSize
        emitView(iv, chunkIdx :: elemIdx :: indices, tupleAccessStack)

      case ViewReorder(reindexFun, iv, _) =>
        val idx :: indices = arrayAccessStack
        emitView(iv, reindexFun(idx) :: indices, tupleAccessStack)

      case ViewFilter(iv, ids, _) =>
        val idx :: indices = arrayAccessStack
         // Assume it's the same address space
         val indirection = ViewPrinter.emit(ids.access(idx), replacements, mainAddressSpace) match {
           case VarRef(indicesVar, _, i) => AccessVar(indicesVar, i.content)
           case x => throw new IllegalArgumentException(s"Expected an VarRef, got $x")
         }
         emitView(iv, indirection :: indices, tupleAccessStack)

      case ViewTupleComponent(i, iv, _) =>
        val newTAS = i :: tupleAccessStack
        emitView(iv, arrayAccessStack, newTAS)

      case ViewZip(iv, _) =>
        emitView(iv, arrayAccessStack, tupleAccessStack)

      case ViewUnzip(iv, _) =>
        emitView(iv, arrayAccessStack, tupleAccessStack)

      case ViewTuple(ivs, _) =>
        val i :: newTAS = tupleAccessStack
        emitView(ivs(i), arrayAccessStack, newTAS)

      case ViewAsVector(vecSize, iv, _) =>
        val idx :: indices = arrayAccessStack
        val newIdx = idx * vecSize
        emitView(iv, newIdx :: indices, tupleAccessStack)

      case ViewAsScalar(iv, vecSize, _) =>
        val idx :: indices = arrayAccessStack
        val newIdx = idx /^ vecSize
        emitView(iv, newIdx :: indices, tupleAccessStack)

      case ViewHead(iv, _) =>
        val newAAS = arrayAccessStack.tail
        emitView(iv, newAAS, tupleAccessStack)

      case ViewTail(iv, _) =>
        val idx :: indices = arrayAccessStack
        emitView(iv, (idx + 1) :: indices, tupleAccessStack)

      case ViewSlide(iv, slide, _) =>
        val chunkIdx :: elemIdx :: indices = arrayAccessStack
        val newIdx = chunkIdx * slide.step + elemIdx
        emitView(iv, newIdx :: indices, tupleAccessStack)

      case ViewPad(iv, left, _, padFun, _) =>
        val idx :: indices = arrayAccessStack
        val currentIdx = idx - left
        val length = iv.t.asInstanceOf[ArrayType with Size].size
        val newIdx = if(ArithExpr.mightBeNegative(currentIdx) || ArithExpr.isSmaller(length -1, currentIdx.max).getOrElse(true))
          padFun(currentIdx, length)
        else
          currentIdx
        emitView(iv, newIdx :: indices, tupleAccessStack)

      case ViewConstant(value, _) =>
        OpenCLAST.OpenCLExpression(value.value)

      case ViewSize(iv) =>
        // Sanity check: the size of an array is an integer, to does not make
        //               sense to access it at a certain index…
        assert(arrayAccessStack.isEmpty)
        val newAAS = SizeIndex() :: Nil
        emitView(iv, newAAS, tupleAccessStack)

      case ViewGenerator(f, ArrayTypeWS(_,s)) =>
        assert(arrayAccessStack.length == 1)
        val index :: Nil = arrayAccessStack
        val i = ArithExpr.substitute(index, replacements)
        val l = ArithExpr.substitute(s, replacements)
        f(i, l)

      case ViewGeneratorUserFun(f, ArrayTypeWS(_, m)) =>
        assert(arrayAccessStack.length == 1)
        val i :: Nil = arrayAccessStack
        OpenCLAST.FunctionCall(
          f.name,
          List(i, m)
              .map(ArithExpr.substitute(_, replacements))
              .map(ArithExpression)
        )

      case View2DGeneratorUserFun(f, ArrayTypeWS(ArrayTypeWS(_, n), m)) =>
        val i :: j :: _ = arrayAccessStack
        OpenCLAST.FunctionCall(
          f.name,
          List(i, j, m, n)
            .map(ArithExpr.substitute(_, replacements))
            .map(ArithExpression)
        )

      case View3DGeneratorUserFun(f, ArrayTypeWS(ArrayTypeWS(ArrayTypeWS(_, o), n), m)) =>
        val i :: j :: k :: _ = arrayAccessStack
        OpenCLAST.FunctionCall(
          f.name,
          List(i, j, k, m, n, o)
            .map(ArithExpr.substitute(_, replacements))
            .map(ArithExpression)
        )
    }
  }

  /**
   * The code below is used to turn the list of indices used to access a
   * multi-dimensional array into a single index used to access the raw memory
   * depending on the type of the array.
   */
  object GenerateAccess {
    def apply(mainVar: Var, mainType: Type,
              arrayAccessStack: List[ArithExpr],
              tupleAccessStack: List[Int]): VarRef = {
      val g = new GenerateAccess(mainVar, mainType, tupleAccessStack)
      g.generate(0, mainType, arrayAccessStack, tupleAccessStack)
    }
  }

  private class GenerateAccess private (mainVar: Var, mainType: Type, mainTas: List[Int]) {
    /**
     * Main function computing the index for accessing a nd-array out of a
     * list of indices.
     *
     * In this function, in `getSize` and in `getElementAt` below, `acc` refers
     * to the partial result of the computation: the offset between `mainVar`
     * and the "beginning" of the area of memory storing the next array to be
     * accessed.
     */
    @scala.annotation.tailrec
    private def generate(acc: ArithExpr, ty: Type,
                         arrayAccessStack: List[ArithExpr],
                         tupleAccessStack: List[Int]): VarRef = {
      if (arrayAccessStack.isEmpty) varRef(mainVar, acc)
      else {
        ty match {
          case at: ArrayType =>
            val idx :: indices = arrayAccessStack
            idx match {
              case SizeIndex() => getSize(acc, at)
              case _ =>
                val newAcc = getElementAt(acc, at, idx, tupleAccessStack)
                generate(newAcc, at.elemT, indices, tupleAccessStack)
            }

          // This tuple comes from a view, project and continue
          case tt: TupleType =>
            val i :: remaining = tupleAccessStack
            generate(acc, tt.proj(i), arrayAccessStack, remaining)

          case _ => throw new IllegalAccess(ty)
        }
      }
    }

    /** Generates an access to the size */
    private def getSize(acc: ArithExpr, at: ArrayType): VarRef = {
      // Sanity check
      if (addressSpace == PrivateMemory)
        throw new IllegalView("An array in private memory must have a size and a capacity in the type")

      // Only cast the pointer if it's necessary
      if (baseType == size_t) varRef(mainVar, acc + at.sizeIndex)
      else {
        val casted = CastedPointer(mainVar, size_t, acc, addressSpace)
        varRef(casted, at.sizeIndex * alignment / size_t.size)
      }
    }

    /** Generates an access at position `idx` in the nd-array */
    private def getElementAt(acc: ArithExpr, at: ArrayType, idx: ArithExpr, tupleAccessStack: List[Int]): ArithExpr = {
      // Sanity check
      if (addressSpace == PrivateMemory && !at.isInstanceOf[ArrayType with Size with Capacity])
        throw new IllegalView("An array in private memory must have a size and a capacity in the type")

      if (at.elemT.hasFixedAllocatedSize) {
        // Just skip the header
        val len = getLengthForArrayAccess(at.elemT, tupleAccessStack)
        acc + at.headerSize * alignment / baseSize + idx * len
      } else {
        // Perform an indirection. Do not cast the pointer if it's not required.
        val elementOffset = if (baseType == size_t)
          AccessVar(mainVar, acc + at.headerSize + idx)
        else {
          val casted = CastedPointer(mainVar, size_t, acc, addressSpace)
          AccessVar(casted, at.headerSize * alignment / size_t.size + idx)
        }
        // The offset read from the headers is in bytes but must be a multiple of `baseSize`
        acc + elementOffset / baseSize
      }
    }

    // ---
    // Some helper functions
    // ---

    private lazy val (baseType, addressSpace) = getBaseTypeAndAddressSpace(mainType, mainTas, mainAddressSpace)

    // Useful shorthands
    private lazy val baseSize = Type.getAllocatedSize(baseType).eval
    private val alignment = Math.max(size_t.size.eval, baseSize)
    private def varRef(v: Var, idx: ArithExpr): VarRef = VarRef(v, arrayIndex = ArithExpression(idx))
    private def align(value: ArithExpr): ArithExpr = ((value + alignment - 1) / alignment) * alignment

    /**
     * Get the number of elements contained in a type once we have projected
     * the tuples that come from a view (and therefore are not backed as structs
     * in memory) on their appropriate component according to `tupleAccessStack`
     */
    private def getLengthForArrayAccess(ty: Type, tupleAccessStack: List[Int]): ArithExpr = {
      ty match {
        case ScalarType(_, _) => 1
        case VectorType(_, len) => len
        case at@ArrayTypeWC(elemT, capacity) =>
          val elemSize = getLengthForArrayAccess(elemT, tupleAccessStack)
          val contentSize = {
            if (baseSize < alignment && at.headerSize != 0) align(capacity * elemSize)
            else capacity * elemSize
          }
          at.headerSize * alignment / baseSize + contentSize
        case tt: TupleType =>
          if (tupleAccessStack.isEmpty) 1
          else getLengthForArrayAccess(
            tt.proj(tupleAccessStack.head),
            tupleAccessStack.tail
          )
        case _ => throw new IllegalArgumentException(ty.toString)
      }
    }

    /**
     * Similarly, get the base type and the address space of the memory we are
     * accessing by projecting the tuples that come from a view in the type and
     * in the address space collections.
     */
    private def getBaseTypeAndAddressSpace(ty: Type, tupleAccessStack: List[Int],
                                           addressSpace: OpenCLAddressSpace): (Type, OpenCLAddressSpace) = {
      if (tupleAccessStack.isEmpty) (Type.getBaseType(ty), addressSpace)
      else (ty, addressSpace) match {
        case (tt: TupleType, AddressSpaceCollection(coll)) =>
          val i :: tas = tupleAccessStack
          getBaseTypeAndAddressSpace(tt.proj(i), tas, coll(i))
        case (ArrayType(elemT), _) =>
          getBaseTypeAndAddressSpace(elemT, tupleAccessStack, addressSpace)
        case _ => throw new IllegalAccess(ty, addressSpace)
      }
    }
  }
}

/**
 * Helper object for converting views to arithmetic expressions.
 *
 * Incrementally backtracks the links in the views modifying access variables and
 * dimension lengths as necessary.
 *
 * Finally flattens the expression, as arrays are stored in a flattened format.
 */
object ViewPrinter {
  /**
   * Emit the arithmetic expression for accessing an array that corresponds
   * to the view.
   *
   * @param view The view to emit.
   * @return The arithmetic expression.
   */
  def emit(
    view: View,
    replacements: immutable.Map[ArithExpr, ArithExpr] = immutable.Map(),
    addressSpace: OpenCLAddressSpace = UndefAddressSpace
  ): Expression = {
    val vp = new ViewPrinter(replacements, addressSpace)
    assert(!view.t.isInstanceOf[ArrayType])
    vp.emitView(view.replaced(replacements), List(), List())
  }
}<|MERGE_RESOLUTION|>--- conflicted
+++ resolved
@@ -489,7 +489,6 @@
 object NoView extends View()
 
 object View {
-<<<<<<< HEAD
 
   @scala.annotation.tailrec
   def getSubViews(sv: View, tupleAccessStack: List[Int] = List(), allViews: Seq[View] = Seq()): Seq[View] = {
@@ -528,36 +527,6 @@
     }
   }
 
-  def visit(v: View,
-            pre: View => View = {(pv) => pv},
-            post: View => View = {(pv) => pv},
-            aeF: ArithExpr => ArithExpr = {(ae) => ae}) : View = {
-    val vPre = pre(v)
-    val newView = vPre match {
-      case map: ViewMap => ViewMap(visit(map.iv, pre, post, aeF), aeF(map.itVar), vPre.t)
-      case access: ViewAccess => ViewAccess(aeF(access.i), visit(access.iv, pre, post, aeF), vPre.t)
-      case zip: ViewZip => ViewZip(visit(zip.iv, pre, post, aeF), vPre.t)
-      case unzip: ViewUnzip => ViewUnzip(visit(unzip.iv, pre, post, aeF), vPre.t)
-      case split: ViewSplit => ViewSplit(aeF(split.n), visit(split.iv, pre, post, aeF), vPre.t)
-      case join: ViewJoin => ViewJoin(aeF(join.n), visit(join.iv, pre, post, aeF), vPre.t)
-      case gather: ViewReorder => ViewReorder(gather.f, visit(gather.iv, pre, post, aeF), vPre.t)
-      case asVector: ViewAsVector => ViewAsVector(aeF(asVector.n), visit(asVector.iv, pre, post, aeF), vPre.t)
-      case asScalar: ViewAsScalar => ViewAsScalar(visit(asScalar.iv, pre, post, aeF), aeF(asScalar.n), vPre.t)
-      case filter: ViewFilter => ViewFilter(visit(filter.iv, pre, post, aeF), visit(filter.ids, pre, post, aeF), vPre.t)
-      case tuple: ViewTuple => ViewTuple(tuple.ivs.map(visit(_, pre, post, aeF)), vPre.t)
-      case component: ViewTupleComponent => ViewTupleComponent(component.i, visit(component.iv, pre, post, aeF), vPre.t)
-      case slide: ViewSlide => ViewSlide(visit(slide.iv, pre, post, aeF), slide.slide, slide.t)
-      case pad: ViewPad => ViewPad(visit(pad.iv, pre, post, aeF), pad.left, pad.right, pad.fct, vPre.t)
-      case _: ViewMem | _: ViewHead | NoView | _: View2DGeneratorUserFun |
-           _: View3DGeneratorUserFun | _: ViewConstant | _: ViewGenerator |
-           _: ViewGeneratorUserFun | _: ViewTail | _: ViewSize => vPre
-    }
-    post(newView)
-  }
-
-
-=======
->>>>>>> 6168eac2
   /**
    * Create new view representing an array in memory
    *
