package ir.view

import apart.arithmetic._
import ir._
import ir.ast._
import opencl.generator.OpenCLCodeGen
import scala.collection.immutable

/**
 * An arithmetic expression that performs an access to `array[idx]`
 *
 * @param array Array name
 * @param idx Index to access in the array
 */
class AccessVar(val array: String, val idx: ArithExpr) extends Var("")

/**
 * Views are lazy constructs for determining the locations for memory accesses.
 * They are lazy in the sense that if an array should be reordered, they remember the
 * reordering, but do not actually reorder an array to avoid unnecessary copies.
 *
 * @param t Type of the view.
 */
abstract class View(val t: Type = UndefType) {

  /**
   * Construct a new view, where `oldExpr` is replaced by `newExpr`
   *
   * @param oldExpr Expression to replace.
   * @param newExpr Expression to use for replacing
   * @return The new view.
   */
  def replaced(oldExpr: ArithExpr, newExpr: ArithExpr): View = {
    val subst = collection.Map[ArithExpr, ArithExpr](oldExpr -> newExpr)

    replaced(subst)
  }

  def replaced(subst: collection.Map[ArithExpr, ArithExpr]): View = {
    this match {
      case map: ViewMap => new ViewMap(map.iv.replaced(subst), map.itVar, t)
      case access: ViewAccess => new ViewAccess(ArithExpr.substitute(access.i, subst.toMap), access.iv.replaced(subst), t)
      case zip: ViewZip => new ViewZip(zip.iv.replaced(subst), t)
      case unzip: ViewUnzip => new ViewUnzip(unzip.iv.replaced(subst), t)
      case split: ViewSplit => new ViewSplit(ArithExpr.substitute(split.n, subst.toMap), split.iv.replaced(subst), t)
      case join: ViewJoin => new ViewJoin(ArithExpr.substitute(join.n, subst.toMap), join.iv.replaced(subst), t)
      case gather: ViewReorder => new ViewReorder(gather.f, gather.iv.replaced(subst), t)
      case asVector: ViewAsVector => new ViewAsVector(asVector.n, asVector.iv.replaced(subst), t)
      case asScalar: ViewAsScalar => new ViewAsScalar(asScalar.iv.replaced(subst), asScalar.n, t)
      case filter: ViewFilter => new ViewFilter(filter.iv.replaced(subst), filter.ids.replaced(subst), t)
      case tuple: ViewTuple => new ViewTuple(tuple.ivs.map(_.replaced(subst)), t)
      case component: ViewTupleComponent => new ViewTupleComponent(component.i, component.iv.replaced(subst), t)
<<<<<<< HEAD
      case group: ViewSlide => new ViewSlide(group.iv.replaced(subst), group.slide, group.t)
      case pad: ViewPad => new ViewPad(pad.iv.replaced(subst), pad.size, pad.fct, t)
=======
      case group: ViewGroup => new ViewGroup(group.iv.replaced(subst), group.group, group.t)
      case pad: ViewPad => new ViewPad(pad.iv.replaced(subst), pad.left, pad.right, pad.fct, t)
>>>>>>> ae4727b4
      case _ => this
    }
  }

  /**
   * Construct a new view for accessing the current view at position `idx`.
   *
   * @param idx Access position
   * @return The view for position `idx`
   */
  def access(idx: ArithExpr): View = {
    new ViewAccess(idx, this, t.asInstanceOf[ArrayType].elemT)
  }

  /**
   * Construct a view for splitting the current view.
   *
   * Corresponds to the Split() pattern for InputView and Join() pattern for OutputView.
   *
   * @param chunkSize The size of chunks the input array should be split in.
   */
  def split(chunkSize: ArithExpr): View = {
    this.t match {
      case ArrayType(elemT, n) => new ViewSplit(chunkSize, this,
        ArrayType(ArrayType(elemT, chunkSize), n / chunkSize))
      case _ => throw new IllegalArgumentException("PANIC: split expects an array type")
    }
  }

  /**
   * Construct a view for joining the current view.
   *
   * Corresponds to the Join() pattern for InputView and Split() pattern for OutputView.
   *
   * @param chunkSize The chunk size of the dimension that should be joined.
   */
  def join(chunkSize: ArithExpr): View = {
    this.t match {
      case ArrayType(ArrayType(elemT, n), m) =>
        new ViewJoin(chunkSize, this, ArrayType(elemT, n * m))
      case _ => throw new IllegalArgumentException("PANIC: join expects an array type")
    }
  }

  /**
   * Construct a view for reordering the current view using function `f`.
   *
   * Corresponds to Scatter and Gather patterns.
   *
   * @param f Function to use for reordering.
   */
  def reorder(f: (ArithExpr) => ArithExpr): View = {
    new ViewReorder(f, this, this.t)
  }

  /**
   * Construct a view for vectorising the current view.
   *
   * Corresponds to the asVector pattern for InputView and the asScalar pattern
   * for OutputView.
   *
   * @param n Vector width.
   */
  def asVector(n: ArithExpr): View = {
    t match {
      case ArrayType(st: ScalarType, len) =>
        new ViewAsVector(n, this, ArrayType(st.vectorize(n), len /^ n))
      case _ =>
        throw new IllegalArgumentException("PANIC: Can't convert elements of type " + t + " into vector types")
    }
  }

  /**
   * Construct a view for un-vectorising/scalarising the current view.
   *
   * Corresponds to the asScalar pattern for InputView and the asVector pattern
   * for OutputView.
   *
   * Infers the vector width from the type.
   */
  def asScalar(): View = {
    t match {
      case ArrayType(VectorType(st, n), len) =>
        new ViewAsScalar(this, n, ArrayType(st, len * n))
      case st: ScalarType => this
      case _ =>
        throw new IllegalArgumentException("PANIC: Can't convert elements of type " + t + " into scalar types")
    }
  }

  /**
   * Construct a view for filtering the current view with `ids`.
   *
   * Corresponds to the Filter pattern.
   *
   * @param ids Indices to use for filtering.
   */
  def filter(ids: View): View = {
    new ViewFilter(this, ids,
      ArrayType(this.t.asInstanceOf[ArrayType].elemT, ids.t.asInstanceOf[ArrayType].len))
  }

  /**
   * Construct a view for projecting the `i`th element out of the current view.
   * The current view has to be a tuple.
   *
   * Corresponds to the Get pattern
   *
   * @param i The index of the element to project.
   */
  def get(i: Int): View = {
    new ViewTupleComponent(i, this, t.asInstanceOf[TupleType].elemsT(i))
  }

  /**
   * Construct a view for zipping the current view. The current view has to be
   * a tuple of arrays.
   *
   * Corresponds to the Zip pattern.
 *
 */
  def zip(): View = {
    t match {
      case TupleType(ts@_*) if ts.forall(_.isInstanceOf[ArrayType]) =>
        val arrayTs: Seq[ArrayType] = ts.map(_.asInstanceOf[ArrayType])
        val newT =ArrayType(TupleType(arrayTs.map(_.elemT):_*), arrayTs.head.len)
        new ViewZip(this, newT)
      case other => throw new IllegalArgumentException("Can't zip " + other)
    }

  }

  /**
   * Construct a view for unzipping the current view. The current view has to be an
   * array of tuples.
   */
  def unzip(): View = {
    t match {
      case ArrayType(TupleType(ts@_*), len) =>
        new ViewUnzip(this, TupleType(ts.map(ArrayType(_, len)): _*))
      case other => throw new IllegalArgumentException("Can't unzip " + other)
    }
  }

  def group(g: Slide): View = {
    this.t match {
      case ArrayType(_, _) =>
        new ViewSlide(this, g, g.checkType(this.t, setType=false))
      case other => throw new IllegalArgumentException("Can't group " + other)
    }
  }

  def pad(left: Int, right: Int, boundary: Pad.BoundaryFun): View = {
    this.t match {
      case ArrayType(elemT, len) =>
        new ViewPad(this, left, right, boundary, ArrayType(elemT, len + left + right))
      case other => throw new IllegalArgumentException("Can't pad " + other)
    }
  }

  // new MatrixView(Type.getElemT(call.t), new MatrixCreation(innerView, Type.getWidth(call.t), Type.getHeight(call.t), call.loopVar))
}

/**
 * A view to memory object.
 *
 * @param name Name of the memory object/array.
 * @param t Type of the view.
 */
private[view] case class ViewMem(name: String, override val t: Type) extends View(t)

/**
 * A view for accessing another view at position `i`.
 *
 * @param i Index to access.
 * @param iv View to access.
 * @param t Type of the view.
 */
private[view] case class ViewAccess(i: ArithExpr, iv: View, override val t: Type) extends View(t)

/**
 * A view for splitting another view.
 *
 * @param n The size of chunks the input view should be split in.
 * @param iv View to split.
 * @param t Type of the view.
 */
private[view] case class ViewSplit(n: ArithExpr, iv: View, override val t: Type) extends View(t)

/**
 * A view for joining another view.
 *
 * @param n The chunk size of the dimension that should be joined.
 * @param iv The view to join.
 * @param t Type of the view.
 */
private[view] case class ViewJoin(n: ArithExpr, iv: View, override val t: Type) extends View(t)

/**
 * A view for zipping a number of views.
 *
 * @param iv View to zip.
 * @param t Type of the view.
 */
private[view] case class ViewZip(iv: View, override val t: Type) extends View(t)

/**
 * A view for unzipping another view
 *
 * @param iv View to unzip
 * @param t Type of the view
 */
private[view] case class ViewUnzip(iv: View, override val t: Type) extends View(t)

/**
 * A view for reordering.
 *
 * @param f Function to use for reordering.
 * @param iv View to reorder.
 * @param t Type of the view.
 */
private[view] case class ViewReorder(f: ArithExpr => ArithExpr, iv: View, override val t: Type) extends View(t)

/**
 * A view for vectorisation.
 *
 * @param n Vector width.
 * @param iv View to vectorise.
 * @param t Type of the view.
 */
private[view] case class ViewAsVector(n: ArithExpr, iv: View, override val t: Type) extends View(t)

/**
 * A view for undoing vectorisation
 *
 * @param iv View to scalarise
 * @param n Vector width
 * @param t Type of the view
 */
private[view] case class ViewAsScalar(iv: View, n: ArithExpr, override val t: Type) extends View(t)

/**
 * A view for filtering.
 *
 * @param iv View to filter.
 * @param ids A view providing the indices.
 * @param t Type of the View
 */
private[view] case class ViewFilter(iv: View, ids: View, override val t: Type) extends View(t)

/**
 * A view for exiting a dimension
 *
 * @param iv View to add a dimension to.
 * @param itVar Iteration variable used for the current dimension
 * @param t Type of the view
 */
private[view] case class ViewMap(iv: View, itVar: Var, override val t: Type) extends View(t)

/**
 * A view for accessing a tuple component.
 *
 * @param i The component to access.
 * @param iv The view to access.
 * @param t Type of the view.
 */
case class ViewTupleComponent(i: Int, iv: View, override val t: Type) extends View(t)

/**
 * A view for constructing a tuple.
 *
 * @param ivs The views to construct a tuple of.
 * @param t Type of the view.
 */
private[view] case class ViewTuple(ivs: Seq[View], override val t: Type) extends View(t)

/**
 *  A view for sliding.
 *
 * @param iv View to Slide.
 * @param slide The slide function to use.
 * @param t Type of the view.
 */
private[view] case class ViewSlide(iv: View, slide: Slide, override val t: Type) extends View(t)

/**
 * Get the head of a view.
 *
 * @param iv The view to get the head of.
 * @param t Type of view
 */
private[view] case class ViewHead(iv: View, override val t: Type) extends View(t)

/**
 * A view for getting the tail of a view.
 *
 * @param iv The view to get the tail of.
 * @param t The type of view.
 */
private[view] case class ViewTail(iv: View, override val t: Type) extends View(t)

/**
 * A view for padding an array.
 *
 * @param iv The view to pad.
 * @param left The number of elements to add on the left
 * @param right The number of elements to add on the right
 * @param fct The boundary handling function.
 * @param t The type of view.
 */
private[view] case class ViewPad(iv: View, left: Int, right: Int, fct: Pad.BoundaryFun,
                   override val t: Type) extends View(t)


/**
 * Placeholder for a view that is not yet created.
 */
object NoView extends View()

object View {

  /**
   * Create new view based on the given type
   *
   * @param t The type of the view.
   * @param name A name for the array.
   * @return
   */
  def apply(t: Type, name: String): View = new ViewMem(name, t)

  private[view] def tuple(ivs: View*) = new ViewTuple(ivs, TupleType(ivs.map(_.t): _*))

  /**
   * Visit the expression and construct all views for all sub-expressions.
   *
   * @param lambda The starting expression.
   */
  def apply(lambda: Lambda): Unit = {
   lambda.params.foreach((p) => {
      p.view = View(p.t, OpenCLCodeGen().toString(p.mem.variable))
    })
    View(lambda.body)
  }

  /**
   * Visit the expression and construct all views for all sub-expressions.
   *
   * @param expr The starting expression.
   */
  def apply(expr: Expr): Unit = {
    BuildDepthInfo(expr)
    InputView(expr)
    OutputView(expr)
  }

  private[view] def getFullType(outputType: Type, outputAccessInf: List[(ArithExpr, ArithExpr)]): Type = {
    outputAccessInf.foldLeft(outputType)((t, len) => ArrayType(t, len._1))
  }

  private[view] def initialiseNewView(t: Type, outputAccessInf: List[(ArithExpr, ArithExpr)], name: String = ""): View = {
    // Use the lengths and iteration vars to mimic inputs
    val outArray = getFullType(t, outputAccessInf)
    val outView = View(outArray, name)
    outputAccessInf.foldRight(outView)((idx, view) => view.access(idx._2))
  }

}

class ViewPrinter(val replacements: immutable.Map[ArithExpr, ArithExpr]) {
    private def emitView(sv: View,
                       arrayAccessStack: List[(ArithExpr, ArithExpr)], // id, dimension size
                       tupleAccessStack: List[Int]): ArithExpr = {
    sv match {
      case mem: ViewMem =>
        assert(tupleAccessStack.isEmpty)
        arrayAccessStack.map(x => x._1 * x._2).foldLeft(Cst(0).asInstanceOf[ArithExpr])((x, y) => x + y)

      case access: ViewAccess =>
        val length: ArithExpr = ViewPrinter.getLengthForArrayAccess(sv.t, tupleAccessStack)
        val newAAS = (access.i, length) :: arrayAccessStack
        emitView(access.iv, newAAS, tupleAccessStack)

      case map: ViewMap =>
        val idx = arrayAccessStack.head._1
        val newAAS = arrayAccessStack.tail
        val newV = map.iv.replaced(map.itVar, idx)
        emitView(newV, newAAS, tupleAccessStack)

      case split: ViewSplit =>
        val chunkId = arrayAccessStack.head
        val stack1 = arrayAccessStack.tail
        val chunkElemId = stack1.head
        val stack2 = stack1.tail
        val newIdx = chunkId._1 * split.n + chunkElemId._1
        val newAAS = (newIdx, chunkElemId._2) :: stack2
        emitView(split.iv, newAAS, tupleAccessStack)

      case join: ViewJoin =>
        val idx = arrayAccessStack.head
        val stack = arrayAccessStack.tail
        val chunkSize: ArithExpr = join.n
        val chunkId = idx._1 / chunkSize
        val chunkElemId = idx._1 % chunkSize
        val newAS = stack.::((chunkElemId, Type.getLengths(sv.t.asInstanceOf[ArrayType].elemT).reduce(_ * _))).
          ::((chunkId, Type.getLengths(join.t.asInstanceOf[ArrayType].elemT).reduce(_ * _) * join.n))
        emitView(join.iv, newAS, tupleAccessStack)

      case gather: ViewReorder =>
        val idx = arrayAccessStack.head
        val stack = arrayAccessStack.tail
        val newIdx = gather.f(idx._1)
        val newAS = (newIdx, idx._2) :: stack
        emitView(gather.iv, newAS, tupleAccessStack)

      case filter: ViewFilter =>
        val (idx, len) = arrayAccessStack.head
        val stack = arrayAccessStack.tail

        val newIdx = ViewPrinter.emit(filter.ids.access(idx), replacements)
        val indirection = new AccessVar(ViewPrinter.getViewMem(filter.ids).name, newIdx)

        emitView(filter.iv, (indirection, len) :: stack, tupleAccessStack)

      case component: ViewTupleComponent =>
        val newTAS = component.i :: tupleAccessStack
        emitView(component.iv, arrayAccessStack, newTAS)

      case zip: ViewZip =>
        emitView(zip.iv, arrayAccessStack, tupleAccessStack)

      case unzip: ViewUnzip =>
        emitView(unzip.iv, arrayAccessStack, tupleAccessStack)

      case tuple: ViewTuple =>
        val i = tupleAccessStack.head
        val newTAS = tupleAccessStack.tail
        emitView(tuple.ivs(i), arrayAccessStack, newTAS)

      case asVector: ViewAsVector =>
        val top = arrayAccessStack.head
        val newAAS = ((top._1 * asVector.n, top._2) :: arrayAccessStack.tail).map(x => (x._1, x._2 /^ asVector.n))
        emitView(asVector.iv, newAAS, tupleAccessStack)

      case asScalar: ViewAsScalar =>
        val top = arrayAccessStack.head
        val newAAS = ((top._1 /^ asScalar.n, top._2) :: arrayAccessStack.tail).map(x => (x._1, x._2 * asScalar.n))
        emitView(asScalar.iv, newAAS, tupleAccessStack)

      case head: ViewHead =>
        val newAAS = arrayAccessStack.tail
        emitView(head.iv, newAAS, tupleAccessStack)

      case tail: ViewTail =>
        val idx = arrayAccessStack.head
        val stack = arrayAccessStack.tail
        val newIdx = idx._1 + 1
        val newLen = idx._2
        val newAAS = (newIdx, newLen) :: stack
        emitView(tail.iv, newAAS, tupleAccessStack)

      case ag: ViewSlide =>
        val outerId = arrayAccessStack.head
        val stack1 = arrayAccessStack.tail
        val innerId = stack1.head
        val stack2 = stack1.tail

        ag.t match {
          case ArrayType(t, len) =>
            val newIdx = outerId._1 * ag.slide.step + innerId._1
            val newAAS = (newIdx, innerId._2) :: stack2
            emitView(ag.iv, newAAS, tupleAccessStack)
          case _ => throw new IllegalArgumentException()
        }

      case pad: ViewPad =>
        val idx = arrayAccessStack.head
        val stack = arrayAccessStack.tail
        val newIdx = pad.fct(idx._1 - pad.left, pad.iv.t.asInstanceOf[ArrayType].len)
        val newLen = idx._2
        val newAAS = (newIdx, newLen) :: stack
        emitView (pad.iv, newAAS, tupleAccessStack)

      case op => throw new NotImplementedError(op.getClass.toString)
    }
  }
}

/**
 * Helper object for converting views to arithmetic expressions.
 *
 * Incrementally backtracks the links in the views modifying access variables and
 * dimension lengths as necessary.
 *
 * Finally flattens the expression, as arrays are stored in a flattened format.
 */
object ViewPrinter {

  /**
   * Emit the arithmetic expression for accessing an array that corresponds
   * to the view.
   *
   * @param view The view to emit.
   * @return The arithmetic expression.
   */
  def emit(view: View, replacements: immutable.Map[ArithExpr, ArithExpr] = immutable.Map()): ArithExpr = {
    val vp = new ViewPrinter(replacements)
    assert(!view.t.isInstanceOf[ArrayType])
    vp.emitView(view.replaced(replacements), List(), List())
  }


  private def getViewMem(sv: View, tupleAccessStack: List[Int] = List()): ViewMem = {
    sv match {
      case map: ViewMem => map
      case access: ViewAccess => getViewMem(access.iv, tupleAccessStack)
      case map: ViewMap => getViewMem(map.iv, tupleAccessStack)
      case split: ViewSplit => getViewMem(split.iv, tupleAccessStack)
      case join: ViewJoin => getViewMem(join.iv, tupleAccessStack)
      case gather: ViewReorder => getViewMem(gather.iv, tupleAccessStack)
      case filter: ViewFilter => getViewMem(filter.iv, tupleAccessStack)
      case asVector: ViewAsVector => getViewMem(asVector.iv, tupleAccessStack)
      case asScalar: ViewAsScalar => getViewMem(asScalar.iv, tupleAccessStack)

      case component: ViewTupleComponent =>
        val newTAS = tupleAccessStack.::(component.i)
        getViewMem(component.iv, newTAS)

      case zip: ViewZip =>
        getViewMem(zip.iv, tupleAccessStack)

      case tuple: ViewTuple =>
        val i = tupleAccessStack.head
        val newTAS = tupleAccessStack.tail
        getViewMem(tuple.ivs(i), newTAS)

      case op => throw new NotImplementedError(op.getClass.toString)
    }
  }

  private def getLengthForArrayAccess(t: Type, tupleAccesses: List[Int]): ArithExpr = {

    if (tupleAccesses.isEmpty) {
      Type.getLengths(t).reduce(_ * _)
    } else {
      t match {
        case tt: TupleType =>
          getLengthForArrayAccess(Type.getTypeAtIndex(tt, tupleAccesses.head), tupleAccesses.tail)
        case ArrayType(elemT, n) => getLengthForArrayAccess(elemT, tupleAccesses) * n
        case _ =>
          throw new IllegalArgumentException("PANIC: cannot compute array access for type " + t)
      }
    }
  }
}

<|MERGE_RESOLUTION|>--- conflicted
+++ resolved
@@ -50,13 +50,8 @@
       case filter: ViewFilter => new ViewFilter(filter.iv.replaced(subst), filter.ids.replaced(subst), t)
       case tuple: ViewTuple => new ViewTuple(tuple.ivs.map(_.replaced(subst)), t)
       case component: ViewTupleComponent => new ViewTupleComponent(component.i, component.iv.replaced(subst), t)
-<<<<<<< HEAD
-      case group: ViewSlide => new ViewSlide(group.iv.replaced(subst), group.slide, group.t)
-      case pad: ViewPad => new ViewPad(pad.iv.replaced(subst), pad.size, pad.fct, t)
-=======
-      case group: ViewGroup => new ViewGroup(group.iv.replaced(subst), group.group, group.t)
+      case slide: ViewSlide => new ViewSlide(slide.iv.replaced(subst), slide.slide, slide.t)
       case pad: ViewPad => new ViewPad(pad.iv.replaced(subst), pad.left, pad.right, pad.fct, t)
->>>>>>> ae4727b4
       case _ => this
     }
   }
@@ -176,8 +171,7 @@
    * a tuple of arrays.
    *
    * Corresponds to the Zip pattern.
- *
- */
+   */
   def zip(): View = {
     t match {
       case TupleType(ts@_*) if ts.forall(_.isInstanceOf[ArrayType]) =>
@@ -201,10 +195,10 @@
     }
   }
 
-  def group(g: Slide): View = {
+  def slide(s: Slide): View = {
     this.t match {
       case ArrayType(_, _) =>
-        new ViewSlide(this, g, g.checkType(this.t, setType=false))
+        new ViewSlide(this, s, s.checkType(this.t, setType=false))
       case other => throw new IllegalArgumentException("Can't group " + other)
     }
   }
