--- conflicted
+++ resolved
@@ -66,19 +66,11 @@
       case l: Lambda => buildViewLambda(l, call, writeView)
       case fp: FPattern => buildViewLambda(fp.f, call, writeView)
       case _: Slide =>
-<<<<<<< HEAD
-        View.initialiseNewView(call.args.head.t, call.args.head.inputDepth)
-      case _: ArrayAccess | _: UnsafeArrayAccess =>
-        View.initialiseNewView(call.args.head.t, call.args.head.inputDepth)
-      case debug.PrintType(_) | debug.PrintComment(_) | Get(_) |
-           _: Tuple | Gather(_) | Filter() | Pad(_, _, _) =>
-=======
         View.initialiseNewView(call.args.head.t, call.args.head.inputDepth, call.args.head.mem.variable)
       case _: ArrayAccess | _: UnsafeArrayAccess | _ : CheckedArrayAccess =>
         View.initialiseNewView(call.args.head.t, call.args.head.inputDepth, call.args.head.mem.variable)
-      case PrintType() | Get(_) | _: Tuple | Gather(_) | Filter() |
+      case debug.PrintType(_) | debug.PrintComment(_) | Get(_) | _: Tuple | Gather(_) | Filter() |
            Pad(_, _, _) =>
->>>>>>> b49f2bc0
         writeView
       case dunno => throw new NotImplementedError(s"OutputView.scala: $dunno")
     }
