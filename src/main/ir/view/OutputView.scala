--- conflicted
+++ resolved
@@ -61,16 +61,12 @@
       case fp: FPattern => buildViewLambda(fp.f, call, writeView)
       case _: Slide =>
         View.initialiseNewView(call.args.head.t, call.args.head.inputDepth)
-<<<<<<< HEAD
-      case PrintType() | ArrayAccess(_) | UnsafeArrayAccess(_) | Get(_) |
-           _: Tuple | Gather(_) | Filter() | Pad(_, _, _) =>
+      case _: ArrayAccess | _: UnsafeArrayAccess =>
+        View.initialiseNewView(call.args.head.t, call.args.head.inputDepth)
+      case PrintType() | Get(_) | _: Tuple | Gather(_) | Filter() |
+           Pad(_, _, _) =>
         writeView
       case dunno => throw new NotImplementedError(s"OutputView.scala: $dunno")
-=======
-      case _: ArrayAccess =>
-        View.initialiseNewView(call.args.head.t, call.args.head.inputDepth)
-      case _ => writeView
->>>>>>> b25b363a
     }
 
     // then handle arguments
