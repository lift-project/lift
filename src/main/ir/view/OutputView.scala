--- conflicted
+++ resolved
@@ -1,10 +1,6 @@
 package ir.view
 
-<<<<<<< HEAD
-import apart.arithmetic.{Cst, ArithExpr}
-=======
 import apart.arithmetic.{ArithExpr, Cst}
->>>>>>> 0f1416ba
 import ir._
 import ir.ast._
 
@@ -159,7 +155,6 @@
           join(m).
           reorder((i:ArithExpr) => { transpose(i, ArrayType(ArrayType(typ, n), m)) }).
           split(n)
-      case _ => ???
     }
   }
 
@@ -169,7 +164,6 @@
         writeView.
           join(m).
           split(n)
-      case _ => ???
     }
   }
 
