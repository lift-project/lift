--- conflicted
+++ resolved
@@ -70,13 +70,8 @@
         View.initialiseNewView(call.args.head.t, call.args.head.inputDepth, call.args.head.mem.variable)
       case _: ArrayAccess | _: UnsafeArrayAccess | _ : CheckedArrayAccess =>
         View.initialiseNewView(call.args.head.t, call.args.head.inputDepth, call.args.head.mem.variable)
-<<<<<<< HEAD
       case debug.PrintType(_) | debug.PrintComment(_) | debug.AssertType(_, _) | Get(_) | _: Tuple | Gather(_) | 
            Filter() | Pad(_, _, _) =>
-=======
-      case PrintType() | Get(_) | _: Tuple | Gather(_) | Filter() |
-           Pad(_, _, _) | PadConstant(_, _, _) | Id() =>
->>>>>>> 0c08b3aa
         writeView
       case dunno => throw new NotImplementedError(s"OutputView.scala: $dunno")
     }
