package ir.view

import lift.arithmetic.{ArithExpr, Cst, RangeAdd}
import ir._
import ir.ast._
<<<<<<< HEAD
import opencl.ir.pattern.{InsertionSortSeq, ReduceWhileSeq}
=======
import opencl.ir.pattern.{ReduceWhileSeq, SlideSeqPlus, FilterSeq}
>>>>>>> 3e63338b
import opencl.ir.{OpenCLMemory, OpenCLMemoryCollection}

import scala.tools.nsc.ast.parser.Insertion

/**
 * A helper object for constructing views.
 *
 * Visits the expressions left to right and builds the views for all
 * sub-expressions that write to memory.
 */
object OutputView {

  /**
   * Build output views for the expression.
   *
   * @param expr Expression to build views for
   */
  def apply(expr: Expr): Unit = {
    expr.outputView = View(expr.t, "")
    visitAndBuildViews(expr, View(expr.t, ""))
  }

  private def visitAndBuildViews(expr: Expr, writeView: View): View = {
    expr match {
      case call: FunCall => buildViewFunCall(call, writeView)
      case e: Expr=>

        if (e.outputView == NoView)
          e.outputView = writeView

        e.outputView
    }
  }

  private def buildViewFunCall(call: FunCall, writeView: View): View = {
    // first handle body
    val result = call.f match {
      case m: AbstractMap => buildViewMap(m, call, writeView)
      case f: FilterSeq => buildViewFilter(f,  call, writeView)
      case r: AbstractPartRed => buildViewReduce(r, call, writeView)
      case sp: SlideSeqPlus => buildViewSlideSeqPlus(sp, call, writeView)
      case s: AbstractSearch => buildViewSearch(s, call, writeView)
      case iss: InsertionSortSeq => buildViewSort(iss, call, writeView)
      case Split(n) => buildViewSplit(n, writeView)
      case _: Join => buildViewJoin(call, writeView)
      case uf: UserFun => buildViewUserFun(writeView,uf, call)
      case uf: VectorizeUserFun => buildViewUserFun(writeView, uf.userFun, call)
      case s: Scatter => buildViewScatter(s, call, writeView)
      case i: Iterate => buildViewIterate(i, call, writeView)
      case tw: TransposeW => buildViewTransposeW(tw, call, writeView)
      case t: Transpose => buildViewTranspose(t, call, writeView)
      case asVector(n) => buildViewAsVector(n, writeView)
      case _: asScalar => buildViewAsScalar(call, writeView)
      case _: Head => buildViewHead(call, writeView)
      case _: Tail => buildViewTail(call, writeView)
      case _: Zip => buildViewZip(call, writeView)
      case _: Unzip => writeView.zip()
      case l: Lambda => buildViewLambda(l, call, writeView)
      case fp: FPattern => buildViewLambda(fp.f, call, writeView)
      case _: Slide =>
        View.initialiseNewView(call.args.head.t, call.args.head.inputDepth)
<<<<<<< HEAD
      case _: ArrayAccess =>
        View.initialiseNewView(call.args.head.t, call.args.head.inputDepth)
      case _ => writeView
=======
      case _: ArrayAccess | _: UnsafeArrayAccess =>
        View.initialiseNewView(call.args.head.t, call.args.head.inputDepth)
      case PrintType() | Get(_) | _: Tuple | Gather(_) | Filter() |
           Pad(_, _, _) =>
        writeView
      case dunno => throw new NotImplementedError(s"OutputView.scala: $dunno")
>>>>>>> 3e63338b
    }

    // then handle arguments
    call.f match {
      case Zip(_) | Tuple(_) =>
        val res = call.args.map(arg =>
          visitAndBuildViews(arg, View.initialiseNewView(arg.t, arg.inputDepth)))

        ViewTuple(res, call.argsType)
      case _: AbstractPartRed =>
        val acc = call.args.head
        visitAndBuildViews(acc, View.initialiseNewView(acc.t, acc.inputDepth))
        visitAndBuildViews(call.args(1), result)
      case Get(i) =>
        call.args.head match {
          case param: Param =>
            buildViewGet(i, param, call)
            param.outputView
          case arg =>

            val view = arg.mem match {
              case memCollection: OpenCLMemoryCollection =>
                val subviews = getSubviews(arg, memCollection)
                subviews(i) = result
                ViewTuple(subviews, arg.t)
              case _ => result
            }

            visitAndBuildViews(arg, view)
        }
      case _: UserFun | _: VectorizeUserFun if result.isInstanceOf[ViewTuple] =>

        val subviews = result.asInstanceOf[ViewTuple].ivs
        (call.args, subviews).zipped.map((a,v) => visitAndBuildViews(a, v))
        result

      case _ =>

        val res = call.args.map(visitAndBuildViews(_, result))
        ViewTuple(res, call.argsType)
    }
  }

  private def buildViewZip(call: FunCall, writeView: View): View = {
    val result = writeView.unzip()

    call.args.zipWithIndex.foreach({
      case (arg: Param, id) if arg.outputView == NoView => arg.outputView = result.get(id)
      case _ =>
    })

    result
  }

  private def getAccessDepth(accessInfo: AccessInfo, memory: Memory) = {
    val contLocal = OpenCLMemory.containsLocalMemory(memory)
    val contPrivate = OpenCLMemory.containsPrivateMemory(memory)

    if (contPrivate)
      accessInfo.privateAccessInf
    else if (contLocal)
      accessInfo.localAccessInf
    else
      accessInfo.globalAccessInf
  }

  private def getSubviews(expr: Expr, memCollection: OpenCLMemoryCollection) = {
    if (expr.outputView != NoView)
      expr.outputView.asInstanceOf[ViewTuple].ivs.toArray
    else
      Array.fill[View](memCollection.subMemories.length)(NoView)
  }

  private def buildViewGet(i: Int, param: Param, call: FunCall): Unit = {
    param.mem match {
      case memCollection: OpenCLMemoryCollection =>
        val accessInfo =
          if (param.accessInf.l.nonEmpty) param.accessInf.l(i) else param.accessInf

        val outDepth = getAccessDepth(accessInfo, call.mem)
        val subviews = getSubviews(param, memCollection)

        if (subviews(i) == NoView)
          subviews(i) = View.initialiseNewView(call.t, outDepth)

        call.outputView = subviews(i)
        param.outputView = ViewTuple(subviews, param.t)

      case _ =>
        val outDepth = getAccessDepth (param.accessInf, param.mem)
        param.outputView = View.initialiseNewView(param.t, outDepth)
    }
  }

  private def buildViewUserFun(writeView: View, uf:UserFun, call: FunCall): View = {

    call.outputView = writeView

    call.args.foreach({
      case p: Param  =>
        val outDepth = getAccessDepth(p.accessInf, p.mem)
        p.outputView = View.initialiseNewView(p.t, outDepth)

      case getCall@FunCall(Get(i), param: Param) =>
        buildViewGet(i, param, getCall)
      case _ =>

    })

    val newViews = call.args.map(a => {
      val depth = getAccessDepth(a.accessInf, a.mem)
      View.initialiseNewView(a.t, depth)
    })

    if (newViews.length <= 1)
      newViews.head
    else
      ViewTuple(newViews, call.argsType)
  }

  private def buildViewIterate(i: Iterate, call: FunCall, writeView: View): View = {
    val v = View.initialiseNewView(call.args.head.t, call.inputDepth)
    visitAndBuildViews(i.f.body, v)
    View.initialiseNewView(call.t, call.outputDepth)
  }

  private def buildViewMap(m: AbstractMap, call: FunCall, writeView: View): View = {
    // traverse into call.f
    visitAndBuildViews(m.f.body, writeView.access(m.loopVar))
    ViewMap(m.f.params.head.outputView, m.loopVar, call.args.head.t)
  }
  
  private def buildViewFilter(f: FilterSeq, call: FunCall,
                              writeView: View): View = {
    // Output of the predicate is never stored in a variable
    visitAndBuildViews(f.f.body, writeView.access(Cst(0)))
    val outDepth = getAccessDepth(f.f.body.accessInf, f.f.body.mem)
    f.f.body.outputView = View.initialiseNewView(f.f.body.t, outDepth)
    
    // Write at the "top" of the output array
    visitAndBuildViews(f.copyFun.body, writeView.access(f.loopWrite))
    ViewMap(f.copyFun.body.outputView, f.loopWrite, call.args.head.t)
  }
  
  private def buildViewReduce(r: AbstractPartRed,
                              call: FunCall, writeView: View): View = {
    // traverse into call.f
    visitAndBuildViews(r.f.body, writeView.access(Cst(0)))

    // if the reduction is a while reduction, visit and build views for the predicate
    r match {
      case rws: ReduceWhileSeq =>
        visitAndBuildViews(rws.p.body, writeView.access(Cst(0)))
      case _ =>
    }

    ViewMap(r.f.params(1).outputView, r.loopVar, call.args(1).t)
  }

  private def buildViewSlideSeqPlus(sp: SlideSeqPlus,
                                    call: FunCall, writeView: View): View = {
    visitAndBuildViews(sp.f.body, writeView.access(sp.loopVar))
    ViewMap(sp.f.params.head.outputView, sp.loopVar, call.args.head.t)
  }


  private def buildViewSearch(s: AbstractSearch,
                              call:FunCall, writeView:View) :View = {
    visitAndBuildViews(call.args.head,
      View.initialiseNewView(call.args.head.t, call.inputDepth, call.args.head.mem.variable.name))
    visitAndBuildViews(s.f.body, writeView.access(Cst(0)))
    View.initialiseNewView(call.args(1).t, call.outputDepth, call.mem.variable.name)
  }

  private def buildViewLambda(l: Lambda, call: FunCall, writeView: View): View = {
    visitAndBuildViews(l.body, writeView)
    // TODO: Not sure about this
    l.params.head.outputView
  }
  
  private def buildViewSort(iss: InsertionSortSeq,
                            call: FunCall,
                            writeView: View): View = {
    val j = iss.loopWrite
    
    // Note: at this point, we can set the input view for the second argument
    //       of the comparison function as an access to the output array of
    //       the pattern.
    //       cf. `InputView.buildViewSort`
    iss.f.params(0).view = writeView.access(j)
    // REMOVE ME BEFORE MERGING: is there a better way of doing this?
    InputView(iss.f.body)
    val compareOutputView = View.initialiseNewView(
      iss.f.body.t, // Int
      getAccessDepth(iss.f.body.accessInf, iss.f.body.mem)
    )
    visitAndBuildViews(iss.f.body, compareOutputView)
    
    // Note2: similarly, the views for the shifting function can only be
    //        specified here.
    iss.shiftFun.params.head.view = writeView.access(j)
    // REMOVE ME BEFORE MERGING: is there a better way of doing this?
    InputView(iss.shiftFun.body)
    visitAndBuildViews(
      iss.shiftFun.body,
      writeView.access(j + j.range.asInstanceOf[RangeAdd].step)
    )
    
    // The copy function is just like a map
    visitAndBuildViews(
      iss.copyFun.body,
      writeView.access(j + j.range.asInstanceOf[RangeAdd].step)
    )
    
    ViewMap(iss.copyFun.body.outputView, j, call.args.head.t)
  }

  private def buildViewJoin(call: FunCall, writeView: View): View = {
    call.argsType match {
      case ArrayType(ArrayTypeWS(_, chunkSize)) => writeView.split(chunkSize)
      case _ => throw new IllegalArgumentException("PANIC, expected 2D array, found " + call.argsType)
    }
  }

  private def buildViewSplit(n: ArithExpr, writeView: View): View = {
    writeView.join(n)
  }

  private def buildViewAsVector(n: ArithExpr, writeView: View): View = {
    writeView.asScalar()
  }

  private def buildViewAsScalar(call: FunCall, writeView: View): View = {
    call.args.head.t match {
      case ArrayType(VectorType(_, n)) => writeView.asVector(n)
      case _ => throw new IllegalArgumentException("PANIC, expected array of vectors, found " + call.argsType)
    }
  }

  private def buildViewTransposeW(tw: TransposeW, call: FunCall, writeView: View): View = {
    call.t match {
      case ArrayTypeWS(ArrayTypeWS(typ, m), n) =>
        writeView.
          join(m).
          reorder((i:ArithExpr) => { transpose(i, ArrayTypeWSWC(ArrayTypeWSWC(typ, n), m)) }).
          split(n)
      case NoType | ScalarType(_, _) | TupleType(_) | UndefType | VectorType(_, _) | ArrayType(_) =>
        throw new TypeException(call.t, "Array", call.f)
    }
  }

  private def buildViewTranspose(t: Transpose, call: FunCall, writeView: View): View = {
    call.t match {
      case ArrayTypeWS(ArrayTypeWS(_, m), n) =>
        writeView.
          join(m).
          split(n)
      case NoType | ScalarType(_, _) | TupleType(_) | UndefType | VectorType(_, _) | ArrayType(_) =>
        throw new TypeException(call.t, "Array", call.f)
    }
  }

  private def buildViewScatter(scatter: Scatter, call: FunCall, writeView: View): View = {
    writeView.reorder( (i:ArithExpr) => { scatter.idx.f(i, call.t) } )
  }

  private def buildViewHead(funCall: FunCall, writeView: View) : View = {
    // TODO: Not sure about this
    writeView
  }

  private def buildViewTail(funCall: FunCall, writeView: View) : View = {
    // TODO: Not right. See TestTail.tailBetweenMapsScatterAfter and
    // TODO: TestTail.tailBetweenMapsScatterBeforeAndAfter. Not sure how to fix.
    View.initialiseNewView(funCall.args.head.t, funCall.outputDepth,
      funCall.mem.variable.name)
  }
}<|MERGE_RESOLUTION|>--- conflicted
+++ resolved
@@ -3,14 +3,8 @@
 import lift.arithmetic.{ArithExpr, Cst, RangeAdd}
 import ir._
 import ir.ast._
-<<<<<<< HEAD
-import opencl.ir.pattern.{InsertionSortSeq, ReduceWhileSeq}
-=======
-import opencl.ir.pattern.{ReduceWhileSeq, SlideSeqPlus, FilterSeq}
->>>>>>> 3e63338b
+import opencl.ir.pattern.{FilterSeq, InsertionSortSeq, ReduceWhileSeq, SlideSeqPlus}
 import opencl.ir.{OpenCLMemory, OpenCLMemoryCollection}
-
-import scala.tools.nsc.ast.parser.Insertion
 
 /**
  * A helper object for constructing views.
@@ -69,18 +63,12 @@
       case fp: FPattern => buildViewLambda(fp.f, call, writeView)
       case _: Slide =>
         View.initialiseNewView(call.args.head.t, call.args.head.inputDepth)
-<<<<<<< HEAD
-      case _: ArrayAccess =>
-        View.initialiseNewView(call.args.head.t, call.args.head.inputDepth)
-      case _ => writeView
-=======
       case _: ArrayAccess | _: UnsafeArrayAccess =>
         View.initialiseNewView(call.args.head.t, call.args.head.inputDepth)
       case PrintType() | Get(_) | _: Tuple | Gather(_) | Filter() |
            Pad(_, _, _) =>
         writeView
       case dunno => throw new NotImplementedError(s"OutputView.scala: $dunno")
->>>>>>> 3e63338b
     }
 
     // then handle arguments
