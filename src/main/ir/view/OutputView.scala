package ir.view

import lift.arithmetic.{ArithExpr, Cst}
import ir._
import ir.ast._
import opencl.ir.pattern.{ReduceWhileSeq, MapSeqSlide, FilterSeq}
import opencl.ir.{OpenCLMemory, OpenCLMemoryCollection}

/**
 * A helper object for constructing views.
 *
 * Visits the expressions left to right and builds the views for all
 * sub-expressions that write to memory.
 */
object OutputView {

  /**
   * Build output views for the expression.
   *
   * @param expr Expression to build views for
   */
  def apply(expr: Expr): Unit = {

    // reset outputView for every expression
    Expr.visit(expr, _.outputView = NoView, _ => {})


    expr.outputView = View(expr.t, expr.mem.variable)
    visitAndBuildViews(expr, expr.outputView)
  }

  private def visitAndBuildViews(expr: Expr, writeView: View): View = {
    expr match {
      case call: FunCall => buildViewFunCall(call, writeView)
      case e: Expr=>

        if (e.outputView == NoView)
          e.outputView = writeView

        e.outputView
    }
  }

  private def buildViewFunCall(call: FunCall, writeView: View): View = {
    // first handle body
    val result = call.f match {
      case m: AbstractMap => buildViewMap(m, call, writeView)
      case f: FilterSeq => buildViewFilter(f,  call, writeView)
      case r: AbstractPartRed => buildViewReduce(r, call, writeView)
      case sp: MapSeqSlide => buildViewMapSeqSlide(sp, call, writeView)
      case s: AbstractSearch => buildViewSearch(s, call, writeView)
      case Split(n) => buildViewSplit(n, writeView)
      case _: Join => buildViewJoin(call, writeView)
      case uf: UserFun => buildViewUserFun(writeView,uf, call)
      case uf: VectorizeUserFun => buildViewUserFun(writeView, uf.userFun, call)
      case s: Scatter => buildViewScatter(s, call, writeView)
      case i: Iterate => buildViewIterate(i, call, writeView)
      case tw: TransposeW => buildViewTransposeW(tw, call, writeView)
      case t: Transpose => buildViewTranspose(t, call, writeView)
      case asVector(n) => buildViewAsVector(n, writeView)
      case _: asScalar => buildViewAsScalar(call, writeView)
      case _: Head => buildViewHead(call, writeView)
      case _: Tail => buildViewTail(call, writeView)
      case _: Zip => buildViewZip(call, writeView)
      case _: Unzip => writeView.zip()
      case l: Lambda =>
        buildViewLambda(l, call, writeView)
      case fp: FPattern => buildViewLambda(fp.f, call, writeView)
      case _: Slide =>
        View.initialiseNewView(call.args.head.t, call.args.head.inputDepth, call.args.head.mem.variable) // TODO check this (call.mem.var)
      case _: ArrayAccess | _: UnsafeArrayAccess | _ : CheckedArrayAccess =>
        View.initialiseNewView(call.args.head.t, call.args.head.inputDepth, call.args.head.mem.variable) // TODO check this (call.mem.var)
      case PrintType() | Get(_) | _: Tuple | Gather(_) | Filter() |
           Pad(_, _, _) =>
        writeView
      case dunno => throw new NotImplementedError(s"OutputView.scala: $dunno")
    }

    // then handle arguments
    call.f match {
      case Zip(_) | Tuple(_) =>
        val res = call.args.map(arg =>
          visitAndBuildViews(arg, View.initialiseNewView(arg.t, arg.inputDepth, arg.mem.variable)))

        ViewTuple(res, call.argsType)
      case _: AbstractPartRed =>
        val acc = call.args.head
        visitAndBuildViews(acc, View.initialiseNewView(acc.t, acc.inputDepth, acc.mem.variable))
        visitAndBuildViews(call.args(1), result)
      case Get(i) =>
        call.args.head match {
          case param: Param =>
            buildViewGet(i, param, call)
            param.outputView
          case arg =>

            val view = arg.mem match {
              case memCollection: OpenCLMemoryCollection =>
                val subviews = getSubviews(arg, memCollection)
                subviews(i) = result
                ViewTuple(subviews, arg.t)
              case _ => result
            }

            visitAndBuildViews(arg, view)
        }
      case _: UserFun | _: VectorizeUserFun if result.isInstanceOf[ViewTuple] =>

        val subviews = result.asInstanceOf[ViewTuple].ivs
        (call.args, subviews).zipped.map((a,v) => visitAndBuildViews(a, v))
        result

      case _ =>

        val res = call.args.map(visitAndBuildViews(_, result))
        ViewTuple(res, call.argsType)
    }
  }

  private def buildViewZip(call: FunCall, writeView: View): View = {
    val result = writeView.unzip()

    call.args.zipWithIndex.foreach({
      case (arg: Param, id) if arg.outputView == NoView => arg.outputView = result.get(id)
      case _ =>
    })

    result
  }

  private def getAccessDepth(accessInfo: AccessInfo, memory: Memory) = {
    val contLocal = OpenCLMemory.containsLocalMemory(memory)
    val contPrivate = OpenCLMemory.containsPrivateMemory(memory)

    if (contPrivate)
      accessInfo.privateAccessInf
    else if (contLocal)
      accessInfo.localAccessInf
    else
      accessInfo.globalAccessInf
  }

  private def getSubviews(expr: Expr, memCollection: OpenCLMemoryCollection) = {
    if (expr.outputView != NoView)
      expr.outputView.asInstanceOf[ViewTuple].ivs.toArray
    else
      Array.fill[View](memCollection.subMemories.length)(NoView)
  }

  private def buildViewGet(i: Int, param: Param, call: FunCall): Unit = {
    param.mem match {
      case memCollection: OpenCLMemoryCollection =>
        val accessInfo =
          if (param.accessInf.l.nonEmpty) param.accessInf.l(i) else param.accessInf

        val outDepth = getAccessDepth(accessInfo, call.mem)
        val subviews = getSubviews(param, memCollection)

        if (subviews(i) == NoView)
          subviews(i) = View.initialiseNewView(call.t, outDepth, call.mem.variable)

        call.outputView = subviews(i)
        param.outputView = ViewTuple(subviews, param.t)

      case _ =>
        val outDepth = getAccessDepth (param.accessInf, param.mem)
        param.outputView = View.initialiseNewView(param.t, outDepth, param.mem.variable)
    }
  }

  private def buildViewUserFun(writeView: View, uf:UserFun, call: FunCall): View = {

    call.outputView = writeView

    call.args.foreach({
      case p: Param  =>
        val outDepth = getAccessDepth(p.accessInf, p.mem)
        p.outputView = View.initialiseNewView(p.t, outDepth, p.mem.variable)

      case getCall@FunCall(Get(i), param: Param) =>
        buildViewGet(i, param, getCall)
      case _ =>

    })

    val newViews = call.args.map(a => {
      val depth = getAccessDepth(a.accessInf, a.mem)
      View.initialiseNewView(a.t, depth, a.mem.variable)
    })

    if (newViews.length <= 1)
      newViews.head
    else
      ViewTuple(newViews, call.argsType)
  }

  private def buildViewIterate(i: Iterate, call: FunCall, writeView: View): View = {
    val v = View.initialiseNewView(call.t, call.inputDepth, i.vPtrOut)
    visitAndBuildViews(i.f.body, v)
    View.initialiseNewView(call.args.head.t, call.outputDepth, call.args.head.mem.variable)
  }

  private def buildViewMap(m: AbstractMap, call: FunCall, writeView: View): View = {
    // traverse into call.f
    visitAndBuildViews(m.f.body, writeView.access(m.loopVar))
    ViewMap(m.f.params.head.outputView, m.loopVar, call.args.head.t)
  }
  
  private def buildViewFilter(f: FilterSeq, call: FunCall,
                              writeView: View): View = {
    visitAndBuildViews(f.f.body, writeView.access(Cst(0)))
    val outDepth = getAccessDepth(f.f.body.accessInf, f.f.body.mem)
<<<<<<< HEAD
    f.f.body.outputView = View.initialiseNewView(f.f.body.t, List(), f.f.body.mem.variable)
=======
    f.f.body.outputView = View.initialiseNewView(f.f.body.t, List())
>>>>>>> 8a504cc1
    ViewMap(f.f.params.head.outputView, f.loopWrite, call.args.head.t)
  }
  
  private def buildViewReduce(r: AbstractPartRed,
                              call: FunCall, writeView: View): View = {
    // traverse into call.f
    visitAndBuildViews(r.f.body, writeView.access(Cst(0)))

    // if the reduction is a while reduction, visit and build views for the predicate
    r match {
      case rws: ReduceWhileSeq =>
        visitAndBuildViews(rws.p.body, writeView.access(Cst(0)))
      case _ =>
    }

    ViewMap(r.f.params(1).outputView, r.loopVar, call.args(1).t)
  }

  private def buildViewMapSeqSlide(sp: MapSeqSlide,
                                    call: FunCall, writeView: View): View = {
    visitAndBuildViews(sp.f.body, writeView.access(sp.loopVar))
    ViewMap(sp.f.params.head.outputView, sp.loopVar, call.args.head.t)
  }


  private def buildViewSearch(s: AbstractSearch,
                              call:FunCall, writeView:View) :View = {
    visitAndBuildViews(call.args.head,
      View.initialiseNewView(call.args.head.t, call.inputDepth, call.args.head.mem.variable))
    visitAndBuildViews(s.f.body, writeView.access(Cst(0)))
    View.initialiseNewView(call.args(1).t, call.outputDepth, call.args(1).mem.variable)
  }

  private def buildViewLambda(l: Lambda, call: FunCall, writeView: View): View = {
    visitAndBuildViews(l.body, writeView)
    // TODO: Not sure about this
    l.params.head.outputView
  }

  private def buildViewJoin(call: FunCall, writeView: View): View = {
    call.argsType match {
      case ArrayType(ArrayTypeWS(_, chunkSize)) => writeView.split(chunkSize)
      case _ => throw new IllegalArgumentException("PANIC, expected 2D array, found " + call.argsType)
    }
  }

  private def buildViewSplit(n: ArithExpr, writeView: View): View = {
    writeView.join(n)
  }

  private def buildViewAsVector(n: ArithExpr, writeView: View): View = {
    writeView.asScalar()
  }

  private def buildViewAsScalar(call: FunCall, writeView: View): View = {
    call.args.head.t match {
      case ArrayType(VectorType(_, n)) => writeView.asVector(n)
      case _ => throw new IllegalArgumentException("PANIC, expected array of vectors, found " + call.argsType)
    }
  }

  private def buildViewTransposeW(tw: TransposeW, call: FunCall, writeView: View): View = {
    call.t match {
      case ArrayTypeWS(ArrayTypeWS(typ, m), n) =>
        writeView.
          join(m).
          reorder((i:ArithExpr) => { transpose(i, ArrayTypeWSWC(ArrayTypeWSWC(typ, n), m)) }).
          split(n)
      case NoType | ScalarType(_, _) | TupleType(_) | UndefType | VectorType(_, _) | ArrayType(_) =>
        throw new TypeException(call.t, "Array", call.f)
    }
  }

  private def buildViewTranspose(t: Transpose, call: FunCall, writeView: View): View = {
    call.t match {
      case ArrayTypeWS(ArrayTypeWS(_, m), n) =>
        writeView.
          join(m).
          split(n)
      case NoType | ScalarType(_, _) | TupleType(_) | UndefType | VectorType(_, _) | ArrayType(_) =>
        throw new TypeException(call.t, "Array", call.f)
    }
  }

  private def buildViewScatter(scatter: Scatter, call: FunCall, writeView: View): View = {
    writeView.reorder( (i:ArithExpr) => { scatter.idx.f(i, call.t) } )
  }

  private def buildViewHead(funCall: FunCall, writeView: View) : View = {
    // TODO: Not sure about this
    writeView
  }

  private def buildViewTail(funCall: FunCall, writeView: View) : View = {
    // TODO: Not right. See TestTail.tailBetweenMapsScatterAfter and
    // TODO: TestTail.tailBetweenMapsScatterBeforeAndAfter. Not sure how to fix.
    View.initialiseNewView(funCall.args.head.t, funCall.outputDepth,
      funCall.args.head.mem.variable)
  }
}<|MERGE_RESOLUTION|>--- conflicted
+++ resolved
@@ -63,8 +63,7 @@
       case _: Tail => buildViewTail(call, writeView)
       case _: Zip => buildViewZip(call, writeView)
       case _: Unzip => writeView.zip()
-      case l: Lambda =>
-        buildViewLambda(l, call, writeView)
+      case l: Lambda => buildViewLambda(l, call, writeView)
       case fp: FPattern => buildViewLambda(fp.f, call, writeView)
       case _: Slide =>
         View.initialiseNewView(call.args.head.t, call.args.head.inputDepth, call.args.head.mem.variable) // TODO check this (call.mem.var)
@@ -210,11 +209,7 @@
                               writeView: View): View = {
     visitAndBuildViews(f.f.body, writeView.access(Cst(0)))
     val outDepth = getAccessDepth(f.f.body.accessInf, f.f.body.mem)
-<<<<<<< HEAD
     f.f.body.outputView = View.initialiseNewView(f.f.body.t, List(), f.f.body.mem.variable)
-=======
-    f.f.body.outputView = View.initialiseNewView(f.f.body.t, List())
->>>>>>> 8a504cc1
     ViewMap(f.f.params.head.outputView, f.loopWrite, call.args.head.t)
   }
   
