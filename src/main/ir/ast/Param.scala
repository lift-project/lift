--- conflicted
+++ resolved
@@ -31,13 +31,11 @@
     case x => new VectorParam(x, n)
   }
 
-<<<<<<< HEAD
   override def eval(valueMap: ValueMap): Any = {
     valueMap get this match {
       case Some(x) => x
     }
   }
-=======
   // These methods allow for writing an easy access syntax for tuples
   def _0 = Get(this, 0)
   def _1 = Get(this, 1)
@@ -49,7 +47,6 @@
   def _7 = Get(this, 7)
   def _8 = Get(this, 8)
   def _9 = Get(this, 9)
->>>>>>> 0dacc7c7
 }
 
 object Param {
