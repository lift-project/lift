--- conflicted
+++ resolved
@@ -25,23 +25,13 @@
     }
   }
 
-  case class Shift(i: ArithExpr) extends IndexFunction(shiftRightGeneric(i)) {
-
-  }
+  case class Shift(i: ArithExpr) extends IndexFunction(shiftRightGeneric(i))
 
   val reverse = (i: ArithExpr, t: Type) => {
       val n = Type.getLength(t)
 
     n - 1 - i
   }
-<<<<<<< HEAD
-  
-  val shiftRight: (ArithExpr, Type) => ArithExpr =
-    (i, t) => {
-      val n = Type.getLength(t)
-      (i + 1) - n*(i / (n-1))
-  }
-=======
 
   val shiftRightGeneric = (shiftAmount: ArithExpr) => (i: ArithExpr, t: Type) => {
     val n = Type.getLength(t)
@@ -50,7 +40,6 @@
 
   val shiftRight: (ArithExpr, Type) => ArithExpr = shiftRightGeneric(1)
   val shift2Right: (ArithExpr, Type) => ArithExpr = shiftRightGeneric(2)
->>>>>>> 28688c17
 
   val reorderStride = (s:ArithExpr) => (i: ArithExpr, t:Type) => {
     val n = Type.getLength(t) /^ s
