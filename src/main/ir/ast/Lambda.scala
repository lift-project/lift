--- conflicted
+++ resolved
@@ -20,7 +20,7 @@
   /**
    * Debug string representation
    */
-  override def toString: String = "(\\" + params.map(_.toString).reduce(_ + ", " + _) +
+  override def toString = "(\\" + params.map(_.toString).reduce(_ + ", " + _) +
       " -> \n" + body.toString.split("\n").map("  " + _ + "\n").mkString + ")"
 
   override def checkType(argType: Type,
@@ -54,16 +54,6 @@
         case (e, (p, a)) => Expr.replace(e, p, a)
       }
     }
-  }
-
-<<<<<<< HEAD
-  override lazy val isGenerable: Boolean = {
-    Expr.visitWithState(true)(body, (e, s) => {
-      e match {
-        case call: FunCall if !call.f.isGenerable => false
-        case _ => s
-      }
-    })
   }
 
   /**
@@ -92,10 +82,6 @@
     }
   }
 
-=======
-  def getVarsInParams() =
-    params.flatMap(_.t.varList).sortBy(_.name).distinct
->>>>>>> a12fdff5
 
   def eval(valueMap: ValueMap, args: Any*): Any = {
     assert(args.length == arity)
