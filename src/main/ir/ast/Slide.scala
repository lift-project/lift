--- conflicted
+++ resolved
@@ -1,12 +1,8 @@
 package ir.ast
 
 import ir.interpreter.Interpreter._
-<<<<<<< HEAD
-import apart.arithmetic.{ArithExpr, Cst}
-=======
-import lift.arithmetic.Cst
->>>>>>> 26367139
-import ir.{ArrayType, Type, TypeException, UndefType}
+import lift.arithmetic.{ArithExpr}
+import ir.{ArrayType, Type, TypeException}
 import sun.reflect.generics.reflectiveObjects.NotImplementedException
 
 /**
@@ -67,11 +63,7 @@
   def apply(size: Int, step: Int): Lambda = {
     Map(Transpose()) o Slide(size, step) o Map(Slide(size, step))
     // other possible implementation
-<<<<<<< HEAD
-    //Map(Map(Transpose()) o Slide(size, step) o Transpose()) o Slide(size, step)
-=======
     // Map(Map(Transpose()) o Slide(size, step) o Transpose()) o Slide(size, step)
->>>>>>> 26367139
   }
 
   /** Asymmetrical sliding */
