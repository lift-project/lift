package ir.ast

import ir.{Type, UndefType}

import scala.language.implicitConversions

/**
 * Abstract class representing a declaration.
 * Currently only a function declaration is a legal kind of declaration.
 * There are no other forms of declarations possible.
 */
abstract class Decl extends IRNode

/**
 * An instance of this class represents a function declaration.
 *
 * The type of the declared function is implemented in the type checker and not
 * here.
 *
 * @param arity The arity of the declared function
 */
abstract class FunDecl(val arity: Int) extends Decl {

  def checkType(argType: Type, setType: Boolean): Type


  /**
   * Sequentially compose with a FunDecl (convert it to a Lambda).
   * @param f A FunDecl object.
   * @return An object representing the sequential composition of `this` and `f`
   *         (wrapped in a lambda)
   */
  def comp(f: FunDecl): Lambda = this o f

  /**
   * Sequential composition operator syntax.
   * @param f The lambda expression to sequentially compose with.
   * @return An object representing the sequential function composition of
   *         `this` and `f`.
   */
  def o(f: FunDecl): Lambda = {
    val params = Array.fill(f.arity)(Param(UndefType))
    Lambda(params, this(f(params:_*)))
  }

  /**
   * Reverse function composition. I.e. g >>> f == f o g
   * @param f The function to compose with (from the right).
   * @return `f o this`
   */
  def >>>(f: FunDecl): Lambda = f o this

  /**
   * Alternative syntax for function composition.
   * I.e. g <<< f = g o f
   * @param f The function to compose with (from the left).
   * @return `this o f`
   */
  def <<<(f: FunDecl): Lambda = this o f


  /**
   * Function call. This method returns an object representing the function call
   * of `this` with `args`.
   * This method will fail at runtime if the number of given `args` does not
   * match the length of `params`!
   * @param args The arguments to call the function (`this`) with.
   * @return An object (of type FunCall) representing the function call of
   *         `this` with `args`.
   */
  def apply(args : Expr*) : Expr = {
    assert (args.length == arity)
    new FunCall(this, args:_*)
  }

  /**
   * Alternative function call operator syntax. Calls `this.apply(arg)`.
   * @param arg The argument to call the function with.
   * @return An object (of type FunCall) representing the function call of
   *         `this` with `arg`.
   */
  def $(arg: Expr) : Expr = apply(arg)

  /**
   * Alternative function call method. Used by the Java bindings. Calls
   * `this.apply(arg)`
   * @param arg The argument to call the function with.
   * @return An object (of type FunCall) representing the function call of
   *         `this` with `arg`.
   */
  def call(arg: Expr) = apply(arg)
  /**
   * Alternative function call method. Used by the Java bindings. Calls
   * `this.apply(arg0, arg1)`
   * @param arg0 The first argument to call the function with.
   * @param arg1 The second argument to call the function with.
   * @return An object (of type FunCall) representing the function call of
   *         `this` with `arg0` and `arg1`.
   */
  def call(arg0: Expr, arg1: Expr) = apply(arg0, arg1)
  /**
   * Alternative function call method. Used by the Java bindings.
   * Calls `this.apply(arg0, arg1, arg2)`
   * @param arg0 The first argument to call the function with.
   * @param arg1 The second argument to call the function with.
   * @param arg2 The third argument to call the function with.
   * @return An object (of type FunCall) representing the function call of
   *         `this` with `arg0`, `arg1` and `arg2`.
   */
  def call(arg0: Expr, arg1: Expr, arg2: Expr) = apply(arg0, arg1, arg2)
}

object FunDecl {

  /**
    * Recursively visit the given lambda expression `l`, searching for `oldE`,
    * and replacing every occurrences with `newE`.
    * @param l The lambda expression to visit
    * @param oldE The expression to look for and replace
    * @param newE The expression to replace the oldE with
    * @return The lambda expression `l` where all occurrences of `oldE` are
    *         replaced with `newE`
    */
  def replace(l: Lambda, oldE: Expr, newE: Expr) : Lambda = {
    val newBody = Expr.replace(l.body, oldE, newE)

    val replaceInParams = newE.isInstanceOf[Param] && l.params.contains(oldE)

    val newParams =
      if (replaceInParams)
        l.params.map(Expr.replace(_, oldE, newE).asInstanceOf[Param])
      else
        l.params

    if (newBody.eq(l.body) && ! replaceInParams)
      l
    else
      Lambda(newParams, newBody)
  }

<<<<<<< HEAD
}

/**
 * A trait indicating that code can be generated for this function declaration.
 */
trait isGenerable extends FunDecl {
  override val isGenerable = true
}

/**
  * A trait to indicated whether the pattern modifies the way the input should write its results.
  */
trait ModifyWrite {}
=======
}
>>>>>>> cad12e20
<|MERGE_RESOLUTION|>--- conflicted
+++ resolved
@@ -70,7 +70,7 @@
    */
   def apply(args : Expr*) : Expr = {
     assert (args.length == arity)
-    new FunCall(this, args:_*)
+    FunCall(this, args:_*)
   }
 
   /**
@@ -138,20 +138,9 @@
       Lambda(newParams, newBody)
   }
 
-<<<<<<< HEAD
-}
-
-/**
- * A trait indicating that code can be generated for this function declaration.
- */
-trait isGenerable extends FunDecl {
-  override val isGenerable = true
 }
 
 /**
   * A trait to indicated whether the pattern modifies the way the input should write its results.
   */
-trait ModifyWrite {}
-=======
-}
->>>>>>> cad12e20
+trait ModifyWrite {}