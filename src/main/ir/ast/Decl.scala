package ir.ast

import ir._

import scala.language.implicitConversions

/**
 * Abstract class representing a declaration.
 * Currently only a function declaration is a legal kind of declaration.
 * There are no other forms of declarations possible.
 */
abstract class Decl

/**
 * An instance of this class represents a function declaration.
 * @param params The parameters of the function declaration.
 */
abstract class FunDecl(val params: Array[Param]) extends Decl {

  /**
   * Indicating if it is possible to generate code for this function declaration.
   * Might be overwritten by a subclass or by mixing in the `isGenerable` trait.
   */
  val isGenerable = false

  /**
   * Secondary constructor to initialize a FunDecl with the given number of undefined parameters.
   * @param arity Number of parameters
   */
  def this(arity: Int) = this(Array.fill(arity)(Param(UndefType)))


  /**
   * Method to sequentially compose this instance with a given lambda expression
   * (which is also a form of function declaration).
   * @param that The lambda expression to sequentially compose with.
   * @return An object representing the sequential function composition of `this` and `that`.
   */
  def comp(that: Lambda) : CompFun = {
    // unify the representation and turn `this` in to a (sequence of) lambdas.
    // Prevent CompFunDef objects to be nested, therefore, unpack here and create a new one later
    val thisFs = this match {
      case cf : CompFun => cf.funs
      case l : Lambda => Seq(l)
      case _ => Seq(Lambda.FunDefToLambda(this))
    }
    // create a function composition object with the `that` lambda appended to all the other lambdas
    CompFun( thisFs :+ that:_* )
  }

  /**
   * Sequentially compose with a FunDecl (convert it to a Lambda).
   * @param f A FunDecl object.
   * @return An object representing the sequential composition of `this` and `f` (wrapped in a lambda)
   */
  def comp(f: FunDecl): CompFun = comp(Lambda.FunDefToLambda(f))

  /**
   * Sequential composition operator syntax. Calls `this.comp(f)`.
   * @param f The lambda expression to sequentially compose with.
   * @return An object representing the sequential function composition of `this` and `f`.
   */
  def o(f: Lambda): CompFun = comp(f)


  /**
   * Alternative function call operator syntax. Calls `this.apply(arg)`.
   * @param arg The argument to call the function with.
   * @return An object (of type FunCall) representing the function call of `this` with `arg`.
   */
  def $(arg: Expr) : FunCall = apply(arg)

  /**
   * Alternative function call method. Used by the Java bindings. Calls `this.apply(arg)`
   * @param arg The argument to call the function with.
   * @return An object (of type FunCall) representing the function call of `this` with `arg`.
   */
  def call(arg: Expr) = apply(arg)
  /**
   * Alternative function call method. Used by the Java bindings. Calls `this.apply(arg0, arg1)`
   * @param arg0 The first argument to call the function with.
   * @param arg1 The second argument to call the function with.
   * @return An object (of type FunCall) representing the function call of `this` with
   *         `arg0` and `arg1`.
   */
  def call(arg0: Expr, arg1: Expr) = apply(arg0, arg1)
  /**
   * Alternative function call method. Used by the Java bindings.
   * Calls `this.apply(arg0, arg1, arg2)`
   * @param arg0 The first argument to call the function with.
   * @param arg1 The second argument to call the function with.
   * @param arg2 The third argument to call the function with.
   * @return An object (of type FunCall) representing the function call of `this` with
   *         `arg0`, `arg1` and `arg2`.
   */
  def call(arg0: Expr, arg1: Expr, arg2: Expr) = apply(arg0, arg1, arg2)

  /**
   * Function call. This method returns an object representing the function call of `this`
   * with `args`.
   * This method will fail at runtime if the number of given `args` does not match the length
   * of `params`!
   * @param args The arguments to call the function (`this`) with.
   * @return An object (of type FunCall) representing the function call of `this` with `args`.
   */
  def apply(args : Expr*) : FunCall = {
    assert (args.length == params.length)
    new FunCall(this, args:_*)
  }
}

object FunDecl {

  /**
   * Recursively visit the given lambda expression `l`, searching for `oldE`, and replacing every
   * occurrences with `newE`.
   * @param l The lambda expression to visit
   * @param oldE The expression to look for and replace
   * @param newE The expression to replace the oldE with
   * @return The lambda expression `l` where all occurrences of `oldE` are replaced with `newE`
   */
  def replace(l: Lambda, oldE: Expr, newE: Expr) : Lambda = {
    visit(l, (l: Lambda) => {
      if (l.body.eq(oldE)) new Lambda(l.params, newE) else l
    }, (l: Lambda) => l)
  }

  /**
   * Recursively visit the given lambda expression.
   * @param f The lambda expression to visit.
   * @param pre The function to apply before visiting a given (sub-) lambda expression.
   * @param post The function to apply after visiting a given (sub-) lambda expression.
   * @return A Lambda expression rewritten based on the functions `pre` and `post`.
   */
  def visit(f: Lambda, pre: (Lambda) => (Lambda), post: (Lambda) => (Lambda)) : Lambda = {
    val newF = pre(f)

    val newBodyFunDef : Expr = newF.body match {
      case call: FunCall => call.f match {
        case l : Lambda => new Lambda( l.params, visit(l, pre, post)(call.args:_*) ).body
        case cfd : CompFun =>
          ( new CompFun(cfd.params, cfd.funs.map(f => visit(f, pre, post)):_*) )(call.args:_*)
        case ar: AbstractPartRed =>
          ar.getClass.getConstructor(classOf[Lambda],classOf[Value])
            .newInstance(visit(ar.f, pre, post),ar.init)(call.args:_*)
        case fp: FPattern =>
          fp.getClass.getConstructor(classOf[Lambda])
            .newInstance(visit(fp.f, pre, post))(call.args:_*)
        case _ => newF.body.copy
      }
      case _ => newF.body.copy
    }

    post(new Lambda(f.params, newBodyFunDef))
  }
}

/**
 * A trait indicating that code can be generated for this function declaration.
 */
trait isGenerable extends FunDecl {
  override val isGenerable = true
}

/**
 * An object representing a function defining a sequential composition of functions.
 * @param params The parameters of the overall function declaration.
 * @param funs The sequentially composed functions.
 */
case class CompFun(override val params : Array[Param],
                   funs: Lambda*) extends FunDecl(params) with isGenerable {

  /**
   * String representation of function composition.
   * @return A string representation of the function composition
   */
  override def toString: String = funs.map((f) => f.toString()).reduce((s1, s2) => s1 + " o " + s2)

  /**
   * Check if the given object `that` is equal to `this`
   * @param that The given object to compare with
   * @return True iff `this` and `that` are both of type CompFunDef and their `funs` are equal
   */
  override def equals(that: Any) =
    that match {
      case cf : CompFun => funs.seq.equals(cf.funs)
      case _ => false
    }
}

object CompFun {
  /**
   * Constructor for creating CompFunDef instances.
   * @param funs The lambdas to sequentially compose.
   * @return An instance of CompFunDef which represents the sequential composition of `funs`
   */
  def apply(funs: Lambda*) : CompFun = {
    // The parameters of the composition are the parameters of the last lambda
<<<<<<< HEAD
    new CompFun(funs.last.params, funs:_*)
=======
    new CompFunDef(funs.last.params, funs:_*)
  }
}

// Here are just the algorithmic patterns
// For opencl specific patterns see the opencl.ir package

abstract class Pattern(override val params: Array[Param]) extends FunDecl(params) {
  def this(arity: Int) = this(Array.fill(arity)(Param(UndefType)))
}

trait FPattern {
  def f: Lambda
}

abstract class AbstractMap(f:Lambda) extends Pattern(arity = 1) with FPattern

/**
 * Apply the lambda <code>f</code> to every element of the input
 *
 * Applicable rules:
 *  - Map(f) => Join() o Map(Map(f)) o Split(I)
 *  - Map(f) o Map(g) => Map(f o g)
 *  - Map(f) => asScalar() o Map(Vectorize(k)(f)) o asVector(k) (input a multiple of k)
 *  - Map(f) => MapGlb(f)
 *  - Map(f) => MapWrg(f)
 *  - Map(f) => Barrier() o MapLcl(f)
 *  - Map(f) => MapWarp(f)
 *  - Map(f) => MapLane(f)
 *  - Map(f) => MapSeq(f)
 *
 * @param f Lambda to apply to every element of the input
 */
case class Map(f:Lambda1) extends AbstractMap(f) {
  override def apply(args: Expr*): MapCall = mapCall(args:_*)

  override def $(that: Expr): MapCall = mapCall(that)

  private def mapCall(args: Expr*): MapCall = {
    assert(args.length == 1)
    new MapCall("Map", Var(""), this, args(0))
  }
}

object Map {
  def apply(f: Lambda1, expr: Expr): MapCall = {
    Map(f).mapCall(expr)
  }
}

abstract class GenerableMap(f:Lambda) extends AbstractMap(f) with isGenerable

abstract class AbstractPartRed(f:Lambda) extends Pattern(arity = 2) with FPattern {
  def init: Value = params(0) match { case v: Value => v}
}

abstract class AbstractReduce(f:Lambda) extends AbstractPartRed(f)

/**
 * Perform a reduction on the input.
 *
 * Applicable rules:
 *  - Reduce(f) => Reduce(f) o PartRed(f)
 *  - Reduce(f) => ReduceSeq(f)
 *
 * @param f The lambda to apply to the next element and partial result
 */
case class Reduce(f: Lambda2) extends AbstractReduce(f) {
  override def apply(args: Expr*) : ReduceCall = reduceCall(args:_*)

  private def reduceCall(args: Expr*): ReduceCall = {
    assert(args.length == 2)
    new ReduceCall(Var("i"), this, args(0), args(1))
  }
}
object Reduce {
  def apply(f: Lambda2, init: Value): Lambda1 = fun((x) => Reduce(f)(init, x))
  def apply(f: Lambda2, init: Value, expr: Expr): ReduceCall = Reduce(f)(init, expr)
}

/**
 * Partial reduction
 *
 * Applicable re-write rules:
 *  - PartRed(f) => Reduce(f)
 *  - PartRed(f) => PartRed(f) o Reorder
 *  - PartRed(f) => Iterate(k, PartRed(f)) (input a multiple of k)
 *  - PartRed(f) => Join() o Map(PartRed(f)) o Split(k) (input a multiple of k)
 *
 * @param f The lambda to apply to the next element and partial result
 */
case class PartRed(f: Lambda2) extends AbstractPartRed(f) with FPattern {
  override def apply(args: Expr*) : ReduceCall = reduceCall(args:_*)

  private def reduceCall(args: Expr*): ReduceCall = {
    assert(args.length == 2)
    new ReduceCall(Var("i"), this, args(0), args(1))
  }
}
object PartRed {
  def apply(f: Lambda2, init: Value): Lambda1 = fun((x) => PartRed(f)(init, x))
  def apply(f: Lambda2, init: Value, expr: Expr): ReduceCall = PartRed(f)(init, expr)
}

/**
 * Applicable rules:
 *  - Join() o Split(chunkSize) | Split(chunkSize) o Join(chunkSize) => id
 */
case class Join() extends Pattern(arity = 1) with isGenerable

/**
 * Splits the input into chunks of <code>chunkSize</code>.
 *
 * Applicable rules:
 *  - Join() o Split(chunkSize) | Split(chunkSize) o Join(chunkSize) => id
 *
 * @param chunkSize Size of the chunks the input will be split into
 */
case class Split(chunkSize: ArithExpr) extends Pattern(arity = 1) with isGenerable

/**
 *
 * Applicable rules:
 *  - asScalar() o asVector(len) | asVector(len) o asScalar(len) => id
 */
case class asScalar() extends Pattern(arity = 1) with isGenerable

/**
 *
 * Applicable rules:
 *  - asScalar() o asVector(len) | asVector(len) o asScalar(len) => id
 *
 * @param len Vector length
 */
case class asVector(len: ArithExpr) extends Pattern(arity = 1) with isGenerable

/*
// TODO: discuss if this should be a Fun again (if so, this has to be replaced in the very first pass before type checking)
case class Vectorize(n: Expr, f: Fun) extends FPattern {
  def isGenerable() = true
  override def copy() = Vectorize(n, f)
}
*/

object Vectorize {
  class Helper(n: ArithExpr) {
    def apply(uf: UserFunDef): UserFunDef = uf.vectorize(n)

    def apply(v: Value): Value = v.vectorize(n)

    def apply(p: Param): Param = p.vectorize(n)
  }

  @deprecated("Use function.vectorize(ArithExpr) instead")
  def apply(n: ArithExpr): Helper = new Helper(n)
}

case class UserFunDef(name: String, paramNames: Array[String], body: String,
                      inTs: Seq[Type], outT: Type)
  extends FunDecl(inTs.map(Param(_)).toArray) with isGenerable {

  private def namesAndTypesMatch(): Boolean = {

    def checkParam(param: (Type, Any)): Boolean = {
      param match {
        case (_:ScalarType, _: String) => true
        case (_:VectorType, _: String) => true
        case (_:TupleType, _: String)  => true
        case (tt:TupleType, names: Array[String]) =>
          if (tt.elemsT.length != names.length) false
          else (tt.elemsT zip names).forall( {case (t,n) => checkParam( (t,n) )} )
        case _ => false
      }
    }

    checkParam((inT, paramName))
  }

  lazy val paramNamesString: String = {
    def printAny(arg: Any): String = arg match {
      case a: Array[Any] => "Array(" + a.map(printAny).reduce(_+", "+_) + ")"
      case _ => arg.toString
    }

    printAny(paramName)
  }

  if (paramNames.length != inTs.length || !namesAndTypesMatch())
    throw new IllegalArgumentException(s"Structure of parameter names ( $paramNamesString ) and the input type ( $inT ) doesn't match!")

  def hasUnexpandedTupleParam: Boolean = {
    def test(param: (Type, Any)): Boolean = {
      param match {
        case (_: TupleType, _: String) => true
        case (_: ScalarType, _: String) => false
        case (_: VectorType, _: String) => false
        case (tt: TupleType, names: Array[String]) =>
          (tt.elemsT zip names).exists({ case (t, n) => test((t, n))})
        case _ => throw new IllegalArgumentException("Unexpected type in tuple expansion")
      }
    }
    test((inT, paramName))
  }

  private def unexpandedParamTupleTypes: Seq[TupleType] = {
    def emit(param: (Type, Any)): Seq[TupleType] = {
      param match {
        case (tt: TupleType, _:String) => Seq(tt)
        case (tt: TupleType, names: Array[Any]) =>
          (tt.elemsT zip names).flatMap { case (t, n) => emit(t, n) }
        case _ => Seq()
      }
    }
    emit((inT, paramName))
  }

  def unexpandedTupleTypes: Seq[TupleType] = {
    outT match {
      case tt: TupleType => (unexpandedParamTupleTypes :+ tt).distinct
      case _ => unexpandedParamTupleTypes
    }
  }

  def inT = if (inTs.size == 1) inTs.head else TupleType(inTs:_*)
  def paramName = if (paramNames.length == 1) paramNames.head else paramNames

  override def toString = "UserFun("+ name + ")" // for debug purposes

  /**
   * Vectorize the current function
   * @param n The vector width
   * @return
   */
  def vectorize(n: ArithExpr): UserFunDef = new UserFunDef(s"$name$n", paramNames, body, inTs.map(_.vectorize(n)), outT.vectorize(n))
}

object UserFunDef {
  def apply(name: String, paramName: String, body: String, inT: Type, outT: Type): UserFunDef = {
    UserFunDef(name, Array(paramName), body, Seq(inT), outT)
  }

  @deprecated("replaced by UserFunDef.vectorize(n)")
  def vectorize(uf: UserFunDef, n: ArithExpr): UserFunDef = uf.vectorize(n)

  val id = UserFunDef("id", "x", "{ return x; }", Float, Float)

  val idI = UserFunDef("id", "x", "{ return x; }", Int, Int)

  val idFI = UserFunDef("id", "x", "{ return x; }", TupleType(Float, Int), TupleType(Float, Int))

  val idFF = UserFunDef("id", "x", "{ return x; }", TupleType(Float, Float), TupleType(Float, Float))

  val absAndSumUp = UserFunDef("absAndSumUp", Array("acc", "x"), "{ return acc + fabs(x); }", Seq(Float, Float), Float)

  val add = UserFunDef("add", Array("x", "y"), "{ return x+y; }", Seq(Float, Float), Float)

  val plusOne = UserFunDef("plusOne", "x", "{ return x+1; }", Float, Float)

  val doubleItAndSumUp = UserFunDef("doubleItAndSumUp", Array("x", "y"), "{ return x + (y * y); }", Seq(Float, Float), Float)

  val sqrtIt = UserFunDef("sqrtIt", "x", "{ return sqrt(x); }", Float, Float)

  val abs = UserFunDef("abs", "x", "{ return x >= 0 ? x : -x; }", Float, Float)

  val neg = UserFunDef("neg", "x", "{ return -x; }", Float, Float)

  val mult = UserFunDef("mult", Array("l", "r"), "{ return l * r; }", Seq(Float, Float), Float)

  val multAndSumUp = UserFunDef("multAndSumUp", Array("acc", "l", "r"),
    "{ return acc + (l * r); }",
    Seq(Float, Float, Float), Float)

  val addPair = UserFunDef(
    "pair",
    Array("x", "y"),
    "{ x._0 = x._0 + y._0;" +
      "x._1 = x._1 + y._1;" +
      "return x; }",
    Seq(TupleType(Float, Float), TupleType(Float, Float)),
    TupleType(Float, Float))

}

/**
 * Iterate the lambda <code>f</code> <code>n</code> such that the output of one iteration is the input
 * for the next.
 *
 * Applicable rules:
 *  - Iterate(n+m, f) => Iterate(n, f) o Iterate(m, f)
 *
 * @param n Number of times to iterate
 * @param f Lamda to use for iteration
 */
case class Iterate(n: ArithExpr, f: Lambda1) extends Pattern(arity = 1) with FPattern with isGenerable {

  override def apply(args: Expr*): IterateCall = iterateCall(args: _*)

  override def $(that: Expr): IterateCall = iterateCall(that)

  private def iterateCall(args: Expr*): IterateCall = {
    assert(args.length == 1)
    new IterateCall(this, args(0))
  }
}

object Iterate {
  def apply(n: ArithExpr): ((Lambda1) => Iterate)  = (f: Lambda1) => Iterate(n ,f)

  def varName(): String = "iterSize"
}

case class Filter() extends FunDecl(arity = 2) with isGenerable

object Filter {
  def apply(input: Param, ids: Param): FunCall = {
    Filter()(input, ids)
  }
}

case class Tuple(n: Int) extends FunDecl(arity = n) with isGenerable

object Tuple {
  def apply(args : Expr*) : FunCall = {
    assert(args.length >= 2)
    Tuple(args.length)(args:_*)
  }
}

case class Zip(n : Int) extends FunDecl(arity = n) with isGenerable

object Zip {
  def apply(args : Expr*) : FunCall = {
    assert(args.length >= 2)
    Zip(args.length)(args:_*)
  }
}

case class Unzip() extends FunDecl(arity = 1) with isGenerable

/**
 * Transpose on output
 */
case class TransposeW() extends Pattern(arity = 1) with isGenerable

/**
 * Transpose on input
 */
case class Transpose() extends Pattern(arity = 1) with isGenerable

object Group {
  var cnt: Int = -1

  // Predefined out-of-boundary cases
  val edgeNeg: (ArithExpr, ArithExpr) => ArithExpr = (idx, len) => 0
  val edgePos: (ArithExpr, ArithExpr) => ArithExpr = (idx, len) => len - 1
  val reflectNeg: (ArithExpr, ArithExpr) => ArithExpr = (idx, len) => -1 - idx
  val reflectPos: (ArithExpr, ArithExpr) => ArithExpr = (idx, len) => len - idx
  val wrapNeg: (ArithExpr, ArithExpr) => ArithExpr = (idx, len) => len + idx
  val wrapPos: (ArithExpr, ArithExpr) => ArithExpr = (idx, len) => idx - 1
}

case class Group(relIndices: Array[Int],
                 negOutOfBoundsF: (ArithExpr, ArithExpr) => ArithExpr,
                 posOutOfBoundsF: (ArithExpr, ArithExpr) => ArithExpr) extends Pattern(arity = 1) with isGenerable {
  Group.cnt += 1
  val id = Group.cnt
}

object Group2D {
  def apply(relColumns: Array[Int],
            relRows: Array[Int],
            negOOB: (ArithExpr, ArithExpr) => ArithExpr,
            posOOB: (ArithExpr, ArithExpr) => ArithExpr): CompFunDef = {
    Map(
      Map(
        Transpose()
      ) o Group(relColumns, negOOB, posOOB) o Transpose()
    ) o Group(relRows, negOOB, posOOB)
  }
}

/**
 * Reorder on input
 * @param idx The function to use for reordering
 */
case class Gather(idx: IndexFunction) extends Pattern(arity = 1) with isGenerable

/**
 * Reorder on output
 * @param idx The function to use for reordering
 */
case class Scatter(idx: IndexFunction) extends Pattern(arity = 1) with isGenerable

case class Head() extends Pattern(arity = 1) with isGenerable

case class Tail() extends Pattern(arity = 1) with isGenerable

class IndexFunction(val f: (ArithExpr, Type) => ArithExpr)

object IndexFunction {
  implicit def apply(f: (ArithExpr, Type) => ArithExpr): IndexFunction = new IndexFunction(f)

  // predefined reorder functions ...
  val transposeFunction = (outerSize: ArithExpr, innerSize: ArithExpr) => (i: ArithExpr, t: Type) => {
    val col = (i % innerSize) * outerSize
    val row = i / innerSize

    row + col
  }

  val transpose = (i: ArithExpr, t: Type) => {
    val outerType = t match { case at: ArrayType => at }
    val innerType = outerType.elemT match { case at: ArrayType => at }

    transposeFunction(outerType.len, innerType.len)(i, t)
  }

  val reverse = (i: ArithExpr, t: Type) => {
    val n = Type.getLength(t)

    n - 1 - i
  }

  val reorderStride = (s:ArithExpr) => (i: ArithExpr, t:Type) => {
    val n = Type.getLength(t) /^ s
    (i / n) + s * (i % n)
>>>>>>> d3fd6172
  }
}<|MERGE_RESOLUTION|>--- conflicted
+++ resolved
@@ -1,6 +1,8 @@
 package ir.ast
 
+import arithmetic.{ArithExpr, Var}
 import ir._
+import opencl.ir._
 
 import scala.language.implicitConversions
 
@@ -196,435 +198,6 @@
    */
   def apply(funs: Lambda*) : CompFun = {
     // The parameters of the composition are the parameters of the last lambda
-<<<<<<< HEAD
     new CompFun(funs.last.params, funs:_*)
-=======
-    new CompFunDef(funs.last.params, funs:_*)
-  }
-}
-
-// Here are just the algorithmic patterns
-// For opencl specific patterns see the opencl.ir package
-
-abstract class Pattern(override val params: Array[Param]) extends FunDecl(params) {
-  def this(arity: Int) = this(Array.fill(arity)(Param(UndefType)))
-}
-
-trait FPattern {
-  def f: Lambda
-}
-
-abstract class AbstractMap(f:Lambda) extends Pattern(arity = 1) with FPattern
-
-/**
- * Apply the lambda <code>f</code> to every element of the input
- *
- * Applicable rules:
- *  - Map(f) => Join() o Map(Map(f)) o Split(I)
- *  - Map(f) o Map(g) => Map(f o g)
- *  - Map(f) => asScalar() o Map(Vectorize(k)(f)) o asVector(k) (input a multiple of k)
- *  - Map(f) => MapGlb(f)
- *  - Map(f) => MapWrg(f)
- *  - Map(f) => Barrier() o MapLcl(f)
- *  - Map(f) => MapWarp(f)
- *  - Map(f) => MapLane(f)
- *  - Map(f) => MapSeq(f)
- *
- * @param f Lambda to apply to every element of the input
- */
-case class Map(f:Lambda1) extends AbstractMap(f) {
-  override def apply(args: Expr*): MapCall = mapCall(args:_*)
-
-  override def $(that: Expr): MapCall = mapCall(that)
-
-  private def mapCall(args: Expr*): MapCall = {
-    assert(args.length == 1)
-    new MapCall("Map", Var(""), this, args(0))
-  }
-}
-
-object Map {
-  def apply(f: Lambda1, expr: Expr): MapCall = {
-    Map(f).mapCall(expr)
-  }
-}
-
-abstract class GenerableMap(f:Lambda) extends AbstractMap(f) with isGenerable
-
-abstract class AbstractPartRed(f:Lambda) extends Pattern(arity = 2) with FPattern {
-  def init: Value = params(0) match { case v: Value => v}
-}
-
-abstract class AbstractReduce(f:Lambda) extends AbstractPartRed(f)
-
-/**
- * Perform a reduction on the input.
- *
- * Applicable rules:
- *  - Reduce(f) => Reduce(f) o PartRed(f)
- *  - Reduce(f) => ReduceSeq(f)
- *
- * @param f The lambda to apply to the next element and partial result
- */
-case class Reduce(f: Lambda2) extends AbstractReduce(f) {
-  override def apply(args: Expr*) : ReduceCall = reduceCall(args:_*)
-
-  private def reduceCall(args: Expr*): ReduceCall = {
-    assert(args.length == 2)
-    new ReduceCall(Var("i"), this, args(0), args(1))
-  }
-}
-object Reduce {
-  def apply(f: Lambda2, init: Value): Lambda1 = fun((x) => Reduce(f)(init, x))
-  def apply(f: Lambda2, init: Value, expr: Expr): ReduceCall = Reduce(f)(init, expr)
-}
-
-/**
- * Partial reduction
- *
- * Applicable re-write rules:
- *  - PartRed(f) => Reduce(f)
- *  - PartRed(f) => PartRed(f) o Reorder
- *  - PartRed(f) => Iterate(k, PartRed(f)) (input a multiple of k)
- *  - PartRed(f) => Join() o Map(PartRed(f)) o Split(k) (input a multiple of k)
- *
- * @param f The lambda to apply to the next element and partial result
- */
-case class PartRed(f: Lambda2) extends AbstractPartRed(f) with FPattern {
-  override def apply(args: Expr*) : ReduceCall = reduceCall(args:_*)
-
-  private def reduceCall(args: Expr*): ReduceCall = {
-    assert(args.length == 2)
-    new ReduceCall(Var("i"), this, args(0), args(1))
-  }
-}
-object PartRed {
-  def apply(f: Lambda2, init: Value): Lambda1 = fun((x) => PartRed(f)(init, x))
-  def apply(f: Lambda2, init: Value, expr: Expr): ReduceCall = PartRed(f)(init, expr)
-}
-
-/**
- * Applicable rules:
- *  - Join() o Split(chunkSize) | Split(chunkSize) o Join(chunkSize) => id
- */
-case class Join() extends Pattern(arity = 1) with isGenerable
-
-/**
- * Splits the input into chunks of <code>chunkSize</code>.
- *
- * Applicable rules:
- *  - Join() o Split(chunkSize) | Split(chunkSize) o Join(chunkSize) => id
- *
- * @param chunkSize Size of the chunks the input will be split into
- */
-case class Split(chunkSize: ArithExpr) extends Pattern(arity = 1) with isGenerable
-
-/**
- *
- * Applicable rules:
- *  - asScalar() o asVector(len) | asVector(len) o asScalar(len) => id
- */
-case class asScalar() extends Pattern(arity = 1) with isGenerable
-
-/**
- *
- * Applicable rules:
- *  - asScalar() o asVector(len) | asVector(len) o asScalar(len) => id
- *
- * @param len Vector length
- */
-case class asVector(len: ArithExpr) extends Pattern(arity = 1) with isGenerable
-
-/*
-// TODO: discuss if this should be a Fun again (if so, this has to be replaced in the very first pass before type checking)
-case class Vectorize(n: Expr, f: Fun) extends FPattern {
-  def isGenerable() = true
-  override def copy() = Vectorize(n, f)
-}
-*/
-
-object Vectorize {
-  class Helper(n: ArithExpr) {
-    def apply(uf: UserFunDef): UserFunDef = uf.vectorize(n)
-
-    def apply(v: Value): Value = v.vectorize(n)
-
-    def apply(p: Param): Param = p.vectorize(n)
-  }
-
-  @deprecated("Use function.vectorize(ArithExpr) instead")
-  def apply(n: ArithExpr): Helper = new Helper(n)
-}
-
-case class UserFunDef(name: String, paramNames: Array[String], body: String,
-                      inTs: Seq[Type], outT: Type)
-  extends FunDecl(inTs.map(Param(_)).toArray) with isGenerable {
-
-  private def namesAndTypesMatch(): Boolean = {
-
-    def checkParam(param: (Type, Any)): Boolean = {
-      param match {
-        case (_:ScalarType, _: String) => true
-        case (_:VectorType, _: String) => true
-        case (_:TupleType, _: String)  => true
-        case (tt:TupleType, names: Array[String]) =>
-          if (tt.elemsT.length != names.length) false
-          else (tt.elemsT zip names).forall( {case (t,n) => checkParam( (t,n) )} )
-        case _ => false
-      }
-    }
-
-    checkParam((inT, paramName))
-  }
-
-  lazy val paramNamesString: String = {
-    def printAny(arg: Any): String = arg match {
-      case a: Array[Any] => "Array(" + a.map(printAny).reduce(_+", "+_) + ")"
-      case _ => arg.toString
-    }
-
-    printAny(paramName)
-  }
-
-  if (paramNames.length != inTs.length || !namesAndTypesMatch())
-    throw new IllegalArgumentException(s"Structure of parameter names ( $paramNamesString ) and the input type ( $inT ) doesn't match!")
-
-  def hasUnexpandedTupleParam: Boolean = {
-    def test(param: (Type, Any)): Boolean = {
-      param match {
-        case (_: TupleType, _: String) => true
-        case (_: ScalarType, _: String) => false
-        case (_: VectorType, _: String) => false
-        case (tt: TupleType, names: Array[String]) =>
-          (tt.elemsT zip names).exists({ case (t, n) => test((t, n))})
-        case _ => throw new IllegalArgumentException("Unexpected type in tuple expansion")
-      }
-    }
-    test((inT, paramName))
-  }
-
-  private def unexpandedParamTupleTypes: Seq[TupleType] = {
-    def emit(param: (Type, Any)): Seq[TupleType] = {
-      param match {
-        case (tt: TupleType, _:String) => Seq(tt)
-        case (tt: TupleType, names: Array[Any]) =>
-          (tt.elemsT zip names).flatMap { case (t, n) => emit(t, n) }
-        case _ => Seq()
-      }
-    }
-    emit((inT, paramName))
-  }
-
-  def unexpandedTupleTypes: Seq[TupleType] = {
-    outT match {
-      case tt: TupleType => (unexpandedParamTupleTypes :+ tt).distinct
-      case _ => unexpandedParamTupleTypes
-    }
-  }
-
-  def inT = if (inTs.size == 1) inTs.head else TupleType(inTs:_*)
-  def paramName = if (paramNames.length == 1) paramNames.head else paramNames
-
-  override def toString = "UserFun("+ name + ")" // for debug purposes
-
-  /**
-   * Vectorize the current function
-   * @param n The vector width
-   * @return
-   */
-  def vectorize(n: ArithExpr): UserFunDef = new UserFunDef(s"$name$n", paramNames, body, inTs.map(_.vectorize(n)), outT.vectorize(n))
-}
-
-object UserFunDef {
-  def apply(name: String, paramName: String, body: String, inT: Type, outT: Type): UserFunDef = {
-    UserFunDef(name, Array(paramName), body, Seq(inT), outT)
-  }
-
-  @deprecated("replaced by UserFunDef.vectorize(n)")
-  def vectorize(uf: UserFunDef, n: ArithExpr): UserFunDef = uf.vectorize(n)
-
-  val id = UserFunDef("id", "x", "{ return x; }", Float, Float)
-
-  val idI = UserFunDef("id", "x", "{ return x; }", Int, Int)
-
-  val idFI = UserFunDef("id", "x", "{ return x; }", TupleType(Float, Int), TupleType(Float, Int))
-
-  val idFF = UserFunDef("id", "x", "{ return x; }", TupleType(Float, Float), TupleType(Float, Float))
-
-  val absAndSumUp = UserFunDef("absAndSumUp", Array("acc", "x"), "{ return acc + fabs(x); }", Seq(Float, Float), Float)
-
-  val add = UserFunDef("add", Array("x", "y"), "{ return x+y; }", Seq(Float, Float), Float)
-
-  val plusOne = UserFunDef("plusOne", "x", "{ return x+1; }", Float, Float)
-
-  val doubleItAndSumUp = UserFunDef("doubleItAndSumUp", Array("x", "y"), "{ return x + (y * y); }", Seq(Float, Float), Float)
-
-  val sqrtIt = UserFunDef("sqrtIt", "x", "{ return sqrt(x); }", Float, Float)
-
-  val abs = UserFunDef("abs", "x", "{ return x >= 0 ? x : -x; }", Float, Float)
-
-  val neg = UserFunDef("neg", "x", "{ return -x; }", Float, Float)
-
-  val mult = UserFunDef("mult", Array("l", "r"), "{ return l * r; }", Seq(Float, Float), Float)
-
-  val multAndSumUp = UserFunDef("multAndSumUp", Array("acc", "l", "r"),
-    "{ return acc + (l * r); }",
-    Seq(Float, Float, Float), Float)
-
-  val addPair = UserFunDef(
-    "pair",
-    Array("x", "y"),
-    "{ x._0 = x._0 + y._0;" +
-      "x._1 = x._1 + y._1;" +
-      "return x; }",
-    Seq(TupleType(Float, Float), TupleType(Float, Float)),
-    TupleType(Float, Float))
-
-}
-
-/**
- * Iterate the lambda <code>f</code> <code>n</code> such that the output of one iteration is the input
- * for the next.
- *
- * Applicable rules:
- *  - Iterate(n+m, f) => Iterate(n, f) o Iterate(m, f)
- *
- * @param n Number of times to iterate
- * @param f Lamda to use for iteration
- */
-case class Iterate(n: ArithExpr, f: Lambda1) extends Pattern(arity = 1) with FPattern with isGenerable {
-
-  override def apply(args: Expr*): IterateCall = iterateCall(args: _*)
-
-  override def $(that: Expr): IterateCall = iterateCall(that)
-
-  private def iterateCall(args: Expr*): IterateCall = {
-    assert(args.length == 1)
-    new IterateCall(this, args(0))
-  }
-}
-
-object Iterate {
-  def apply(n: ArithExpr): ((Lambda1) => Iterate)  = (f: Lambda1) => Iterate(n ,f)
-
-  def varName(): String = "iterSize"
-}
-
-case class Filter() extends FunDecl(arity = 2) with isGenerable
-
-object Filter {
-  def apply(input: Param, ids: Param): FunCall = {
-    Filter()(input, ids)
-  }
-}
-
-case class Tuple(n: Int) extends FunDecl(arity = n) with isGenerable
-
-object Tuple {
-  def apply(args : Expr*) : FunCall = {
-    assert(args.length >= 2)
-    Tuple(args.length)(args:_*)
-  }
-}
-
-case class Zip(n : Int) extends FunDecl(arity = n) with isGenerable
-
-object Zip {
-  def apply(args : Expr*) : FunCall = {
-    assert(args.length >= 2)
-    Zip(args.length)(args:_*)
-  }
-}
-
-case class Unzip() extends FunDecl(arity = 1) with isGenerable
-
-/**
- * Transpose on output
- */
-case class TransposeW() extends Pattern(arity = 1) with isGenerable
-
-/**
- * Transpose on input
- */
-case class Transpose() extends Pattern(arity = 1) with isGenerable
-
-object Group {
-  var cnt: Int = -1
-
-  // Predefined out-of-boundary cases
-  val edgeNeg: (ArithExpr, ArithExpr) => ArithExpr = (idx, len) => 0
-  val edgePos: (ArithExpr, ArithExpr) => ArithExpr = (idx, len) => len - 1
-  val reflectNeg: (ArithExpr, ArithExpr) => ArithExpr = (idx, len) => -1 - idx
-  val reflectPos: (ArithExpr, ArithExpr) => ArithExpr = (idx, len) => len - idx
-  val wrapNeg: (ArithExpr, ArithExpr) => ArithExpr = (idx, len) => len + idx
-  val wrapPos: (ArithExpr, ArithExpr) => ArithExpr = (idx, len) => idx - 1
-}
-
-case class Group(relIndices: Array[Int],
-                 negOutOfBoundsF: (ArithExpr, ArithExpr) => ArithExpr,
-                 posOutOfBoundsF: (ArithExpr, ArithExpr) => ArithExpr) extends Pattern(arity = 1) with isGenerable {
-  Group.cnt += 1
-  val id = Group.cnt
-}
-
-object Group2D {
-  def apply(relColumns: Array[Int],
-            relRows: Array[Int],
-            negOOB: (ArithExpr, ArithExpr) => ArithExpr,
-            posOOB: (ArithExpr, ArithExpr) => ArithExpr): CompFunDef = {
-    Map(
-      Map(
-        Transpose()
-      ) o Group(relColumns, negOOB, posOOB) o Transpose()
-    ) o Group(relRows, negOOB, posOOB)
-  }
-}
-
-/**
- * Reorder on input
- * @param idx The function to use for reordering
- */
-case class Gather(idx: IndexFunction) extends Pattern(arity = 1) with isGenerable
-
-/**
- * Reorder on output
- * @param idx The function to use for reordering
- */
-case class Scatter(idx: IndexFunction) extends Pattern(arity = 1) with isGenerable
-
-case class Head() extends Pattern(arity = 1) with isGenerable
-
-case class Tail() extends Pattern(arity = 1) with isGenerable
-
-class IndexFunction(val f: (ArithExpr, Type) => ArithExpr)
-
-object IndexFunction {
-  implicit def apply(f: (ArithExpr, Type) => ArithExpr): IndexFunction = new IndexFunction(f)
-
-  // predefined reorder functions ...
-  val transposeFunction = (outerSize: ArithExpr, innerSize: ArithExpr) => (i: ArithExpr, t: Type) => {
-    val col = (i % innerSize) * outerSize
-    val row = i / innerSize
-
-    row + col
-  }
-
-  val transpose = (i: ArithExpr, t: Type) => {
-    val outerType = t match { case at: ArrayType => at }
-    val innerType = outerType.elemT match { case at: ArrayType => at }
-
-    transposeFunction(outerType.len, innerType.len)(i, t)
-  }
-
-  val reverse = (i: ArithExpr, t: Type) => {
-    val n = Type.getLength(t)
-
-    n - 1 - i
-  }
-
-  val reorderStride = (s:ArithExpr) => (i: ArithExpr, t:Type) => {
-    val n = Type.getLength(t) /^ s
-    (i / n) + s * (i % n)
->>>>>>> d3fd6172
   }
 }