package ir.ast

<<<<<<< HEAD
import apart.arithmetic.ArithExpr
import ir.interpreter.Interpreter._
=======
>>>>>>> 057d700e
import ir.{TypeException, ArrayType, UndefType, Type}
import sun.reflect.generics.reflectiveObjects.NotImplementedException


/**
 * Group pattern. Slice volume in overlapping tiles.
 * Code for this pattern can be generated.
 *
 * The Group pattern has the following high-level semantics:
 *   `Group([i,,1,,, ..., i,,n,,])( [x,,1,,, ..., x,,m,,] ) =
 *     [ [x,,1,,, ..., x,,n,,], ..., [x,,m-nx2,,, ..., x,,m,,] ]`
 *
 * The split pattern has the following type:
 *   `Group([i],,n,,) : [a],,m,, -> [ [a],,n,, ],,m-2 x \u2016 i \u2016,,`
 *
 * @param relIndices Array of relative indices.
 */
case class Group(relIndices: Array[Int]) extends Pattern(arity = 1) with isGenerable {
  Group.cnt += 1
  val id = Group.cnt

  var paramType: Type = UndefType

  override def checkType(argType: Type,
                         setType: Boolean): Type = {
    argType match {
      case ArrayType(t, n) =>
        paramType = ArrayType(ArrayType(t, relIndices.length), n - relIndices.map(Math.abs).max)
        paramType

      case _ => throw new TypeException(argType, "ArrayType")
    }
  }

<<<<<<< HEAD
  override def eval(valueMap: ValueMap, args: Any*): Any = {
    assert(args.length == arity)
    throw new NotImplementedException()
//    args.head match {
//      case a: Array[_] =>
//      case _ =>
//    }
  }
=======
  /**
   * Define equality operator based on ID to be able to insert [[Group]] instances
   * into a set properly.
   * @param other Another object.
   * @return True if the other object is a [[Group]] instance with the same ID, false otherwise.
   */
  override def equals(other: Any): Boolean = other match {
    case g: Group => g.id == id
    case _ => false
  }

  /**
   * Define hash based on the ID to identify unique instances in associative containers.
   * @return The hashCode of the id.
   */
  override def hashCode = id.hashCode()
>>>>>>> 057d700e
}

object Group {
  var cnt: Int = -1
}

object Group2D {
  /** Symmetrical grouping */
  def apply(neighbors: Array[Int]): Lambda = {
    Map(
      Map(
        Transpose()
      ) o Group(neighbors) o Transpose()
    ) o Group(neighbors)
  }

  /** Asymmetrical grouping */
  def apply(relColumns: Array[Int],
            relRows: Array[Int]): Lambda = {
    Map(
      Map(
        Transpose()
      ) o Group(relColumns) o Transpose()
    ) o Group(relRows)
  }
}<|MERGE_RESOLUTION|>--- conflicted
+++ resolved
@@ -1,12 +1,6 @@
 package ir.ast
 
-<<<<<<< HEAD
-import apart.arithmetic.ArithExpr
-import ir.interpreter.Interpreter._
-=======
->>>>>>> 057d700e
 import ir.{TypeException, ArrayType, UndefType, Type}
-import sun.reflect.generics.reflectiveObjects.NotImplementedException
 
 
 /**
@@ -39,16 +33,6 @@
     }
   }
 
-<<<<<<< HEAD
-  override def eval(valueMap: ValueMap, args: Any*): Any = {
-    assert(args.length == arity)
-    throw new NotImplementedException()
-//    args.head match {
-//      case a: Array[_] =>
-//      case _ =>
-//    }
-  }
-=======
   /**
    * Define equality operator based on ID to be able to insert [[Group]] instances
    * into a set properly.
@@ -65,7 +49,6 @@
    * @return The hashCode of the id.
    */
   override def hashCode = id.hashCode()
->>>>>>> 057d700e
 }
 
 object Group {
