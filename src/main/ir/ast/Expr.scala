--- conflicted
+++ resolved
@@ -3,12 +3,8 @@
 import ir._
 import ir.interpreter.Interpreter.ValueMap
 import ir.view.{AccessInfo, NoView, View}
-<<<<<<< HEAD
-import opencl.ir.pattern.{FilterSeq, InsertionSortSeq, ReduceWhileSeq}
-=======
 import lift.arithmetic.ArithExpr
 import opencl.ir.pattern.ReduceWhileSeq
->>>>>>> fa7aba02
 import opencl.ir.{OpenCLAddressSpace, UndefAddressSpace}
 
 import scala.language.implicitConversions
@@ -46,7 +42,7 @@
    * The context keeps track where this expression is inside a bigger
    * expression for checking (possible) constrains on nesting expression.
    */
-  var context: Context = null
+  var context: Context = _
 
   /**
    * A list storing (ArrayType constructor, variable) tuples that describe the
@@ -117,7 +113,7 @@
    */
   def copy: Expr
 
-  def contains(pattern: PartialFunction[Expr, Unit]) =
+  def contains(pattern: PartialFunction[Expr, Unit]): Boolean =
     Expr.visitWithState(false)(this, (e, s) => pattern.isDefinedAt(e) || s)
 
   /**
@@ -137,7 +133,7 @@
    */
   def <<:(f: FunDecl) = f.apply(this)
 
-  def at(i: ArithExpr) = ArrayAccess(i) $ this
+  def at(i: ArithExpr): Expr = ArrayAccess(i) $ this
 
   def eval(valueMap: ValueMap): Any
 }
