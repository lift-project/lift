--- conflicted
+++ resolved
@@ -29,14 +29,8 @@
  * @param vPtrIn the variable representing the pointer for reading the input
  * @param vPtrOut the variable representing the pointer for writing the output
  */
-<<<<<<< HEAD
 case class Iterate(n: ArithExpr, f: Lambda, vPtrIn: Var = Var("inPtr"), vPtrOut: Var = Var("outPtr")) extends Pattern(arity = 1)
-                                                     with FPattern
-                                                     with isGenerable {
-=======
-case class Iterate(n: ArithExpr, f: Lambda) extends Pattern(arity = 1)
                                                      with FPattern {
->>>>>>> cad12e20
   var iterationCount: ArithExpr = ?
 
   var swapBuffer: Memory = UnallocatedMemory
