--- conflicted
+++ resolved
@@ -15,12 +15,8 @@
  *
  * @param idx The function to use for reordering
  */
-<<<<<<< HEAD
 case class Scatter(idx: IndexFunction) extends Pattern(arity = 1)
-                                       with isGenerable with ModifyWrite {
-=======
-case class Scatter(idx: IndexFunction) extends Pattern(arity = 1) {
->>>>>>> cad12e20
+                                       with ModifyWrite {
 
   override def checkType(argType: Type, setType: Boolean): Type = {
     // Scatter expects an array
