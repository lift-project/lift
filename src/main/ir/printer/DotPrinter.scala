package ir.printer

import java.io.{File, PrintWriter, Writer}
import sys.process._

import ir.ast._


/**
  * @author cdubach
  */
<<<<<<< HEAD
class DotPrinter(w: Writer,
                 compressLambda : Boolean = true,
                 printAddressSpace : Boolean = false,
                 printRef : Boolean = false) {
=======

object DotPrinter {
  def apply(name: String, f: Lambda): Unit = {
    val folder = System.getProperty("user.home")
    new DotPrinter(new PrintWriter(new File(s"$folder/$name.dot"))).print(f)
    s"dot -Tpdf $folder/$name.dot -o $folder/$name.pdf".!
  }
}

class DotPrinter(w: Writer, compressLambda : Boolean = true) {
>>>>>>> 11eef86c

  // keeps track of the visited node
  lazy val visited : collection.mutable.Map[Any, Int] = collection.mutable.HashMap()
  lazy val counters : collection.mutable.Map[Param, Int]  = collection.mutable.HashMap()

  val nodesId : collection.mutable.Map[IRNode, String] = collection.mutable.HashMap()



  def writeln(s: String) = {
    w.write(s+"\n")
  }

  def getNodeId(n: Any) = {
    "n"+Math.abs(n.hashCode()) + visited.get(n).get
  }

  def print(node: IRNode) = {
    writeln("digraph{")
    writeln("ratio=\"compress\"")
    writeln("size=8")
    writeln("margin=\"0.0,0.0\"")
    node match {
      case l: Lambda => countParams(l.body)
      case fp: FPattern => countParams(fp.f.body)
      case e: Expr => countParams(e)
    }
    printNodes(node)
    visited.clear() // start counting again to associate the right nodes with the right edges
    printEdges(node, "", "")
    writeln("}")

    w.flush()
    w.close()
  }


  def printEdges(node : IRNode, parent: String, label: String, attr: String = "") : Unit = {
    if (!(visited.contains(node) && !(node.isInstanceOf[FunDecl] || node.isInstanceOf[Value]))) {
      visited.put(node, visited.getOrElse(node, 0) + 1)
    }

    val nodeId = getNodeId(node)


    node match {
      case fc: FunCall =>
        if (!parent.equals(""))
          writeln (parent+" -> "+nodeId+" [label=\""+label+"\""+attr+"];")
        fc.args.zipWithIndex.foreach(p=> printEdges(p._1, nodeId, "arg_"+p._2))//, ",color=Red"))
        printEdges(fc.f, nodeId,"f")//, ",constraint=false")
        //writeln(parent+"->"+getNodeId(fc.f)+"[color=red]")//style=\"invis\"]")

//        printEdges(fc.f, nodeId,"f", ",rank=same")



      /*        writeln("edge [samehead=h]")
              writeln (getNodeId(fc.args(0))+" -> "+getNodeId(fc.f)+ " [color=Red, constraint=false]")
              writeln (nodeId + "->" + getNodeId(fc.f)+ " [dir=back,color=Red, constraint=false]")
              writeln("edge [samehead=\"\"]")*/

        // constraint = false makes sure the data flow edge do not influence the layout
        /*writeln("edge [samehead=h]")
        writeln (getNodeId(fc.args(0))+" -> "+getNodeId(fc)+ " [color=Red, constraint=false]")
        writeln (getNodeId(fc.f) + "->" + getNodeId(fc)+ " [dir=back,color=Red, constraint=false]")
        writeln("edge [samehead=\"\"]")

        writeln (getNodeId(fc.f) + "->" + getNodeId(fc)+ " [color=Red, constraint=false]")
*/
      case p : Param =>
        if (!parent.equals(""))
          writeln (parent+" -> "+nodeId+" [label=\""+label+"\""+attr+"];")
      case l: Lambda =>
        if (compressLambda)
          l.body match {
            case fc: FunCall =>
              if (fc.args.length == l.params.length)
                if (fc.args.zip(l.params).map(p => p._1 == p._2 && counters.get(p._2).get <= 2).forall(identity)) {
                  printEdges(fc.f, parent, "f")//, ",style=dashed")
                  return
                }
          }
        if (!parent.equals(""))
          writeln (parent+" -> "+nodeId+" [label=\""+label+"\""+attr+"];")
        l.params.zipWithIndex.foreach(p => printEdges(p._1, nodeId, "param_"+p._2))

       /* subgraph step1 {
                style=filled;
                node [label="Compiler"] step1_Compiler;
                node [label="Maschine"] step1_Maschine;
                color=lightgrey;
        }*/



        printEdges(l.body, nodeId, "body")//, ",constraint=false")
        //if (!parent.equals(""))
        //  writeln(parent+"->"+getNodeId(l.body)+"[color=red]")//+"[style=\"invis\"]")

      case z: Zip =>
        if (!parent.equals(""))
          writeln (parent+" -> "+nodeId+" [label=\""+label+"\""+attr+"];")
      case Unzip() =>
        if (!parent.equals(""))
          writeln (parent+" -> "+nodeId+" [label=\""+label+"\""+attr+"];")
      case p: Pattern =>
        if (!parent.equals(""))
          writeln (parent+" -> "+nodeId+" [label=\""+label+"\""+attr+"];")
        p match {
          case fp: FPattern =>
            printEdges(fp.f, nodeId, "f")
          case _ =>
        }
      case _ =>
        if (!parent.equals(""))
          writeln (parent+" -> "+nodeId+" [label=\""+label+"\""+attr+"];")
<<<<<<< HEAD
=======
      case _ =>
>>>>>>> 11eef86c

    }
  }

  def writeNodeDef(e: Expr): Unit = {
    val addrSpce = if (printAddressSpace)
      ":addrSpce("+e.addressSpace+")"
      else
        ""
    val ref = if (printRef)
      "@"+e.##
    else
      ""
    writeln(getNodeId(e) + " [style=rounded,shape=box,label=<<b>" + e.getClass.getSimpleName + "</b>"+ ref+addrSpce +">]")
  }

  def printNodes(node: IRNode): Unit = {

    if (visited.contains(node) && !(node.isInstanceOf[FunDecl] || node.isInstanceOf[Value]))
      return
    visited.put(node, visited.getOrElse(node, 0)+1)

    val nodeId = getNodeId(node)


    node match {
      case fc: FunCall =>

        fc.f match {
          case fp: FPattern =>
          case p : Pattern =>

            writeln("subgraph {")
            writeln("rank=\"same\"")
            writeNodeDef(fc)
            //writeln(nodeId + " [style=rounded,shape=box,label=<<b>" + node.getClass.getSimpleName + "</b>"+ {if (printAddressSpace) {"("+fc.addressSpaces+")"} else ""} +">]")
            printNodes(p)
            writeln("}")

            fc.args.foreach(printNodes)

            return
          case _ =>
        }
        writeNodeDef(fc)
        //writeln(nodeId + " [style=rounded,shape=box,label=<<b>" + node.getClass.getSimpleName + "</b>"+ {if (printAddressSpace) {"("+fc.addressSpaces+")"} else ""} +">]")
        fc.args.foreach(printNodes)
        printNodes(fc.f)

      case v: Value =>
        writeln(nodeId + " [style=rounded,shape=box,label=<<b>" + node.getClass.getSimpleName + "</b>("+v.value+")>]")
      case p: Param =>
        writeNodeDef(p)
        //writeln(nodeId + " [style=rounded,shape=box,label=<<b>" + node.getClass.getSimpleName + "</b>>]")

      case l: Lambda =>

        l.body match {
          case fc: FunCall =>
            if (compressLambda)
              if (fc.args.length == l.params.length)
                if (fc.args.zip(l.params).map(p => p._1 == p._2 && counters.getOrElse(p._2, 0) <= 2).forall(identity)) {
                  printNodes(fc.f)
                  return
                }

            l.params.foreach(p => printNodes(p))

            visited.put(fc, visited.getOrElse(fc, 0)+1)

            // put the lambda and its body in the same subgraph so that they are side by side
            writeln("subgraph {")
            writeln("rank=\"same\"")
            writeln(nodeId+" [style=rounded,shape=box,label=<<b>"+node.getClass.getSimpleName+"</b>>]")
            writeNodeDef(fc)
            //writeln(getNodeId(fc)+" [style=rounded,shape=box,label=<<b>"+fc.getClass.getSimpleName+"</b>"+ {if (printAddressSpace) {"("+fc.addressSpaces+")"} else ""} +">]")
            writeln("}")

            fc.args.foreach(printNodes)
            printNodes(fc.f)

            return
        }

       /* writeln("subgraph {")
        writeln("rank=\"same\"")*/
        writeln(nodeId+" [style=rounded,shape=box,label=<<b>"+node.getClass.getSimpleName+"</b>>]")
        l.params.foreach(p => printNodes(p))
        /*writeln("}")*/

        printNodes(l.body)

      case z: Zip =>
        writeln(nodeId+" [style=rounded,shape=box,label=<<b>"+node.getClass.getSimpleName+"</b>>]")
      case p: Pattern =>
        p match {
          case fp: FPattern =>
            writeln(nodeId+" [style=rounded,shape=box,label=<<b>"+node.getClass.getSimpleName+"</b>>]")
            printNodes(fp.f)
<<<<<<< HEAD
          case s : Split =>
            writeln(nodeId+" [style=rounded,shape=box,label=<<b>"+node.getClass.getSimpleName+"</b>("+s.chunkSize+")>]")
          case p: Pattern =>
=======
          case Split(chunkSize) =>
            writeln(nodeId+" [style=rounded,shape=box,label=<<b>"+node.getClass.getSimpleName+"</b>("+chunkSize+")>]")
          case Get(i) =>
            writeln(nodeId+" [style=rounded,shape=box,label=<<b>"+node.getClass.getSimpleName+"</b>("+i+")>]")
          case  _ =>
>>>>>>> 11eef86c
            writeln(nodeId+" [style=rounded,shape=box,label=<<b>"+node.getClass.getSimpleName+"</b>>]")
        }
      case uf: UserFun =>
        writeln(nodeId+" [style=rounded,shape=box,label=<<b>UserFun</b>("+uf.name+")>]")
<<<<<<< HEAD

      case t: Tuple =>
        writeln(nodeId+" [style=rounded,shape=box,label=<<b>Tuple</b>"+t.n+">]")
      case u: Unzip =>
        writeln(nodeId+" [style=rounded,shape=box,label=<<b>Unzip</b>>]")

=======
      case  _ =>
        writeln(nodeId+" [style=rounded,shape=box,label=<<b>"+node.getClass.getSimpleName+"</b>>]")
>>>>>>> 11eef86c
    }
  }



  def countParams(expr: Expr) = {
    Expr.visit(expr,
      {
        case p: Param => counters.put(p, counters.getOrElse(p, 0) + 1)
        case _ =>
      }
      , post => {})
  }
<<<<<<< HEAD

=======
>>>>>>> 11eef86c
}<|MERGE_RESOLUTION|>--- conflicted
+++ resolved
@@ -9,13 +9,6 @@
 /**
   * @author cdubach
   */
-<<<<<<< HEAD
-class DotPrinter(w: Writer,
-                 compressLambda : Boolean = true,
-                 printAddressSpace : Boolean = false,
-                 printRef : Boolean = false) {
-=======
-
 object DotPrinter {
   def apply(name: String, f: Lambda): Unit = {
     val folder = System.getProperty("user.home")
@@ -24,8 +17,10 @@
   }
 }
 
-class DotPrinter(w: Writer, compressLambda : Boolean = true) {
->>>>>>> 11eef86c
+class DotPrinter(w: Writer,
+                 compressLambda : Boolean = true,
+                 printAddressSpace : Boolean = false,
+                 printRef : Boolean = false) {
 
   // keeps track of the visited node
   lazy val visited : collection.mutable.Map[Any, Int] = collection.mutable.HashMap()
@@ -143,10 +138,7 @@
       case _ =>
         if (!parent.equals(""))
           writeln (parent+" -> "+nodeId+" [label=\""+label+"\""+attr+"];")
-<<<<<<< HEAD
-=======
       case _ =>
->>>>>>> 11eef86c
 
     }
   }
@@ -246,32 +238,23 @@
           case fp: FPattern =>
             writeln(nodeId+" [style=rounded,shape=box,label=<<b>"+node.getClass.getSimpleName+"</b>>]")
             printNodes(fp.f)
-<<<<<<< HEAD
           case s : Split =>
             writeln(nodeId+" [style=rounded,shape=box,label=<<b>"+node.getClass.getSimpleName+"</b>("+s.chunkSize+")>]")
-          case p: Pattern =>
-=======
           case Split(chunkSize) =>
             writeln(nodeId+" [style=rounded,shape=box,label=<<b>"+node.getClass.getSimpleName+"</b>("+chunkSize+")>]")
           case Get(i) =>
             writeln(nodeId+" [style=rounded,shape=box,label=<<b>"+node.getClass.getSimpleName+"</b>("+i+")>]")
           case  _ =>
->>>>>>> 11eef86c
             writeln(nodeId+" [style=rounded,shape=box,label=<<b>"+node.getClass.getSimpleName+"</b>>]")
         }
       case uf: UserFun =>
         writeln(nodeId+" [style=rounded,shape=box,label=<<b>UserFun</b>("+uf.name+")>]")
-<<<<<<< HEAD
-
       case t: Tuple =>
         writeln(nodeId+" [style=rounded,shape=box,label=<<b>Tuple</b>"+t.n+">]")
       case u: Unzip =>
         writeln(nodeId+" [style=rounded,shape=box,label=<<b>Unzip</b>>]")
-
-=======
       case  _ =>
         writeln(nodeId+" [style=rounded,shape=box,label=<<b>"+node.getClass.getSimpleName+"</b>>]")
->>>>>>> 11eef86c
     }
   }
 
@@ -285,8 +268,4 @@
       }
       , post => {})
   }
-<<<<<<< HEAD
-
-=======
->>>>>>> 11eef86c
 }