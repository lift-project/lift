--- conflicted
+++ resolved
@@ -207,15 +207,11 @@
 
       case v: Value =>
         val number = if (numbering.contains(v))
-          "<BR/><i>" + numbering(v).toString() + "</i>"
+          numbering(v).toString()
         else
           ""
-<<<<<<< HEAD
-        writeln(nodeId + " [style=rounded,shape=box,label=<<b>" + node.getClass.getSimpleName + "</b>("+v.value+")" + number + ">]")
-=======
         writeln(nodeId + " [style=rounded,shape=box,label=<<b>" + node.getClass.getSimpleName + "</b>("+v.value+")<BR/>" +
           (if (number != "") "<i>" + number + "</i>" else "") + ">]")
->>>>>>> 084162c7
       case p: Param =>
         writeNodeDef(p)
         //writeln(nodeId + " [style=rounded,shape=box,label=<<b>" + node.getClass.getSimpleName + "</b>>]")
