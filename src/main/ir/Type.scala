--- conflicted
+++ resolved
@@ -124,6 +124,7 @@
  * (e.g., [int],,1024,, , [ [float],,4,, ],,N,,)
  *
  * @param elemT The element type of the array
+ * @param len The length of the array
  */
 case class ArrayType(elemT: Type) extends Type {
 
@@ -154,13 +155,6 @@
       case _ => false
     }
 
-<<<<<<< HEAD
-  // TODO: remove the need to check for unknown (but this is used currently in a few places)
-  // TODO: turn this back into an error (eventually)
-  //if (len != ? & len.sign != Sign.Positive)
-  //  throw new TypeException("Length must be provably positive! (len="+len+")")
-  //  println(s"Warning: Length must be provably positive! (len=$len)")
-=======
   // we need to override equals to use Type.isEqual since this will take care of the Size and Capacity traits
   override def equals(o: Any) : Boolean = {
     o match {
@@ -188,7 +182,6 @@
     // TODO: turn this back into an error (eventually)
     //throw new TypeException("Length must be provably positive! (len="+len+")")
       println(s"Warning: $s must be provably positive! (len=$ae)")
->>>>>>> 53a6d242
 
     if (ae.isEvaluable) {
       val length = ae.evalDbl
