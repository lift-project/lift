package ir

import lift.arithmetic._
import arithmetic.TypeVar
import ir.ast.IRNode

import scala.collection.immutable.HashMap
import scala.collection.{immutable, mutable}



/**
 * Class representing types.
 * Expressions (instances of the class Expr) have types.
 *
 * Possible types (implemented as subclasses) are:
 * - scala types
 * - vector types
 * - array types
 * - tuple types
 *
 * There is no function type.
 *
 */
sealed abstract class Type {

  lazy val varList : Seq[Var] = this match {
    case at: ArrayType => at.elemT.varList ++
      (at match {case s:Size => s.size.varList; case _ => Seq() }) ++
      (at match {case c:Capacity => c.capacity.varList; case _ => Seq()})
    case vt: VectorType => vt.len.varList.to[Seq]
    case tt: TupleType => tt.elemsT.foldLeft(Seq[Var]())((set,inT) => set ++ inT.varList)
    case _ => Seq[Var]().distinct
  }

  /**
   * Vectorize the current type:
   * - For a scalar type a vectorized type is returned.
   * - For a tuple type, all its component types are vectorized.
   * - For an array type, its element type is vectorized
   * - For a vectorized type the same type is returned
   *
   * @param n The vector width
   * @return A vectorized type derived from `this`
   */
  def vectorize(n: ArithExpr): Type = this match {
    case sT: ScalarType => VectorType(sT, n)
    case tT: TupleType => TupleType( tT.elemsT.map( _.vectorize(n) ):_* )
    case aT: ArrayType with Size with Capacity => asVector(aT, n)
    case v: VectorType => v
    case _: ArrayType => throw new NotImplementedError()
    case NoType | UndefType =>
      throw new IllegalArgumentException(s"Cannot vectorize type: $this")
  }

  private def asVector(at0: ArrayType with Size with Capacity, len: ArithExpr): Type = {
    at0.elemT match {
      case pt:ScalarType => ArrayTypeWSWC(VectorType(pt,len), at0.size/^len, at0.capacity/^len)
      case at1:ArrayType with Size with Capacity => ArrayTypeWSWC(asVector(at1,len), at0.size, at0.capacity)
      case _ => throw new TypeException(at0.elemT, "ArrayType or PrimitiveType", null)
    }
  }

  /**
    * Return true if the type has a fixed allocated size in byte.
    * For instance, this will always be true all the primitive types.
    * It will be false for array's whose capacity is not in the type.
   */
  def hasFixedAllocatedSize: Boolean

}

/**
 * Instances of this class represent scalar types (e.g., int, float, ...)
 *
 * @param name The name of the type (e.g., "int")
 * @param size The size of an object of this type in bytes
 */
case class ScalarType(name: String, size: ArithExpr) extends Type {
  override def toString : String = name
  override def hasFixedAllocatedSize: Boolean = true
}

/**
 * Instances of this class represent vector types (e.g., float2, float4, ...)
 *
 * @param scalarT The underlying scalar type
 * @param len The vector length, i.e., the number of components in the vector
 *            type
 */
case class VectorType(scalarT: ScalarType, len: ArithExpr) extends Type {
  override def toString : String = scalarT.toString + len.toString
  override def hasFixedAllocatedSize: Boolean = true
}

/**
 * Instances of this class represent tuple types
 * (e.g, (float, int), (int, (int, float)) )
 *
 * @param elemsT The element types in order from left to right
 */
case class TupleType(elemsT: Type*) extends Type {
  override def toString : String
    = "Tuple(" + elemsT.map(_.toString).reduce(_ + ", " + _) + ")"

  override def hasFixedAllocatedSize: Boolean = elemsT.forall(_.hasFixedAllocatedSize)
  
  def proj(i: Int): Type = {
    assert(i < elemsT.length)
    elemsT(i)
  }
}


/**
  * This trait is used to store size information (number of elements in an array) in an ArrayType.
  */
sealed trait Size {
  val size: ArithExpr
}

/**
  * This trait is used to store capacity information (maximum number of elements that can be held in an array) in an ArrayType.
  */
sealed trait Capacity {
  val capacity: ArithExpr
}

/**
 * Instances of this class represent array types with length information
 * (e.g., [int],,1024,, , [ [float],,4,, ],,N,,)
 *
 * @param elemT The element type of the array
 */
case class ArrayType(elemT: Type) extends Type {
<<<<<<< HEAD
  def getSize : Option[ArithExpr] = {
=======
  /**
   * Private helper function
   *
   * @return the size of the array if it is known.
   */
  private def getSize : Option[ArithExpr] = {
>>>>>>> 8bc5383b
    this match {
      case s:Size => Some(s.size)
      case _ => None
    }
  }
  
  /**
   * Private helper function
   *
   * @return the capacity of the array if it is known.
   */
  private def getCapacity : Option[ArithExpr] = {
    this match {
      case c:Capacity => Some(c.capacity)
      case _ => None
    }
  }
  
  /**
   * @return the index at which the size of the array is stored in its header.
   */
  def getSizeIndex: Int = this match {
    case _: Capacity => 1 // skip the capacity
    case _ => 0
  }
  
  /**
   * @return the number of values stored in the header of this array.
   *         (currently it can be 0, 1 or 2)
   */
  def getHeaderSize: Int = {
    // At most 2
    // Minus 1 for each bit of information which is statically known
    2 - this.getSize.size - this.getCapacity.size
  }

  override def toString : String = {
    "Arr(" +elemT+
    (this match { case s:Size => ",s="+s.size.toString; case _ => ""}) +
    (this match { case c:Capacity => ",c="+c.capacity.toString; case _ => ""}) +
    ")"
  }

  override def hasFixedAllocatedSize: Boolean =
    this match {
      case _:Capacity => elemT.hasFixedAllocatedSize
      case _ => false
    }
  
  /** Structural equality */
  override def equals(other: Any): Boolean = {
    other match {
      case o: ArrayType =>
        // Same underlying type
        Type.isEqual(this.elemT, o.elemT) &&
        // Same size and capacity if known. If unknown, must be unknown for
        // both arrays!
        this.getSize == o.getSize &&
        this.getCapacity == o.getCapacity
      case _ => false
    }
  }

  // we need to override hashCode to make sure we check the size and capacity
  override def hashCode(): Int = {
    runtime.ScalaRunTime._hashCode(this) +
      (this match {case s:Size => s.size.hashCode case _ => 0 }) +
      (this match {case c:Capacity => c.capacity.hashCode case _ => 0 })
  }
 
  /**
   * A shorthand for constructing a new ArrayType with the same shape
   * (i.e. same size and capacity if known) but a different element type.
   *
   * @param newElemT the element type of the resulting ArrayType
   * @return an `ArrayType(newElemT)` with same the size and capacity as `this`
   */
  def replacedElemT(newElemT: Type): ArrayType = {
    this match {
      case sc: Size with Capacity => ArrayTypeWSWC(newElemT, sc.size, sc.capacity)
      case s: Size => ArrayTypeWS(newElemT, s.size)
      case c: Capacity => ArrayTypeWC(newElemT, c.capacity)
      case _ => ArrayType(newElemT)
    }
  }
}


object ArrayType {
  def checkSizeOrCapacity(s: String, ae: ArithExpr) : Unit = {
    // TODO: remove the need to check for unknown (but this is used currently in a few places)
    if (ae != ? & ae.sign != Sign.Positive)
    // TODO: turn this back into an error (eventually)
    //throw new TypeException("Length must be provably positive! (len="+len+")")
      println(s"Warning: $s must be provably positive! (len=$ae)")

    if (ae.isEvaluable) {
      val length = ae.evalDouble

      if (!length.isValidInt || length < 1)
        throw TypeException(s"$length is not a valid $s for an array!")
    }
  }

  def apply(elemT: Type, sizeAndCapacity: ArithExpr) : ArrayType with Size with Capacity = {
    ArrayTypeWSWC(elemT, sizeAndCapacity)
  }
}


object ArrayTypeWSWC {

  def apply(elemT: Type, sizeAndCapacity: ArithExpr) : ArrayType with Size with Capacity = {
    apply(elemT, sizeAndCapacity, sizeAndCapacity)
  }

  def apply(elemT: Type, _size: ArithExpr, _capacity: ArithExpr) : ArrayType with Size with Capacity = {

    // TODO: remove this assertation once the framework is ready to handle array with a different size and capacity
    assert (_size == _capacity)

    ArrayType.checkSizeOrCapacity("size", _size)
    ArrayType.checkSizeOrCapacity("capacity", _capacity)
    new ArrayType(elemT) with Size with Capacity {
      val size: ArithExpr = _size
      val capacity: ArithExpr = _capacity
    }
  }

  def unapply(at : ArrayType with Size with Capacity): Option[(Type,ArithExpr,ArithExpr)]  = {
    Some(at.elemT,at.size,at.capacity)
  }
}

object ArrayTypeWS {

  def apply(elemT: Type, _size: ArithExpr) : ArrayType with Size = {
    ArrayType.checkSizeOrCapacity("size", _size)
    new ArrayType(elemT) with Size {
      val size: ArithExpr = _size
    }
  }

  def unapply(at : ArrayType with Size): Option[(Type,ArithExpr)]  = {
    Some(at.elemT,at.size)
  }
}

object ArrayTypeWC {

  def apply(elemT: Type, _capacity: ArithExpr) : ArrayType with Capacity  = {
    ArrayType.checkSizeOrCapacity("capacity", _capacity)
    new ArrayType(elemT) with Capacity {
      val capacity: ArithExpr = _capacity
    }
  }

  def unapply(at : ArrayType with Capacity): Option[(Type,ArithExpr)]  = {
    Some(at.elemT,at.capacity)
  }
}




// todo make sure we can distinguish between different unkownlengtharraytype (override hashCode and equals)
class RuntimeSizedArrayType(override val elemT: Type) extends ArrayType(elemT) {
  override def hasFixedAllocatedSize: Boolean = false
}

object RuntimeSizedArrayType {
  def apply(elemT: Type): RuntimeSizedArrayType = {
    new RuntimeSizedArrayType(elemT)
  }
  def unapply(array: RuntimeSizedArrayType): Type = array.elemT
}

/**
 * This instance indicates that a type has not been determined yet, e.g., prior
 * to type checking
 */
object UndefType extends Type {
  override def toString = "UndefType"
  override def hasFixedAllocatedSize = false
}

/**
 * This instance indicates that there should be nothing, i.e., this corresponds
 * to `void` or `bottom` in other type systems.
 */
object NoType extends Type {
  override def toString = "NoType"
  override def hasFixedAllocatedSize = true
}

/**
 * Collection of operations on types
 */
object Type {

  def fromAny(a: Any): Type = {
    a match {
      case _: Float => ScalarType("float", 4)
      case _: Int => ScalarType("int", 4)
      case a: Seq[_] if a.nonEmpty => ArrayTypeWSWC(fromAny(a.head), a.length)
      case t: (_,_) => TupleType(Seq(fromAny(t._1), fromAny(t._2)):_*)
      case t: (_,_,_) => TupleType(Seq(fromAny(t._1), fromAny(t._2), fromAny(t._3)):_*)
      case _ => throw new NotImplementedError()
    }
  }

  /**
   * A string representation of a type
   *
   * @param t A type
   * @return A string representation of `t`
   */
  def name(t: Type): String = {
    t match {
      case st: ScalarType => st.name
      case vt: VectorType => vt.scalarT.name + vt.len.toString
      case tt: TupleType  => s"Tuple${tt.elemsT.length}_" + tt.elemsT.map(Type.name).reduce(_+"_"+_)
      case at: ArrayType  => "Array_" + Type.name(at.elemT)
      case _ => throw new IllegalArgumentException
    }
  }

  /**
   * Visit the given type `t` by recursively traversing it.
   *
   * Invokes the given function `pre` on a given type before recursively
   * traversing it.
   * Invokes the given function `post` on a given type after recursively
   * traversing it.
   *
   * This function returns nothing. Therefore, `pre` or `post` usually have a
   * side effect (e.g. printing a given type)
   *
   * @param t The type to be visited
   * @param pre The function to be invoked before traversing `t`
   * @param post The function to be invoked after travering `t`
   */
  def visit(t: Type, pre: Type => Unit, post: Type => Unit = _ => {}) : Unit = {
    pre(t)
    t match {
      case vt: VectorType => visit(vt.scalarT, pre, post)
      case tt: TupleType  => tt.elemsT.foreach(et => visit(et,pre,post))
      case at: ArrayType  => visit(at.elemT, pre, post)
      case _ => // nothing to do
    }
    post(t)
  }

  /**
   * This function return a new type which has been constructed from the given
   * type `t` by recursively visiting it and applying `pre` and `post` which
   * return new types for a given type.
   *
   * The visiting works as follows:
   * 1. the function `pre` is invoked on `t`
   * 1. the return value of `pre(t)` is recursively visited
   * 3. on the return value from the recursively visit the function `post` is
   *    invoked and its return value is returned from this function
   *
   * @param t The 'source' type to be visited
   * @param pre The function to be invoked on `t` before it is recursively
   *            visited. The return value of this function is then recursively
   *            visited.
   * @param post The function to be invoked on `t` after it has been recursively
   *             visited. The return value of this function is return from the
   *             entire function.
   * @return The rebuild type after recursively applying `pre` and `post` to `t`
   */
  def visitAndRebuild(t: Type,
                      pre: Type => Type,
                      post: Type => Type) : Type = {
    var newT = pre(t)
    newT = newT match {
      case vt: VectorType =>
        VectorType(visitAndRebuild(vt.scalarT,
                                    pre, post).asInstanceOf[ScalarType],vt.len)

      case tt: TupleType =>
        TupleType(tt.elemsT.map(et => visitAndRebuild(et,pre,post)):_*)

      case ArrayTypeWSWC(et, s, c) => ArrayTypeWSWC(visitAndRebuild(et, pre, post), s, c)
      case ArrayTypeWC(et,c) => ArrayTypeWC(visitAndRebuild(et, pre, post), c)
      case ArrayTypeWS(et,s) => ArrayTypeWS(visitAndRebuild(et, pre, post), s)
      case ArrayType(et) => ArrayType(visitAndRebuild(et, pre, post))

      case _ => newT // nothing to do
    }
    post(newT)
  }

  /**
    * This function returns a new type which has been constructed from the given
    * type `t` by recursively visiting it and applying `f` to any arithmetic expression.
    * @param t The type to be visited
    * @param f The function to be invoked on any arithmetic expression
    * @return The rebuilt type
    */
  def visitAndRebuild(t: Type,
                      f: ArithExpr => ArithExpr) : Type = {
    Type.visitAndRebuild(t, {
      case ArrayTypeWSWC(et,s,c) => ArrayTypeWSWC(et, f(s), f(c))
      case ArrayTypeWS(et,s) => ArrayTypeWS(et, f(s))
      case ArrayTypeWC(et,c) => ArrayTypeWC(et, f(c))
      case at : ArrayType => at
      case vt: VectorType => VectorType(vt.scalarT, f(vt.len))
      case tt: TupleType => tt
      case st: ScalarType => st
      case NoType => NoType
      case UndefType => UndefType
    }, t => t)
  }

  def visit(t: Type, f: ArithExpr => Unit) : Unit = {
    Type.visit(t, {
      case at: ArrayType =>
        at match {case s: Size => f(s.size) case _ => }
        at match {case c: Capacity => f(c.capacity) case _ => }
      case vt: VectorType => f(vt.len)
      case _: TupleType  | _:ScalarType =>
      case NoType | UndefType =>
    }, _=>{})
  }


  /**
   * Return the base type of a type.
   * The base type is defined as follows:
   * - for a scala type the base type is the type itself
   * - for a vector type the base type is it's scalar type
   * - for a tuple type the base type is the type itself
   * - for an array type the base type is it's elements base type
   *
   * @param t A type
   * @return The base type of `t`
   */
  @scala.annotation.tailrec
  def getBaseType(t: Type): Type = {
    t match {
      case vt: VectorType => vt.scalarT
      case at: ArrayType  => getBaseType(at.elemT)
      case _ => t
    }
  }

  /**
   * Return the value type of a type.
   * The value type is defined as follows:
   * - for a scalar, vector, or tuple type the value type is the type itself
   * - for an array type the value type is it's elements value type
   *   (i.e., the first element type which is not an array type)
   *
   * @param t A type
   * @return The value type of `t`
   */
  @scala.annotation.tailrec
  def getValueType(t: Type): Type = {
    t match {
      case at: ArrayType  => getValueType(at.elemT)
      case _ => t
    }
  }

  /**
   * Return the element type of a vector or array type.
   *
   * @param t A type. Must be a vector or array type.
   * @return The element type of `t`
   */
  // TODO: this method is never used and is kinda weird for me
  //       do we really need it?
  def getElemT(t: Type): Type = {
    t match {
      case vt: VectorType => vt.scalarT
      case at: ArrayType  => at.elemT
      case _ => throw new TypeException(t, "ArrayType or VectorType", null)
    }
  }

  /**
   * For a given array type turn every nested vector type into a corresponding
   * array type.
   *
   * @param at An array type
   * @return An array type where all nested vector types have been replaced by
   *         corresponding array types.
   */
  def asScalarType(at: ArrayType with Size with Capacity): ArrayType = {

    // TODO: if the array has no size or capacity in the type, we need to somehow store the information that the new length is the same the old one but divided by the vector length

    at.elemT match {
      case vt: VectorType =>
        ArrayTypeWSWC(vt.scalarT, at.size * vt.len, at.capacity * vt.len)
      case at: ArrayType with Size with Capacity =>
        ArrayTypeWSWC(asScalarType(at), at.size, at.capacity)
      case _ =>
        throw new TypeException(at.elemT , "ArrayType or VectorType", null)
    }
  }

  /**
   * Return the size (in bytes) of a given type.
   *
   * @param t A type
   * @return The size in bytes.
   */
  def getAllocatedSize(t: Type) : ArithExpr = {
    t match {
      case st: ScalarType => st.size
      case vt: VectorType => vt.scalarT.size * vt.len
      case tt: TupleType  => tt.elemsT.map(getAllocatedSize).reduce(_+_)
      case at: ArrayType with Capacity => at.capacity * getAllocatedSize(at.elemT)
      case _ => throw new IllegalArgumentException
    }
  }

  def getMaxAllocatedSize(t: Type) : ArithExpr = {
    // quick hack (set all the type var to theur max value)
    // TODO: need to be fixed
    val size = getAllocatedSize(t)
    val map = TypeVar.getTypeVars(size).map(tv => (tv, tv.range.max)).toMap
    ArithExpr.substitute(size, map.toMap)
  }

  def getMaxLength(t: Type) : ArithExpr = {
    // quick hack (set all the type var to theur max value)
    // TODO: need to be fixed
    val size = getLength(t)
    val map = TypeVar.getTypeVars(size).map(tv => (tv, tv.range.max)).toMap
    ArithExpr.substitute(size, map.toMap)
  }

  /**
   * Returns the length (i.e., the number of values represented by this type)
   *
   * @param t A type
   * @return The length of `t`
   */
  def getLength(t: Type) : ArithExpr = {
    t match {
      case _: ScalarType => Cst(1)
      case vt: VectorType => vt.len
      case _: TupleType  => Cst(1) // TODO: is this correct??
      case ArrayTypeWS(_,s) => s
      case _:ArrayType => ? // TODO: when used from the view or codegen, we may need to return a bit of AST node. Currently, if the Size is not in the type, the length will be unknown
      case _ => throw new IllegalArgumentException(t.toString)
    }
  }

  /**
   * Returns a list of lengths for the given type.
   * If the given type is not an array type the list will contain one element
   * which is equal to calling `getLength(t)`.
   * If the given type is an array type the list will contain one element for
   * every nested type equal to calling `getLength` on every nested type and
   * concatinating them
   *
   * @param t A type
   * @return A sequence of lengths from `t`
   */
  def getLengths(t: Type): Seq[ArithExpr] = {
    t match {
      case at: ArrayType => Seq(getLength(at)) ++ getLengths(at.elemT)
      case _ => Seq(getLength(t))
    }
  }

  /**
   * TODO: document (christophe?)
   */
  def reify(t1: Type, t2: Type): immutable.Map[TypeVar, ArithExpr] = {
    val result = mutable.Map[TypeVar, ArithExpr]()
    (t1, t2) match {
      case (at1: ArrayType, at2: ArrayType) =>
        (at1, at2) match { case (s1:Size, s2:Size) => result ++= reifyExpr(s1.size, s2.size) case _ => }
        (at1, at2) match { case (c1:Capacity, c2:Capacity) => result ++= reifyExpr(c1.capacity, c2.capacity) case _ => }
        result ++= reify(at1.elemT, at2.elemT)

      case (tt1: TupleType, tt2: TupleType) =>
        result ++= tt1.elemsT.zip(tt2.elemsT)
                      .foldLeft(mutable.Map[TypeVar, ArithExpr]())(
                            (m, types) => m ++= reify(types._1, types._2))

      case (vt1: VectorType, vt2: VectorType) =>
        result ++= reifyExpr(vt1.len, vt2.len)

      case _ => if (t1 != t2) throw new TypeException(t1, t2, null)
    }
    result.toMap
  }

  /**
   * TODO: document (christophe?)
   */
  private def reifyExpr(e1: ArithExpr,
                        e2: ArithExpr) : immutable.Map[TypeVar, ArithExpr] = {
    val result = mutable.Map[TypeVar, ArithExpr]()
    (e1, e2) match {
      case (tv: TypeVar, _) => result += (tv->e2)
      case (_, tv: TypeVar) => result += (tv->e1)
      case _ => // todo check that the two expressions are equivalent
    }
    result.toMap
  }

  def substitute(t: Type, oldVal: ArithExpr, newVal: ArithExpr) : Type ={
    Type.substitute(t,new HashMap[ArithExpr,ArithExpr]() + ((oldVal, newVal)))
  }

  /**
   * Visit and rebuild the given type by replacing arithmetic expressions in the
   * length information of array and vector types following the given
   * substitution map.
   *
   * @param t A type
   * @param substitutions A substituon map with entries of the form
   *                      [pattern => replacement]
   * @return A new type with the substitution from `substitutions` applied to
   *         `t`
   */
  def substitute(t: Type,
                 substitutions: scala.collection.Map[ArithExpr, ArithExpr]) : Type = {

    visitAndRebuild(t, (ae: ArithExpr) => ArithExpr.substitute(ae, substitutions.toMap))
  }


  /**
   * Function to determine if two types are equal
   *
   * @param l A type object
   * @param r Another type object
   * @return True if `l` and `r` have the same type and are equal
   */
  def isEqual(l: Type, r: Type): Boolean = {
    (l, r) match {
      case (lst: ScalarType, rst: ScalarType) => isEqual(lst, rst)
      case (ltt: TupleType, rtt: TupleType)   => isEqual(ltt, rtt)
      case (lat: ArrayType, rat: ArrayType)   => isEqual(lat, rat)
      case (lvt: VectorType, rvt: VectorType) => isEqual(lvt, rvt)
      case _ => false
    }
  }

  def haveSameValueTypes(l: Type, r: Type): Boolean = {
    Type.isEqual(Type.getValueType(l), Type.getValueType(r))
  }

  def haveSameBaseTypes(l: Type, r: Type): Boolean = {
    Type.isEqual(Type.getBaseType(l), Type.getBaseType(r))
  }

  private def isEqual(l: ScalarType, r: ScalarType): Boolean = {
    l.size == r.size && l.name == r.name
  }

  private def isEqual(lt: TupleType, rt: TupleType): Boolean = {
    if (lt.elemsT.length != rt.elemsT.length) return false

    (lt.elemsT zip rt.elemsT).forall({ case (l,r) => isEqual(l, r) })
  }

  private def isEqual(l: ArrayType, r: ArrayType): Boolean = l.equals(r)

  private def isEqual(l: VectorType, r: VectorType): Boolean = {
    l.len == r.len && isEqual(l.scalarT, r.scalarT)
  }

  /**
   * Devectorize a given type.
   * I.e. removes all vector types in it by replacing them with corresponding
   * scalar types.
   *
   * @param t A type
   * @return A type similar to `t` but without any vector types
   */
  def devectorize(t: Type): Type = {
        t match {
        case ArrayType(VectorType(st,len)) => t match {
          case ArrayTypeWSWC(_,s,c) => ArrayTypeWSWC(st, len * s, len * c)
          case ArrayTypeWS(_,s) => ArrayTypeWS(st, len * s)
          case ArrayTypeWC(_,c) => ArrayTypeWC(st, len * c)
          case _ => ArrayType(st)
            // TODO: somehow communicate the information that when the size or capacity is not in the type, it is still multiplied by len
        }
        case ArrayTypeWSWC(et,s,c) => ArrayTypeWSWC(devectorize(et), s,c)
        case ArrayTypeWS(et,s) => ArrayTypeWS(devectorize(et), s)
        case ArrayTypeWC(et,c) => ArrayTypeWC(devectorize(et), c)
        case ArrayType(et) => ArrayType(devectorize(et))

        case vt: VectorType => vt.scalarT

        case _ => t
      }
  }

}

/**
 * Exception thrown by the type checker on an typing error
 * @param msg A string message presented to the user
 */
case class TypeException(msg: String) extends Exception(msg) {
  /**
   * @param found a type which is not correct
   * @param expected the type we expected instead of `found` (as a string)
   * @param where the IR node where the exception is raised.
   *              NB. If null, the error message will still be nice but we
   *              should avoid throwing type errors without a location as much
   *              as possible.
   */
  def this(found: Type, expected: String, where: IRNode) = {
    this({
      val location = if (where == null) "" else s" in ``$where``"
      s"Type mismatch$location:\n$found found but $expected expected"
    })
  }
  
  /** Same as before but `expected` must be a Type. */
  def this(found: Type, expected: Type, where: IRNode) = {
    this(found, expected.toString, where)
  }
}

class ZipTypeException(val tt: TupleType)
  extends TypeException(s"Can not statically prove that sizes ( ${tt.elemsT.mkString(", ")} ) match!")

object ZipTypeException {
  def apply(tt: TupleType) = new ZipTypeException(tt)
}

/**
 * Exception thrown by the type checker on an arity mismatch
 * @param msg A string message presented to the user
 */
case class NumberOfArgumentsException(msg: String) extends Exception(msg) {
  def this()  = this("Number of arguments is wrong!")
}

case class SuspiciousTypeVariableDeclaredException(msg: String) extends Exception(msg)<|MERGE_RESOLUTION|>--- conflicted
+++ resolved
@@ -133,16 +133,12 @@
  * @param elemT The element type of the array
  */
 case class ArrayType(elemT: Type) extends Type {
-<<<<<<< HEAD
-  def getSize : Option[ArithExpr] = {
-=======
   /**
    * Private helper function
    *
    * @return the size of the array if it is known.
    */
   private def getSize : Option[ArithExpr] = {
->>>>>>> 8bc5383b
     this match {
       case s:Size => Some(s.size)
       case _ => None
