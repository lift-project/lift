package ir

import lift.arithmetic._
import arithmetic.TypeVar
import ir.ast.IRNode

import scala.collection.immutable.HashMap
import scala.collection.{immutable, mutable}



/**
 * Class representing types.
 * Expressions (instances of the class Expr) have types.
 *
 * Possible types (implemented as subclasses) are:
 * - scala types
 * - vector types
 * - array types
 * - tuple types
 *
 * There is no function type.
 *
 */
sealed abstract class Type {

  lazy val varList : Seq[Var] = this match {
    case at: ArrayType => at.elemT.varList ++
      (at match {case s:Size => s.size.varList; case _ => Seq() }) ++
      (at match {case c:Capacity => c.capacity.varList; case _ => Seq()})
    case vt: VectorType => vt.len.varList.to[Seq]
    case tt: TupleType => tt.elemsT.foldLeft(Seq[Var]())((set,inT) => set ++ inT.varList)
    case _ => Seq[Var]().distinct
  }

  /**
   * Vectorize the current type:
   * - For a scalar type a vectorized type is returned.
   * - For a tuple type, all its component types are vectorized.
   * - For an array type, its element type is vectorized
   * - For a vectorized type the same type is returned
   *
   * @param n The vector width
   * @return A vectorized type derived from `this`
   */
  def vectorize(n: ArithExpr): Type = this match {
    case sT: ScalarType => VectorType(sT, n)
    case tT: TupleType => TupleType( tT.elemsT.map( _.vectorize(n) ):_* )
    case aT: ArrayType with Size with Capacity => asVector(aT, n)
    case v: VectorType => v
    case _: ArrayType => throw new NotImplementedError()
    case NoType | UndefType =>
      throw new IllegalArgumentException(s"Cannot vectorize type: $this")
  }

  private def asVector(at0: ArrayType with Size with Capacity, len: ArithExpr): Type = {
    at0.elemT match {
      case pt:ScalarType => ArrayTypeWSWC(VectorType(pt,len), at0.size/^len, at0.capacity/^len)
      case at1:ArrayType with Size with Capacity => ArrayTypeWSWC(asVector(at1,len), at0.size, at0.capacity)
      case _ => throw new TypeException(at0.elemT, "ArrayType or PrimitiveType", null)
    }
  }

  /**
    * Return true if the type has a fixed allocated size in byte.
    * For instance, this will always be true all the primitive types.
    * It will be false for array's whose capacity is not in the type.
   */
  def hasFixedAllocatedSize: Boolean

}

/**
 * Instances of this class represent scalar types (e.g., int, float, ...)
 *
 * @param name The name of the type (e.g., "int")
 * @param size The size of an object of this type in bytes
 */
case class ScalarType(name: String, size: ArithExpr) extends Type {
  override def toString : String = name
  override def hasFixedAllocatedSize: Boolean = true
}

/**
 * Instances of this class represent vector types (e.g., float2, float4, ...)
 *
 * @param scalarT The underlying scalar type
 * @param len The vector length, i.e., the number of components in the vector
 *            type
 */
case class VectorType(scalarT: ScalarType, len: ArithExpr) extends Type {
  override def toString : String = scalarT.toString + len.toString
  override def hasFixedAllocatedSize: Boolean = true
}

/**
 * Instances of this class represent tuple types
 * (e.g, (float, int), (int, (int, float)) )
 *
 * @param elemsT The element types in order from left to right
 */
case class TupleType(elemsT: Type*) extends Type {
  override def toString : String
    = "Tuple(" + elemsT.map(_.toString).reduce(_ + ", " + _) + ")"

  override def hasFixedAllocatedSize: Boolean = elemsT.forall(_.hasFixedAllocatedSize)

  /**
   * `proj(i)` is the i-th projection of the tuple type, i.e. its i-th component.
   */
  def proj(i: Int): Type = {
    assert(i < elemsT.length)
    elemsT(i)
  }
}


/**
  * This trait is used to store size information (number of elements in an array) in an ArrayType.
  */
sealed trait Size {
  val size: ArithExpr
}

/**
  * This trait is used to store capacity information (maximum number of elements that can be held in an array) in an ArrayType.
  */
sealed trait Capacity {
  val capacity: ArithExpr
}

/**
 * Instances of this class represent array types with length information
 * (e.g., [int],,1024,, , [ [float],,4,, ],,N,,)
 *
 * @param elemT The element type of the array
 */
case class ArrayType(elemT: Type) extends Type {
  /**
   * Private helper function
   *
   * @return the size of the array if it is known.
   */
  private def getSize : Option[ArithExpr] = {
    this match {
      case s:Size => Some(s.size)
      case _ => None
    }
  }

  /**
   * Private helper function
   *
   * @return the capacity of the array if it is known.
   */
  private def getCapacity : Option[ArithExpr] = {
    this match {
      case c:Capacity => Some(c.capacity)
      case _ => None
    }
  }

  /**
   * @return the index at which the size of the array is stored in its header.
   */
  def getSizeIndex: Int = this match {
    case _: Capacity => 0 // capacity is not in the header
    case _ => 1 // skip the capacity
  }

  /**
   * @return the number of values stored in the header of this array.
   *         (currently it can be 0, 1 or 2)
   */
  def getHeaderSize: Int = {
    // At most 2
    // Minus 1 for each bit of information which is statically known
    2 - this.getSize.size - this.getCapacity.size
  }

  override def toString : String = {
    "Arr(" +elemT+
    (this match { case s:Size => ",s="+s.size.toString; case _ => ""}) +
    (this match { case c:Capacity => ",c="+c.capacity.toString; case _ => ""}) +
    ")"
  }

  override def hasFixedAllocatedSize: Boolean =
    this match {
      case _:Capacity => elemT.hasFixedAllocatedSize
      case _ => false
    }

  /** Structural equality */
  override def equals(other: Any): Boolean = {
    other match {
      case o: ArrayType =>
        // Same underlying type
        Type.isEqual(this.elemT, o.elemT) &&
        // Same size and capacity if known. If unknown, must be unknown for
        // both arrays!
        this.getSize == o.getSize &&
        this.getCapacity == o.getCapacity
      case _ => false
    }
  }

  // we need to override hashCode to make sure we check the size and capacity
  override def hashCode(): Int = {
    runtime.ScalaRunTime._hashCode(this) +
      (this match {case s:Size => s.size.hashCode case _ => 0 }) +
      (this match {case c:Capacity => c.capacity.hashCode case _ => 0 })
  }

  /**
   * A shorthand for constructing a new ArrayType with the same shape
   * (i.e. same size and capacity if known) but a different element type.
   *
   * @param newElemT the element type of the resulting ArrayType
   * @return an `ArrayType(newElemT)` with same the size and capacity as `this`
   */
  def replacedElemT(newElemT: Type): ArrayType = {
    this match {
      case sc: Size with Capacity => ArrayTypeWSWC(newElemT, sc.size, sc.capacity)
      case s: Size => ArrayTypeWS(newElemT, s.size)
      case c: Capacity => ArrayTypeWC(newElemT, c.capacity)
      case _ => ArrayType(newElemT)
    }
  }
}


object ArrayType {
  def checkSizeOrCapacity(s: String, ae: ArithExpr) : Unit = {
    // TODO: remove the need to check for unknown (but this is used currently in a few places)
    if (ae != ? & ae.sign != Sign.Positive)
    // TODO: turn this back into an error (eventually)
    //throw new TypeException("Length must be provably positive! (len="+len+")")
<<<<<<< HEAD
    //println(s"Warning: Length must be provably positive! (len=$len)")
=======
      println(s"Warning: $s must be provably positive! (len=$ae)")

    if (ae.isEvaluable) {
      val length = ae.evalDouble

      if (!length.isValidInt || length < 1)
        throw TypeException(s"$length is not a valid $s for an array!")
    }
  }

  def apply(elemT: Type, sizeAndCapacity: ArithExpr) : ArrayType with Size with Capacity = {
    ArrayTypeWSWC(elemT, sizeAndCapacity)
  }
}


object ArrayTypeWSWC {
  /** Shorthand: constructs an ArrayType with same size and capacity */
  def apply(elemT: Type, sizeAndCapacity: ArithExpr) : ArrayType with Size with Capacity = {
    apply(elemT, sizeAndCapacity, sizeAndCapacity)
  }

  def apply(elemT: Type, _size: ArithExpr, _capacity: ArithExpr) : ArrayType with Size with Capacity = {
    ArrayType.checkSizeOrCapacity("size", _size)
    ArrayType.checkSizeOrCapacity("capacity", _capacity)
    new ArrayType(elemT) with Size with Capacity {
      val size: ArithExpr = _size
      val capacity: ArithExpr = _capacity
    }
  }

  def unapply(at : ArrayType with Size with Capacity): Option[(Type,ArithExpr,ArithExpr)]  = {
    Some(at.elemT,at.size,at.capacity)
  }
}

object ArrayTypeWS {
>>>>>>> ae8d4144

  def apply(elemT: Type, _size: ArithExpr) : ArrayType with Size = {
    ArrayType.checkSizeOrCapacity("size", _size)
    new ArrayType(elemT) with Size {
      val size: ArithExpr = _size
    }
  }

  def unapply(at : ArrayType with Size): Option[(Type,ArithExpr)]  = {
    Some(at.elemT,at.size)
  }
}

object ArrayTypeWC {

  def apply(elemT: Type, _capacity: ArithExpr) : ArrayType with Capacity  = {
    ArrayType.checkSizeOrCapacity("capacity", _capacity)
    new ArrayType(elemT) with Capacity {
      val capacity: ArithExpr = _capacity
    }
  }

  def unapply(at : ArrayType with Capacity): Option[(Type,ArithExpr)]  = {
    Some(at.elemT,at.capacity)
  }
}




// todo make sure we can distinguish between different unkownlengtharraytype (override hashCode and equals)
class RuntimeSizedArrayType(override val elemT: Type) extends ArrayType(elemT) {
  override def hasFixedAllocatedSize: Boolean = false
}

object RuntimeSizedArrayType {
  def apply(elemT: Type): RuntimeSizedArrayType = {
    new RuntimeSizedArrayType(elemT)
  }
  def unapply(array: RuntimeSizedArrayType): Type = array.elemT
}

/**
 * This instance indicates that a type has not been determined yet, e.g., prior
 * to type checking
 */
object UndefType extends Type {
  override def toString = "UndefType"
  override def hasFixedAllocatedSize = false
}

/**
 * This instance indicates that there should be nothing, i.e., this corresponds
 * to `void` or `bottom` in other type systems.
 */
object NoType extends Type {
  override def toString = "NoType"
  override def hasFixedAllocatedSize = true
}

/**
 * Collection of operations on types
 */
object Type {

  def fromAny(a: Any): Type = {
    a match {
      case _: Float => opencl.ir.Float
      case _: Int => opencl.ir.Int
      case _: Double => opencl.ir.Double
      case _: Boolean => opencl.ir.Bool
      case a: Seq[_] if a.nonEmpty => ArrayTypeWSWC(fromAny(a.head), a.length)
      case t: (_,_) => TupleType(Seq(fromAny(t._1), fromAny(t._2)):_*)
      case t: (_,_,_) => TupleType(Seq(fromAny(t._1), fromAny(t._2), fromAny(t._3)):_*)
      case _ => throw new NotImplementedError()
    }
  }

  /**
   * A string representation of a type
   *
   * @param t A type
   * @return A string representation of `t`
   */
  def name(t: Type): String = {
    t match {
      case st: ScalarType => st.name
      case vt: VectorType => vt.scalarT.name + vt.len.toString
      case tt: TupleType  => s"Tuple${tt.elemsT.length}_" + tt.elemsT.map(Type.name).reduce(_+"_"+_)
      case at: ArrayType  => "Array_" + Type.name(at.elemT)
      case _ => throw new IllegalArgumentException
    }
  }

  /**
   * Visit the given type `t` by recursively traversing it.
   *
   * Invokes the given function `pre` on a given type before recursively
   * traversing it.
   * Invokes the given function `post` on a given type after recursively
   * traversing it.
   *
   * This function returns nothing. Therefore, `pre` or `post` usually have a
   * side effect (e.g. printing a given type)
   *
   * @param t The type to be visited
   * @param pre The function to be invoked before traversing `t`
   * @param post The function to be invoked after travering `t`
   */
  def visit(t: Type, pre: Type => Unit, post: Type => Unit = _ => {}) : Unit = {
    pre(t)
    t match {
      case vt: VectorType => visit(vt.scalarT, pre, post)
      case tt: TupleType  => tt.elemsT.foreach(et => visit(et,pre,post))
      case at: ArrayType  => visit(at.elemT, pre, post)
      case _ => // nothing to do
    }
    post(t)
  }

  /**
   * This function return a new type which has been constructed from the given
   * type `t` by recursively visiting it and applying `pre` and `post` which
   * return new types for a given type.
   *
   * The visiting works as follows:
   * 1. the function `pre` is invoked on `t`
   * 1. the return value of `pre(t)` is recursively visited
   * 3. on the return value from the recursively visit the function `post` is
   *    invoked and its return value is returned from this function
   *
   * @param t The 'source' type to be visited
   * @param pre The function to be invoked on `t` before it is recursively
   *            visited. The return value of this function is then recursively
   *            visited.
   * @param post The function to be invoked on `t` after it has been recursively
   *             visited. The return value of this function is return from the
   *             entire function.
   * @return The rebuild type after recursively applying `pre` and `post` to `t`
   */
  def visitAndRebuild(t: Type,
                      pre: Type => Type,
                      post: Type => Type) : Type = {
    var newT = pre(t)
    newT = newT match {
      case vt: VectorType =>
        VectorType(visitAndRebuild(vt.scalarT,
                                    pre, post).asInstanceOf[ScalarType],vt.len)

      case tt: TupleType =>
        TupleType(tt.elemsT.map(et => visitAndRebuild(et,pre,post)):_*)

      case ArrayTypeWSWC(et, s, c) => ArrayTypeWSWC(visitAndRebuild(et, pre, post), s, c)
      case ArrayTypeWC(et,c) => ArrayTypeWC(visitAndRebuild(et, pre, post), c)
      case ArrayTypeWS(et,s) => ArrayTypeWS(visitAndRebuild(et, pre, post), s)
      case ArrayType(et) => ArrayType(visitAndRebuild(et, pre, post))

      case _ => newT // nothing to do
    }
    post(newT)
  }

  /**
    * This function returns a new type which has been constructed from the given
    * type `t` by recursively visiting it and applying `f` to any arithmetic expression.
    * @param t The type to be visited
    * @param f The function to be invoked on any arithmetic expression
    * @return The rebuilt type
    */
  def visitAndRebuild(t: Type,
                      f: ArithExpr => ArithExpr) : Type = {
    Type.visitAndRebuild(t, {
      case ArrayTypeWSWC(et,s,c) => ArrayTypeWSWC(et, f(s), f(c))
      case ArrayTypeWS(et,s) => ArrayTypeWS(et, f(s))
      case ArrayTypeWC(et,c) => ArrayTypeWC(et, f(c))
      case at : ArrayType => at
      case vt: VectorType => VectorType(vt.scalarT, f(vt.len))
      case tt: TupleType => tt
      case st: ScalarType => st
      case NoType => NoType
      case UndefType => UndefType
    }, t => t)
  }

  def visit(t: Type, f: ArithExpr => Unit) : Unit = {
    Type.visit(t, {
      case at: ArrayType =>
        at match {case s: Size => f(s.size) case _ => }
        at match {case c: Capacity => f(c.capacity) case _ => }
      case vt: VectorType => f(vt.len)
      case _: TupleType  | _:ScalarType =>
      case NoType | UndefType =>
    }, _=>{})
  }


  /**
   * Return the base type of a type.
   * The base type is defined as follows:
   * - for a scala type the base type is the type itself
   * - for a vector type the base type is it's scalar type
   * - for a tuple type the base type is the type itself
   * - for an array type the base type is it's elements base type
   *
   * @param t A type
   * @return The base type of `t`
   */
  @scala.annotation.tailrec
  def getBaseType(t: Type): Type = {
    t match {
      case vt: VectorType => vt.scalarT
      case at: ArrayType  => getBaseType(at.elemT)
      case _ => t
    }
  }

  /**
   * Return the value type of a type.
   * The value type is defined as follows:
   * - for a scalar, vector, or tuple type the value type is the type itself
   * - for an array type the value type is it's elements value type
   *   (i.e., the first element type which is not an array type)
   *
   * @param t A type
   * @return The value type of `t`
   */
  @scala.annotation.tailrec
  def getValueType(t: Type): Type = {
    t match {
      case at: ArrayType  => getValueType(at.elemT)
      case _ => t
    }
  }

  /**
   * For a given array type turn every nested vector type into a corresponding
   * array type.
   *
   * @param at An array type
   * @return An array type where all nested vector types have been replaced by
   *         corresponding array types.
   */
  def asScalarType(at: ArrayType with Size with Capacity): ArrayType = {

    // TODO: if the array has no size or capacity in the type, we need to somehow store the information that the new length is the same the old one but divided by the vector length

    at.elemT match {
      case vt: VectorType =>
        ArrayTypeWSWC(vt.scalarT, at.size * vt.len, at.capacity * vt.len)
      case at: ArrayType with Size with Capacity =>
        ArrayTypeWSWC(asScalarType(at), at.size, at.capacity)
      case _ =>
        throw new TypeException(at.elemT , "ArrayType or VectorType", null)
    }
  }

  /**
   * Return the size (in bytes) of a given type.
   * Note: this function can return `?`. See the comments at the top of
   *       `OpenCLMemoryAllocator.scala` to get information about the meaning
   *       of this special value here and when it is supposed to occur.
   *
   * @param t A type
   * @return The size in bytes.
   */
  def getAllocatedSize(t: Type) : ArithExpr = {
    t match {
      case st: ScalarType => st.size
      case vt: VectorType => vt.scalarT.size * vt.len
      case tt: TupleType  => tt.elemsT.map(getAllocatedSize).reduce(_+_)
      case at: ArrayType => at match {
        case c: Capacity =>
          if (at.elemT.hasFixedAllocatedSize)
            (at.getHeaderSize * 4) + c.capacity * getAllocatedSize(at.elemT)
          else ? // Dynamic allocation required
        case _ => ? // Dynamic allocation required
      }
      case NoType | UndefType =>
        throw new IllegalArgumentException(s"Cannot allocate memory for type: $t")
    }
  }

  def getMaxAllocatedSize(t: Type) : ArithExpr = {
    // quick hack (set all the type var to their max value)
    // TODO: need to be fixed
    val size = getAllocatedSize(t)
    val map = TypeVar.getTypeVars(size).map(tv => (tv, tv.range.max)).toMap
    ArithExpr.substitute(size, map.toMap)
  }

  def getMaxLength(t: Type) : ArithExpr = {
    // quick hack (set all the type var to theur max value)
    // TODO: need to be fixed
    val size = getLength(t)
    val map = TypeVar.getTypeVars(size).map(tv => (tv, tv.range.max)).toMap
    ArithExpr.substitute(size, map.toMap)
  }

  /**
   * Returns the length (i.e., the number of values represented by this type)
   *
   * @param t A type
   * @return The length of `t`
   */
  def getLength(t: Type) : ArithExpr = {
    t match {
      case _: ScalarType => Cst(1)
      case vt: VectorType => vt.len
      case _: TupleType  => Cst(1) // TODO: is this correct??
      case ArrayTypeWS(_,s) => s
      case _:ArrayType => ? // TODO: when used from the view or codegen, we may need to return a bit of AST node. Currently, if the Size is not in the type, the length will be unknown
      case _ => throw new IllegalArgumentException(t.toString)
    }
  }

  /**
   * Returns a list of lengths for the given type.
   * If the given type is not an array type the list will contain one element
   * which is equal to calling `getLength(t)`.
   * If the given type is an array type the list will contain one element for
   * every nested type equal to calling `getLength` on every nested type and
   * concatinating them
   *
   * @param t A type
   * @return A sequence of lengths from `t`
   */
  def getLengths(t: Type): Seq[ArithExpr] = {
    t match {
      case at: ArrayType => Seq(getLength(at)) ++ getLengths(at.elemT)
      case _ => Seq(getLength(t))
    }
  }

  /**
   * TODO: document (christophe?)
   */
  def reify(t1: Type, t2: Type): immutable.Map[TypeVar, ArithExpr] = {
    val result = mutable.Map[TypeVar, ArithExpr]()
    (t1, t2) match {
      case (at1: ArrayType, at2: ArrayType) =>
        (at1, at2) match { case (s1:Size, s2:Size) => result ++= reifyExpr(s1.size, s2.size) case _ => }
        (at1, at2) match { case (c1:Capacity, c2:Capacity) => result ++= reifyExpr(c1.capacity, c2.capacity) case _ => }
        result ++= reify(at1.elemT, at2.elemT)

      case (tt1: TupleType, tt2: TupleType) =>
        result ++= tt1.elemsT.zip(tt2.elemsT)
                      .foldLeft(mutable.Map[TypeVar, ArithExpr]())(
                            (m, types) => m ++= reify(types._1, types._2))

      case (vt1: VectorType, vt2: VectorType) =>
        result ++= reifyExpr(vt1.len, vt2.len)

      case _ => if (t1 != t2) throw new TypeException(t1, t2, null)
    }
    result.toMap
  }

  /**
   * TODO: document (christophe?)
   */
  private def reifyExpr(e1: ArithExpr,
                        e2: ArithExpr) : immutable.Map[TypeVar, ArithExpr] = {
    val result = mutable.Map[TypeVar, ArithExpr]()
    (e1, e2) match {
      case (tv: TypeVar, _) => result += (tv->e2)
      case (_, tv: TypeVar) => result += (tv->e1)
      case _ => // todo check that the two expressions are equivalent
    }
    result.toMap
  }

  def substitute(t: Type, oldVal: ArithExpr, newVal: ArithExpr) : Type ={
    Type.substitute(t,new HashMap[ArithExpr,ArithExpr]() + ((oldVal, newVal)))
  }

  /**
   * Visit and rebuild the given type by replacing arithmetic expressions in the
   * length information of array and vector types following the given
   * substitution map.
   *
   * @param t A type
   * @param substitutions A substituon map with entries of the form
   *                      [pattern => replacement]
   * @return A new type with the substitution from `substitutions` applied to
   *         `t`
   */
  def substitute(t: Type,
                 substitutions: scala.collection.Map[ArithExpr, ArithExpr]) : Type = {

    visitAndRebuild(t, (ae: ArithExpr) => ArithExpr.substitute(ae, substitutions.toMap))
  }


  /**
   * Function to determine if two types are equal
   *
   * @param l A type object
   * @param r Another type object
   * @return True if `l` and `r` have the same type and are equal
   */
  def isEqual(l: Type, r: Type): Boolean = {
    (l, r) match {
      case (lst: ScalarType, rst: ScalarType) => isEqual(lst, rst)
      case (ltt: TupleType, rtt: TupleType)   => isEqual(ltt, rtt)
      case (lat: ArrayType, rat: ArrayType)   => isEqual(lat, rat)
      case (lvt: VectorType, rvt: VectorType) => isEqual(lvt, rvt)
      case _ => false
    }
  }

  def haveSameValueTypes(l: Type, r: Type): Boolean = {
    Type.isEqual(Type.getValueType(l), Type.getValueType(r))
  }

  def haveSameBaseTypes(l: Type, r: Type): Boolean = {
    Type.isEqual(Type.getBaseType(l), Type.getBaseType(r))
  }

  private def isEqual(l: ScalarType, r: ScalarType): Boolean = {
    l.size == r.size && l.name == r.name
  }

  private def isEqual(lt: TupleType, rt: TupleType): Boolean = {
    if (lt.elemsT.length != rt.elemsT.length) return false

    (lt.elemsT zip rt.elemsT).forall({ case (l,r) => isEqual(l, r) })
  }

  private def isEqual(l: ArrayType, r: ArrayType): Boolean = l.equals(r)

  private def isEqual(l: VectorType, r: VectorType): Boolean = {
    l.len == r.len && isEqual(l.scalarT, r.scalarT)
  }

  /**
   * Devectorize a given type.
   * I.e. removes all vector types in it by replacing them with corresponding
   * scalar types.
   *
   * @param t A type
   * @return A type similar to `t` but without any vector types
   */
  def devectorize(t: Type): Type = {
        t match {
        case ArrayType(VectorType(st,len)) => t match {
          case ArrayTypeWSWC(_,s,c) => ArrayTypeWSWC(st, len * s, len * c)
          case ArrayTypeWS(_,s) => ArrayTypeWS(st, len * s)
          case ArrayTypeWC(_,c) => ArrayTypeWC(st, len * c)
          case _ => ArrayType(st)
            // TODO: somehow communicate the information that when the size or capacity is not in the type, it is still multiplied by len
        }
        case ArrayTypeWSWC(et,s,c) => ArrayTypeWSWC(devectorize(et), s,c)
        case ArrayTypeWS(et,s) => ArrayTypeWS(devectorize(et), s)
        case ArrayTypeWC(et,c) => ArrayTypeWC(devectorize(et), c)
        case ArrayType(et) => ArrayType(devectorize(et))

        case vt: VectorType => vt.scalarT

        case _ => t
      }
  }

}

/**
 * Exception thrown by the type checker on an typing error
 * @param msg A string message presented to the user
 */
case class TypeException(msg: String) extends Exception(msg) {
  /**
   * @param found a type which is not correct
   * @param expected the type we expected instead of `found` (as a string)
   * @param where the IR node where the exception is raised.
   *              NB. If null, the error message will still be nice but we
   *              should avoid throwing type errors without a location as much
   *              as possible.
   */
  def this(found: Type, expected: String, where: IRNode) = {
    this({
      val location = if (where == null) "" else s" in ``$where``"
      s"Type mismatch$location:\n$found found but $expected expected"
    })
  }
  
  /** Same as before but `expected` must be a Type. */
  def this(found: Type, expected: Type, where: IRNode) = {
    this(found, expected.toString, where)
  }
}

class ZipTypeException(val tt: TupleType)
  extends TypeException(s"Can not statically prove that sizes ( ${tt.elemsT.mkString(", ")} ) match!")

object ZipTypeException {
  def apply(tt: TupleType) = new ZipTypeException(tt)
}

/**
 * Exception thrown by the type checker on an arity mismatch
 * @param msg A string message presented to the user
 */
case class NumberOfArgumentsException(msg: String) extends Exception(msg) {
  def this()  = this("Number of arguments is wrong!")
}

case class SuspiciousTypeVariableDeclaredException(msg: String) extends Exception(msg)<|MERGE_RESOLUTION|>--- conflicted
+++ resolved
@@ -236,10 +236,7 @@
     if (ae != ? & ae.sign != Sign.Positive)
     // TODO: turn this back into an error (eventually)
     //throw new TypeException("Length must be provably positive! (len="+len+")")
-<<<<<<< HEAD
-    //println(s"Warning: Length must be provably positive! (len=$len)")
-=======
-      println(s"Warning: $s must be provably positive! (len=$ae)")
+    println(s"Warning: Length must be provably positive! (len=$len)")
 
     if (ae.isEvaluable) {
       val length = ae.evalDouble
@@ -276,7 +273,6 @@
 }
 
 object ArrayTypeWS {
->>>>>>> ae8d4144
 
   def apply(elemT: Type, _size: ArithExpr) : ArrayType with Size = {
     ArrayType.checkSizeOrCapacity("size", _size)
