--- conflicted
+++ resolved
@@ -158,8 +158,8 @@
    * @return the index at which the size of the array is stored in its header.
    */
   def getSizeIndex: Int = this match {
-    case _: Capacity => 1 // skip the capacity
-    case _ => 0
+    case _: Capacity => 0 // capacity is not in the header
+    case _ => 1 // skip the capacity
   }
   
   /**
@@ -205,24 +205,7 @@
       (this match {case s:Size => s.size.hashCode case _ => 0 }) +
       (this match {case c:Capacity => c.capacity.hashCode case _ => 0 })
   }
-<<<<<<< HEAD
   
-  /**
-    * Build a new ArrayType with the same characteristics (size & capacity) but
-    * a new inner type.
-    *
-    * @param ty the new inner type of the resulting array
-    */
-  def sameKind(ty: Type): ArrayType = this match {
-    case c: Capacity => this match {
-      case s: Size => ArrayTypeWSWC(ty, s.size, c.capacity)
-      case _ => ArrayTypeWC(ty, c.capacity)
-    }
-    case _ => this match {
-      case s: Size => ArrayTypeWS(ty, s.size)
-      case _ => ArrayType(ty)
-=======
- 
   /**
    * A shorthand for constructing a new ArrayType with the same shape
    * (i.e. same size and capacity if known) but a different element type.
@@ -236,7 +219,6 @@
       case s: Size => ArrayTypeWS(newElemT, s.size)
       case c: Capacity => ArrayTypeWC(newElemT, c.capacity)
       case _ => ArrayType(newElemT)
->>>>>>> 8bc5383b
     }
   }
 }
