--- conflicted
+++ resolved
@@ -160,15 +160,9 @@
       ArrayType(ArrayType(Float, M), N),
       (matrix) => {
         // Merge the tiles
-<<<<<<< HEAD
         Join() o MapWrg(0)(Join() o TransposeW() o MapWrg(1)(
-          toGlobal(MapLcl(0)(MapLcl(1)(id))) o
-          toLocal(MapLcl(0)(MapLcl(1)(id)))
-=======
-        Join() o MapWrg(0)(TransposeW() o MapWrg(1)(Join() o
           Barrier() o toGlobal(MapLcl(0)(MapLcl(1)(id))) o
           Barrier() o toLocal(MapLcl(0)(MapLcl(1)(id)))
->>>>>>> 3f55c4ea
         )) o
           // Tile the matrix
           Map(Map(Transpose()) o Split(4) o Transpose()) o Split(4) $ matrix
