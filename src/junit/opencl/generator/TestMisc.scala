--- conflicted
+++ resolved
@@ -319,91 +319,6 @@
     assertArrayEquals(gold, output, 0.0f)
   }
 
-<<<<<<< HEAD
-=======
-  @Test def localGlobalMemory(): Unit = {
-    val inputSize = 512
-    val input = Array.tabulate(inputSize)(_.toFloat)
-
-    val gold = input.map(_+1)
-
-    val  f = fun(
-      ArrayType(Float, Var("N")),
-      in => Join() o MapWrg(Barrier() o toGlobal(MapLcl(plusOne)) o
-        Barrier() o toLocal(MapLcl(id)))
-        o Split(4) $ in
-    )
-
-    val (output: Array[Float], runtime) = Execute(inputSize)(f, input)
-
-    println("output.size = " + output.length)
-    println("output(0) = " + output(0))
-    println("runtime = " + runtime)
-
-    assertArrayEquals(gold, output, 0.0f)
-  }
-
-  @Test def staticLocalMemory(): Unit = {
-    val orig = AllocateStatically()
-    AllocateStatically(allocateStatically = true)
-
-    val inputSize = 512
-    val input = Array.tabulate(inputSize)(_.toFloat)
-
-    val gold = input.map(_+1)
-
-    val  f = fun(
-      ArrayType(Float, Var("N")),
-      in => Join() o MapWrg(Barrier() o toGlobal(MapLcl(plusOne)) o
-        Barrier() o toLocal(MapLcl(id)))
-        o Split(4) $ in
-    )
-
-    val code = Compile(f)
-
-    val (output: Array[Float], runtime) = Execute(inputSize)(code, f, input)
-
-    println("output.size = " + output.length)
-    println("output(0) = " + output(0))
-    println("runtime = " + runtime)
-
-    assertArrayEquals(gold, output, 0.0f)
-    assertEquals(2, OpenCLGenerator.Kernel.memory.length)
-
-    AllocateStatically(orig)
-  }
-
-  @Test def nonStaticLocalMemory(): Unit = {
-    val orig = AllocateStatically()
-    AllocateStatically(allocateStatically = false)
-
-    val inputSize = 512
-    val input = Array.tabulate(inputSize)(_.toFloat)
-
-    val gold = input.map(_+1)
-
-    val  f = fun(
-      ArrayType(Float, Var("N")),
-      in => Join() o MapWrg(Barrier() o toGlobal(MapLcl(plusOne)) o
-        Barrier() o toLocal(MapLcl(id)))
-        o Split(4) $ in
-    )
-
-    val code = Compile(f)
-
-    val (output: Array[Float], runtime) = Execute(inputSize)(code, f, input)
-
-    println("output.size = " + output.length)
-    println("output(0) = " + output(0))
-    println("runtime = " + runtime)
-
-    assertArrayEquals(gold, output, 0.0f)
-    assertEquals(3, OpenCLGenerator.Kernel.memory.length)
-
-    AllocateStatically(orig)
-  }
-
->>>>>>> 89dadfeb
   @Test def decompose(): Unit = {
 
     val nSize = 128
