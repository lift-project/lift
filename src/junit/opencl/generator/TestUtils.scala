package opencl.generator

import ir.Lambda
import opencl.executor.{Compile, Execute}

object TestUtils {

  /*
   * Matrix printing methods
   */

  def myPrint(m: Array[Array[Array[Float]]]): Unit = {
    m.foreach( r => {
      println(r.map( e => {
        "(" + e.map("%2.0f".format(_)).reduce(_ + ", " + _) + ")"
      }).reduce(_ + " " + _))
    } )
  }

  def myPrint(m: Array[Array[Float]]): Unit = {
    m.foreach( r => {
      println(r.map("%2.0f".format(_)).reduce(_ + " " + _))
    } )
  }

  def myPrint(m: Array[Float], cols: Int): Unit = {
    val (row, rest) = m.splitAt(cols)
    if (row.nonEmpty) println(row.map("%2.0f".format(_)).reduce(_ + " " + _))
    if (rest.nonEmpty) myPrint(rest, cols)
  }

  def printRow(r: Array[Float], elems: Int): Unit = {
    val (elem, rest) = r.splitAt(elems)
    if (elem.nonEmpty) print("(" + elem.map("%2.0f".format(_)).reduce(_ + ", " + _) + ") ")
    if (rest.nonEmpty) printRow(rest, elems)
  }

  def myPrint(m: Array[Float], cols: Int, elems: Int): Unit = {
    val (row, rest) = m.splitAt(cols*elems)
    if (row.nonEmpty) printRow(row, elems); println("")
    if (rest.nonEmpty) myPrint(rest, cols, elems)
  }

<<<<<<< HEAD
  /*
   * Matrix multiplication methods
   */

  def matrixMatrixPatternMultiply(A: Array[Array[Float]], B: Array[Array[Float]]): Array[Array[Float]] = {
    val Bt = B.transpose
    A.map( Arow =>
      Bt.map( Bcol => (Arow, Bcol).zipped.map(_ * _).sum )
    )
  }

  def matrixMatrixPatternMultiply2(A: Array[Array[Float]], B: Array[Array[Float]]): Array[Array[Float]] = {
    val Bt = B.transpose
    A.map( Arow =>
      Bt.map( Bcol => (Arow, Bcol).zipped )
    ).map(_.map(_.map(_ * _).sum))
  }

  def matrixMatrixMultiply(A: Array[Array[Float]], B: Array[Array[Float]]) :  Array[Array[Float]] = {
    val aCols = A(0).length
    val aRows = A.length
    val bCols = B(0).length
    val res =  Array.ofDim[Float](aRows, bCols)

    @inline def computeRow(row: Int) {
      // while statements are much faster than for statements
      var col = 0
      while(col < bCols) { var i = 0; var sum = 0.0f
        while(i < aCols) {
          sum += A(row)(i) * B(i)(col)
          i += 1
        }

        res(row)(col) = sum
        col += 1
      }
    }

    (0 until aRows).par.foreach( computeRow )

    res
  }

  /*
   * Some helper methods for execution
   */

  def execute(f: Lambda, values: Seq[Any], localSize: Int, globalSize: Int, injectSizes: (Boolean, Boolean) = (false, false)): (Array[Float], Double, String) = {
=======
  def execute(f: Lambda, values: Seq[Any], localSize: Int, globalSize: Int,
              injectSizes: (Boolean, Boolean) = (false, false)): (Array[Float], Double, String) = {
>>>>>>> 89dadfeb
    execute(f, values, localSize, 1, 1, globalSize, 1, 1, injectSizes)
  }

  def execute(f: Lambda, values: Seq[Any],
              localSize1: Int, localSize2: Int, globalSize1: Int,  globalSize2: Int,
              injectSizes: (Boolean, Boolean)): (Array[Float], Double, String) = {
    execute(f, values, localSize1, localSize2, 1, globalSize1, globalSize2, 1, injectSizes)
  }

  def execute(f: Lambda, values: Seq[Any],
              localSize1: Int, localSize2: Int, localSize3: Int,
              globalSize1: Int,  globalSize2: Int, globalSize3: Int,
              injectSizes: (Boolean, Boolean)): (Array[Float], Double, String) = {
    val valueMap = Execute.createValueMap(f, values:_*)

    var code = ""

    if (injectSizes._1)
      if (injectSizes._2)
        code = Compile(f, localSize1, localSize2, localSize3,
          globalSize1, globalSize2, globalSize3, valueMap)
      else
        code = Compile(f, localSize1, localSize2, localSize3)
    else
      code = Compile(f)

    val (output: Array[Float], runtime) = Execute(localSize1, localSize2, localSize3,
                                                  globalSize1, globalSize2, globalSize3,
                                                  injectSizes)(code, f, values:_*)

    (output, runtime, code)
  }
}<|MERGE_RESOLUTION|>--- conflicted
+++ resolved
@@ -41,7 +41,6 @@
     if (rest.nonEmpty) myPrint(rest, cols, elems)
   }
 
-<<<<<<< HEAD
   /*
    * Matrix multiplication methods
    */
@@ -89,11 +88,8 @@
    * Some helper methods for execution
    */
 
-  def execute(f: Lambda, values: Seq[Any], localSize: Int, globalSize: Int, injectSizes: (Boolean, Boolean) = (false, false)): (Array[Float], Double, String) = {
-=======
   def execute(f: Lambda, values: Seq[Any], localSize: Int, globalSize: Int,
               injectSizes: (Boolean, Boolean) = (false, false)): (Array[Float], Double, String) = {
->>>>>>> 89dadfeb
     execute(f, values, localSize, 1, 1, globalSize, 1, 1, injectSizes)
   }
 
