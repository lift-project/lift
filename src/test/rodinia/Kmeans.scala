--- conflicted
+++ resolved
@@ -1,13 +1,13 @@
 package rodinia
 
-import apart.arithmetic.{?, Var, ArithExpr}
+import apart.arithmetic.Var
+import ir.ast._
 import ir.{ArrayType, TupleType}
-import ir.ast._
 import opencl.executor._
 import opencl.ir._
 import opencl.ir.pattern._
 import org.junit.Assert._
-import org.junit.{Ignore, AfterClass, BeforeClass, Test}
+import org.junit.{AfterClass, BeforeClass, Ignore, Test}
 
 object Kmeans {
   @BeforeClass def before() {
@@ -30,10 +30,6 @@
 
   val featuresType    = ArrayType(ArrayType(Float, P), F)
   val clustersType    = ArrayType(ArrayType(Float, F), C)
-<<<<<<< HEAD
-  val membershipType  = ArrayType(Int, P)
-=======
->>>>>>> c5ca62bc
 
   val update = UserFun("update", Array("dist", "pair"),
     "{ return dist + (pair._0 - pair._1) * (pair._0 - pair._1); }",
@@ -148,12 +144,7 @@
         }) )
       })
 
-<<<<<<< HEAD
-    val code = Compile(kmeans,?,1,1,1024,1,1, scala.collection.immutable.Map[ArithExpr, ArithExpr](P -> 1024))
-=======
     val (output: Array[Int], _) = Execute(numPoints)(kMeans, points.transpose, clusters)
->>>>>>> c5ca62bc
-
     assertArrayEquals(gold, output)
   }
 
