package rodinia

import apart.arithmetic.SizeVar
import ir.ast._
import ir.{ArrayType, TupleType}
import opencl.executor._
import opencl.ir._
import opencl.ir.pattern._
import org.junit.Assert._
import org.junit.{AfterClass, BeforeClass, Test}
<<<<<<< HEAD
import rodinia.Kmeans._
=======
import Kmeans._
>>>>>>> e14e7a7b

object Kmeans {
  @BeforeClass def before(): Unit = {
    Executor.loadLibrary()
    Executor.init()
  }

  @AfterClass def after(): Unit = {
    Executor.shutdown()
  }

  val P = SizeVar("P") // number of points
  val C = SizeVar("C") // number of clusters
  val F = SizeVar("F") // number of features

  val featuresType    = ArrayType(ArrayType(Float, P), F)
  val clustersType    = ArrayType(ArrayType(Float, F), C)

  val update = UserFun("update", Array("dist", "pair"),
    "{ return dist + (pair._0 - pair._1) * (pair._0 - pair._1); }",
    Seq(Float, TupleType(Float, Float)), Float)

  val update2 = UserFun("update", Array("dist", "pair0", "pair1"),
    "{ return dist + (pair0 - pair1) * (pair0 - pair1); }",
    Seq(Float, Float, Float), Float)

  val test = UserFun("test", Array("dist", "tuple"),
    "{" +
      "float min_dist = tuple._0;" +
      "int i          = tuple._1;" +
      "int index      = tuple._2;" +
      "if (dist < min_dist) {" +
      "  Tuple t = {dist, i + 1, i};" +
      "  return t;" +
      "} else {" +
      "  Tuple t = {min_dist, i + 1, index};" +
      "  return t;" +
      "}" +
      "}",
    Seq(Float, TupleType(Float, Int, Int)), TupleType(Float, Int, Int))

  val select = UserFun("select_", Array("tuple"),
    "{ return tuple._2; }",
    Seq(TupleType(Float, Int, Int)), Int)
}

class Kmeans {

  def calculateMembership(points: Array[(Float, Float)], centres: Array[(Float, Float, Int)]): Array[Int] = {
    points.map(x => {
      centres
        .map(c => ((x._1 - c._1) * (x._1 - c._1) + (x._2 - c._2) * (x._2 - c._2), c._3))
        .reduce((p1, p2) => if (p1._1 < p2._1) p1 else p2)
        ._2
    })
  }

  def calculateMembership(points: Array[Array[Float]], centres: Array[Array[Float]]): Array[Int] = {
    points.map(x => {
      centres.zipWithIndex
        .map(c => ((c._1,x).zipped.map((p1, p2) => (p1-p2)*(p1-p2)).sum, c._2))
        .reduce((p1, p2) => if (p1._1 < p2._1) p1 else p2)
        ._2
    })
  }
}

class Kmeans {


  @Test def kMeansMembership2Dim(): Unit = {
    val inputSize = 512
    val k = 16

    val pointsX = Array.fill(inputSize)(util.Random.nextFloat())
    val pointsY = Array.fill(inputSize)(util.Random.nextFloat())
    val centresX = Array.fill(k)(util.Random.nextFloat())
    val centresY = Array.fill(k)(util.Random.nextFloat())
    val indices = Array.range(0, k)

    val distance = UserFun("dist", Array("x", "y", "a", "b", "id"), "{ Tuple t = {(x - a) * (x - a) + (y - b) * (y - b), id}; return t; }", Seq(Float, Float, Float, Float, Int), TupleType(Float, Int))
    val minimum = UserFun("minimum", Array("x", "y"), "{ return x._0 < y._0 ? x : y; }", Seq(TupleType(Float, Int), TupleType(Float, Int)), TupleType(Float, Int))
    val getSecond = UserFun("getSecond", "x", "{ return x._1; }", TupleType(Float, Int), Int)

    val points = pointsX zip pointsY
    val centres = (centresX, centresY, indices).zipped.toArray

    val gold = calculateMembership(points, centres)

    val N = SizeVar("N")
    val K = SizeVar("K")

    val function = fun(
      ArrayType(Float, N),
      ArrayType(Float, N),
      ArrayType(Float, K),
      ArrayType(Float, K),
      ArrayType(Int, K),
      (x, y, a, b, i) => {
        MapGlb(fun(xy => {
          toGlobal(MapSeq(idI)) o
            MapSeq(getSecond) o
            ReduceSeq(minimum, (scala.Float.MaxValue, -1)) o
            MapSeq(fun(ab => {
              distance(Get(xy, 0), Get(xy, 1), Get(ab, 0), Get(ab, 1), Get(ab, 2))
            })) $ Zip(a, b, i)
        })) $ Zip(x, y)
      }
    )

    val (output: Array[Int], _) =
      Execute(inputSize)(function, pointsX, pointsY, centresX, centresY, indices)

    assertArrayEquals(gold, output)
  }

  @Test
  def kMeans(): Unit = {

    val numPoints = 1024
    val numClusters = 5
    val numFeatures = 34

    val points = Array.fill(numPoints, numFeatures)(util.Random.nextFloat())
    val clusters = Array.fill(numClusters, numFeatures)(util.Random.nextFloat())

    val gold = calculateMembership(points, clusters)

    val kMeans = fun(
      featuresType, clustersType,
      (features, clusters) => {
        features :>> Transpose() :>> MapGlb( \( feature => {
          clusters :>> ReduceSeq( \( (tuple, cluster) => {

            val dist = Zip(feature, cluster) :>> ReduceSeq(update, 0.0f )
            Zip(dist, tuple) :>> MapSeq(test)

          }), Value("{3.40282347e+38, 0, 0}", ArrayType(TupleType(Float, Int, Int), 1)) ) :>>
          toGlobal(MapSeq(MapSeq(select)))
        }) )
      })

    val (output: Array[Int], _) = Execute(numPoints)(kMeans, points.transpose, clusters)
    assertArrayEquals(gold, output)
  }

  @Test
  def kMeansLocalMemory(): Unit = {

    val numPoints = 1024
    val numClusters = 5
    val numFeatures = 8

    val points = Array.fill(numPoints, numFeatures)(util.Random.nextFloat())
    val clusters = Array.fill(numClusters, numFeatures)(util.Random.nextFloat())

    val gold = calculateMembership(points, clusters)

    val splitFactor = 128

    val kMeans = fun(
      featuresType, clustersType,
      (features, clusters) => {
        features :>> Transpose() :>> Split(splitFactor) :>> MapWrg(\( featuresChunk =>
          clusters :>> toLocal(MapLcl(MapSeq(id))) :>> Let(localClusters =>
          MapLcl( \( feature => {
            localClusters :>> ReduceSeq( \( (tuple, cluster) => {

              val dist = Zip(feature, cluster) :>> ReduceSeq(\((acc, b) => update2(acc, Get(b, 0), Get(b,1))), 0.0f )
              Zip(dist, tuple) :>> MapSeq(test)

            }), Value("{3.40282347e+38, 0, 0}", ArrayType(TupleType(Float, Int, Int), 1)) ) :>>
              toGlobal(MapSeq(MapSeq(select)))
          })) $ featuresChunk
          )
        )) :>> Join()
      })

    println(kMeans)

    val (output: Array[Int], _) = Execute(numPoints)(kMeans, points.transpose, clusters)
    assertArrayEquals(gold, output)
  }

  @Test
  def kMeans_swap(): Unit = {
    val kMeans_swap = fun(
      featuresType,
      features => {
        features :>> MapGlb(MapSeq(id)) :>> TransposeW()
      })

    val code = Compile(kMeans_swap)

    println(code)
  }

}<|MERGE_RESOLUTION|>--- conflicted
+++ resolved
@@ -8,11 +8,7 @@
 import opencl.ir.pattern._
 import org.junit.Assert._
 import org.junit.{AfterClass, BeforeClass, Test}
-<<<<<<< HEAD
 import rodinia.Kmeans._
-=======
-import Kmeans._
->>>>>>> e14e7a7b
 
 object Kmeans {
   @BeforeClass def before(): Unit = {
@@ -57,9 +53,6 @@
   val select = UserFun("select_", Array("tuple"),
     "{ return tuple._2; }",
     Seq(TupleType(Float, Int, Int)), Int)
-}
-
-class Kmeans {
 
   def calculateMembership(points: Array[(Float, Float)], centres: Array[(Float, Float, Int)]): Array[Int] = {
     points.map(x => {
@@ -81,7 +74,6 @@
 }
 
 class Kmeans {
-
 
   @Test def kMeansMembership2Dim(): Unit = {
     val inputSize = 512
