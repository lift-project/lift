--- conflicted
+++ resolved
@@ -35,16 +35,7 @@
     val inArrB = Array.fill(inputSize)(util.Random.nextInt(5).toFloat)
     val gold = inArrA.zip(inArrB).flatMap{case (a,b) => Array(a, b)}
 
-<<<<<<< HEAD
-    val makeTupleFromZip = UserFun("id",
-                                   Array("x", "y"), "{ Tuple t = {x, y}; return t; }",
-                                   Seq(Float, Float),
-                                   TupleType(Float, Float))
-
-    val N = SizeVar("N")
-=======
-    val N = Var("N")
->>>>>>> 11eef86c
+    val N = SizeVar("N")
     val f = fun(
       ArrayType(Float, N),
       ArrayType(Float, N),
