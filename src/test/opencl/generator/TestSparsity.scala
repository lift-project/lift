package opencl.generator

import apart.arithmetic._
<<<<<<< HEAD
=======
import ir._
import ir.ast._
>>>>>>> 0f1416ba
import opencl.executor._
import opencl.ir._
import opencl.ir.ast._
import org.junit.Assert._
import org.junit.{AfterClass, BeforeClass, Ignore, Test}
import opencl.ir.pattern._

object TestSparsity {
  @BeforeClass def TestMatrixBasic() {
    Executor.loadLibrary()
    println("Initialize the executor")
    Executor.init()
  }

  @AfterClass def after() {
    println("Shutdown the executor")
    Executor.shutdown()
  }
}


class TestSparsity {


  val id = UserFun("id", "i", "return i;", Float, Float)
  val double = UserFun("times2", "i", "return (i+i);", Float, Float)
  val square = UserFun("sq","i", "return (i*i);", Float,Float)
  val add = UserFun("add", Array("a","b"), "return a+b;", Seq(Float, Float), Float)
  val mult = UserFun("mult", Array("a","b"), "return a*b;", Seq(Float, Float), Float)
  val or = UserFun("or", Array("a","b"), "return (((a>0.0f)||(b>0.0f))?(1.0f):(0.0f));", Seq(Float, Float), Float)
  val and = UserFun("and", Array("a","b"), "return (((a>0.0f)&&(b>0.0f))?(1.0f):(0.0f));", Seq(Float, Float), Float)

  // Debug switch: show input and output
  val printArrays: Boolean = false


  @Test def TAIL_TEST (): Unit = {
    val vector : Array[Float] = Array.range(1024,2048).map(_.toFloat)
    val gold = vector.tail

    val f = fun (ArrayType(Float,Var("N")),(input) =>
      MapSeq(id) o Tail() $ input
    )

    val (output:Array[Float], runtime) = Execute(1, 1)(f,vector)

    println("output(0) = "+output(0))
    if (printArrays) {
      println("vector = " + vector.toList.toString())
      println("output = " + output.toList.toString())
    }
    println("runtime = " + runtime)
    assertArrayEquals(gold,output,0.0f)
  }

  @Test def HEAD_TEST (){
    val vector : Array[Float] = Array.range(1024,2048).map(_.toFloat)
    val gold = Array(vector.head)

    val f = fun (ArrayType(Float,Var("N")),(input) =>
        MapSeq(id) o Head() $ input
    )
    val (output:Array[Float], runtime) = Execute(1,1)(f,vector)


    println("output(0) = "+output(0))
    if (printArrays) {
      println("vector = " + vector.toList.toString())
      println("output = " + output.toList.toString())
    }
    println("runtime = " + runtime)
    assertArrayEquals(gold,output,0.0f)
  }

  @Test def HEAD_TAIL_TEST () {
    val vector:Array[Float] = Array.range(1024,2048).map(_.toFloat)
    val gold = Array(vector.tail.head)

    val f = fun (ArrayType(Float,Var("N")),(input) =>
      MapSeq(id) o Head() o Tail() $ input
    )
    val (output: Array[Float], runtime) = Execute(vector.length)(f,vector)

    println("output(0) = "+output(0))
    if (printArrays) {
      println("vector = " + vector.toList.toString())
      println("output = " + output.toList.toString())
    }
    println("runtime = " + runtime)
    assertArrayEquals(gold,output,0.0f)
  }

  @Test def MULTIDIMENSIONAL_HEAD () {
    val vector:Array[Float] = Array.range(1024,2048).map(_.toFloat)
    val gold:Array[Float] = vector.grouped(32).map(_.head).toArray

    val f = fun (ArrayType(Float,Var("N")),(input) =>
      Join() o MapSeq(MapSeq(id) o Head()) o Split(32) $ input
    )
    val (output: Array[Float], runtime) = Execute(vector.length)(f,vector)

    println("output(0) = "+output(0))
    if (printArrays) {
      println("vector = " + vector.toList.toString())
      println("output = " + output.toList.toString())
    }
    println("runtime = " + runtime)
    assertArrayEquals(gold,output,0.0f)
  }

  @Test def MULTIDIMENSIONAL_TAIL () {
    val vector:Array[Float] = Array.range(1024,2048).map(_.toFloat)
    val gold:Array[Float] = vector.grouped(32).map(_.tail).flatten.toArray

    val f = fun (ArrayType(Float,Var("N")),(input) =>
      Join() o MapSeq(MapSeq(id) o Tail()) o Split(32) $ input
    )
    val (output: Array[Float], runtime) = Execute(vector.length)(f,vector)

    println("output(0) = "+output(0))
    if (printArrays) {
      println("vector = " + vector.toList.toString())
      println("output = " + output.toList.toString())
    }
    println("runtime = " + runtime)
    assertArrayEquals(gold,output,0.0f)
  }

  //TODO: Clean up below tests
  @Ignore
  @Test def SPARSE_VECTOR_DOT_PRODUCT() {
    val sum = UserFun("sum", Array("acc","v"),
      "return (acc+v);",
      Seq(Int,Int), Int
    )

    val matchIndicies = UserFun("matchIndicies", Array("acc", "v"),
      "{return (v != 0)?v:acc;}",
      Seq(Int,Int), Int
    )

    val eqMult = UserFun("eqMult", Array("a","b"),
      "{if(a._0 == b._0){ return (a._1)*(b._1); }else{ return 0; }}",
      Array(TupleType(Int,Int),TupleType(Int,Int)), Int
    )

    val intId = UserFun("intId", "i", "return i;", Int,Int)

    val vectA = List((1, 9),(3, 3),(8, 4),(16,7),(19,1),(20,2),(21,3), (24,10)).toArray.map((t) => Array(t._1, t._2)).flatten
    val vectB = List((1, 9),(2, 3),(8, 4),(15,7),(19,1),(20,2),(22,3), (24,10)).toArray.map((t) => Array(t._1, t._2)).flatten

    val N = SizeVar("N")

    val f = fun(
      ArrayType(TupleType(Int,Int), N),  //first list
      ArrayType(TupleType(Int,Int), N),  //second list
      (A,B) => {
        toGlobal(MapSeq(intId)) o ReduceSeq(sum,0) o Join() o MapSeq( //map across the first list
          fun(aElem =>
            toGlobal(MapSeq(intId)) o ReduceSeq(matchIndicies, 0) o //reduce to find ones which are "true"
              MapSeq( //map across the second list
                fun(bElem => eqMult(aElem, bElem)) //produce a new array of equational values
              ) $ B //map across the second list
          )
        ) $ A //map across the first list
      }
    )

    val (output:Array[Int], runtime) = Execute(1,1)(f, vectA, vectB)
    println(output.toList.toString())
  }

  /*
   * Negate a sparse vector. Special case of scalar multiplication
   */
  @Ignore
  @Test def SPARSE_VECTOR_NEGATION(){
    val rawVector = generateSparseArray(1024)
    val inputVector = rawVector.map((t) => Array(t._1, t._2)).flatten.map((x)=>x.toFloat)
    val inputSize = inputVector.length/2

    val gold = rawVector.map((vi) => (vi._1, -vi._2)).map((t) => Array(t._1, t._2)).flatten.map((x)=>x.toFloat)

    val negElem = UserFun("negElem", "x", "{ x._0 = x._0; x._1 = -(x._1); return x; }",
      TupleType(Float, Float), TupleType(Float, Float))

    val f = fun(ArrayType(TupleType(Float, Float), Var("N")), (input) =>
       MapSeq(negElem)  $ input
    )

    val (output:Array[(Float,Float)] @unchecked, runtime) = Execute(inputSize)(f, inputVector)



    println("output(0) = " + output(0))
    if (printArrays) {
      println(inputVector.toList)
      println(output.toList)
    }
    println("runtime = " + runtime)
  }

  /*
   * Multiply a sparse vector by a scalar
   */
  @Ignore
  @Test def SPARSE_VECTOR_SCAL() {

    val sparseElemMult = UserFun("sem", Array("x","s"), "{ x._0 = x._0; x._1 = s*x._1; return x; }",
      Seq(TupleType(Float, Float),Float), TupleType(Float, Float))

    val rawVector = generateSparseArray(1024)
    val inputVector = rawVector.map((t) => Array(t._1, t._2)).flatten.map((x)=>x.toFloat)
    val inputSize = inputVector.length/2
    val alpha = 2.5f
    val gold = inputVector.map(_ * alpha)

    val scalFun = fun(ArrayType(TupleType(Float,Float), Var("N")), Float, (input, alpha) =>
      MapSeq(
          fun(x => sparseElemMult(x,alpha))
        ) $ input
    )

    val (output:Array[(Float,Float)] @unchecked, runtime) = Execute(inputVector.length)(scalFun, inputVector, alpha)

    println("output(0) = " + output(0))
    if (printArrays) {
      println("input = " + inputVector.toList)
      println("output = " + output.toList)
    }
    println("runtime = " + runtime)
  }

  /*
   ******************************************************************
   * Pure scala verifications of possible implementation approaches *
   ******************************************************************
   */

  @Test def PURE_SCALA_DOT_PRODUCT(){
    val vectA = List((1, 9.0),(3, 3.0),(8, 4.0),(16,7.0),(19,1.0),(20,2.0),(21,3.0)).toArray
    val vectB = List((1, 9.0),(2, 3.0),(8, 4.0),(15,7.0),(19,1.0),(20,2.0),(22,3.0)).toArray
    val initial = (vectB,0.0)

    def foldBody(acc:Tuple2[Array[Tuple2[Int,Double]],Double], vi:Tuple2[Int,Double]) : Tuple2[Array[Tuple2[Int,Double]],Double] = {
      val greaterOrEqual = acc._1.dropWhile((vj: Tuple2[Int, Double]) => vj._1 < vi._1)
      if(greaterOrEqual.head._1 == vi._1)
        (greaterOrEqual.tail, acc._2+(vi._2*greaterOrEqual.head._2))
      else
        (greaterOrEqual, acc._2)
    }
    val result = vectA.foldLeft(initial)( foldBody )
    println(result._2 )
  }

  @Test def PURE_SCALA_SEARCH_DOT_PRODUCT() {
    val vectA = List((1, 9.0),(3, 3.0),(8, 4.0),(16,7.0),(19,1.0),(20,2.0),(21,3.0)).toArray
    val vectB = List((1, 9.0),(2, 3.0),(8, 4.0),(15,7.0),(19,1.0),(20,2.0),(22,3.0)).toArray

    def findCorresponding(item : Int, list: Array[Tuple2[Int, Double]]) : Double = {
      for(li <- list) {
        if(li._1 == item)
          return li._2
      }
      0
    }
    val result = vectA.foldLeft(0.0)((acc:Double, i: Tuple2[Int,Double]) => (acc + (i._2 * findCorresponding(i._1, vectB))))
    println(result)
  }

  def sparseDotProduct(arrA:Array[(Int,Float)], arrB:Array[(Int,Float)]) = {
    //todo implement "gold" version
  }

  def generateSparseArray(length:Int) : Array[(Int,Float)] = {
    val baseArray = Array.fill(length)((util.Random.nextInt(5) + 1), (util.Random.nextInt(5).toFloat))
    for (a <- 1 to length - 1) {
      //for each element, append our random index to find our true index
      baseArray(a) = (baseArray(a - 1)._1 + baseArray(a)._1, baseArray(a)._2)
    }
    baseArray
  }

 }<|MERGE_RESOLUTION|>--- conflicted
+++ resolved
@@ -1,11 +1,8 @@
 package opencl.generator
 
 import apart.arithmetic._
-<<<<<<< HEAD
-=======
 import ir._
 import ir.ast._
->>>>>>> 0f1416ba
 import opencl.executor._
 import opencl.ir._
 import opencl.ir.ast._
@@ -38,8 +35,6 @@
   val or = UserFun("or", Array("a","b"), "return (((a>0.0f)||(b>0.0f))?(1.0f):(0.0f));", Seq(Float, Float), Float)
   val and = UserFun("and", Array("a","b"), "return (((a>0.0f)&&(b>0.0f))?(1.0f):(0.0f));", Seq(Float, Float), Float)
 
-  // Debug switch: show input and output
-  val printArrays: Boolean = false
 
 
   @Test def TAIL_TEST (): Unit = {
@@ -53,10 +48,8 @@
     val (output:Array[Float], runtime) = Execute(1, 1)(f,vector)
 
     println("output(0) = "+output(0))
-    if (printArrays) {
-      println("vector = " + vector.toList.toString())
-      println("output = " + output.toList.toString())
-    }
+    println("vector = " + vector.toList.toString())
+    println("output = " + output.toList.toString())
     println("runtime = " + runtime)
     assertArrayEquals(gold,output,0.0f)
   }
@@ -72,10 +65,8 @@
 
 
     println("output(0) = "+output(0))
-    if (printArrays) {
-      println("vector = " + vector.toList.toString())
-      println("output = " + output.toList.toString())
-    }
+    println("vector = "+vector.toList.toString())
+    println("output = "+ output.toList.toString())
     println("runtime = " + runtime)
     assertArrayEquals(gold,output,0.0f)
   }
@@ -90,10 +81,8 @@
     val (output: Array[Float], runtime) = Execute(vector.length)(f,vector)
 
     println("output(0) = "+output(0))
-    if (printArrays) {
-      println("vector = " + vector.toList.toString())
-      println("output = " + output.toList.toString())
-    }
+    println("vector = "+vector.toList.toString())
+    println("output = "+ output.toList.toString())
     println("runtime = " + runtime)
     assertArrayEquals(gold,output,0.0f)
   }
@@ -108,10 +97,8 @@
     val (output: Array[Float], runtime) = Execute(vector.length)(f,vector)
 
     println("output(0) = "+output(0))
-    if (printArrays) {
-      println("vector = " + vector.toList.toString())
-      println("output = " + output.toList.toString())
-    }
+    println("vector = "+vector.toList.toString())
+    println("output = "+ output.toList.toString())
     println("runtime = " + runtime)
     assertArrayEquals(gold,output,0.0f)
   }
@@ -126,10 +113,8 @@
     val (output: Array[Float], runtime) = Execute(vector.length)(f,vector)
 
     println("output(0) = "+output(0))
-    if (printArrays) {
-      println("vector = " + vector.toList.toString())
-      println("output = " + output.toList.toString())
-    }
+    println("vector = "+vector.toList.toString())
+    println("output = "+ output.toList.toString())
     println("runtime = " + runtime)
     assertArrayEquals(gold,output,0.0f)
   }
@@ -196,15 +181,13 @@
        MapSeq(negElem)  $ input
     )
 
-    val (output:Array[(Float,Float)] @unchecked, runtime) = Execute(inputSize)(f, inputVector)
+    val (output:Array[(Float,Float)], runtime) = Execute(inputSize)(f, inputVector)
 
 
 
     println("output(0) = " + output(0))
-    if (printArrays) {
-      println(inputVector.toList)
-      println(output.toList)
-    }
+    println(inputVector.toList)
+    println(output.toList)
     println("runtime = " + runtime)
   }
 
@@ -229,13 +212,11 @@
         ) $ input
     )
 
-    val (output:Array[(Float,Float)] @unchecked, runtime) = Execute(inputVector.length)(scalFun, inputVector, alpha)
+    val (output:Array[(Float,Float)], runtime) = Execute(inputVector.length)(scalFun, inputVector, alpha)
 
     println("output(0) = " + output(0))
-    if (printArrays) {
-      println("input = " + inputVector.toList)
-      println("output = " + output.toList)
-    }
+    println("input = " + inputVector.toList)
+    println("output = " + output.toList)
     println("runtime = " + runtime)
   }
 
@@ -281,7 +262,8 @@
   }
 
   def generateSparseArray(length:Int) : Array[(Int,Float)] = {
-    val baseArray = Array.fill(length)((util.Random.nextInt(5) + 1), (util.Random.nextInt(5).toFloat))
+    var a = 0;
+    var baseArray = Array.fill(length)((util.Random.nextInt(5) + 1), (util.Random.nextInt(5).toFloat))
     for (a <- 1 to length - 1) {
       //for each element, append our random index to find our true index
       baseArray(a) = (baseArray(a - 1)._1 + baseArray(a)._1, baseArray(a)._2)
