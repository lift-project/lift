--- conflicted
+++ resolved
@@ -54,6 +54,7 @@
   val BOUNDARY = Pad.Boundary.Clamp
   val SCALABOUNDARY: (Int, Int) => Int = scalaClamp
 
+  /*
   /**
     * computes 1D stencil for given array of floats, weights, and neighbourhood description
     *
@@ -61,9 +62,12 @@
     * @param weights weights applied to each neighbourhood
     * @return result of stencil computation
     */
-  def scalaCompute1DStencil(data: Array[Float], size: Int, step: Int, pad: Int, weights: Array[Float]) = {
-    val leftPadding = Array.tabulate(pad)(x => data(SCALABOUNDARY((x + 1) * -1, data.length))).reverse
-    val rightPadding = Array.tabulate(pad)(x => data(SCALABOUNDARY(x + data.length, data.length)))
+  def scalaCompute1DStencil(data: Array[Float],
+                            size: Int, step: Int,
+                            left: Int, right: Int,
+                            weights: Array[Float]) = {
+    val leftPadding = Array.tabulate(left)(x => data(SCALABOUNDARY((x + 1) * -1, data.length))).reverse
+    val rightPadding = Array.tabulate(right)(x => data(SCALABOUNDARY(x + data.length, data.length)))
     val paddedInput = leftPadding ++ data ++ rightPadding
 
     val neighbourhoodArray = paddedInput.sliding(size, step).toArray
@@ -73,9 +77,9 @@
   def scalaCompute2DStencil(data: Array[Array[Float]],
                             size1: Int, step1: Int,
                             size2: Int, step2: Int,
-                            pad: Int,
+                            left: Int, right: Int,
                             weights: Array[Float]) = {
-    val neighbours = scalaGenerate2DNeighbours(data, size1, step1, size2, step2, pad)
+    val neighbours = scalaGenerate2DNeighbours(data, size1, step1, size2, step2, left, right)
     val result = neighbours.map(x => x.map(y => y.flatten.zip(weights).foldLeft(0.0f)((acc, p) => acc + p._1 * p._2)))
     def clamp(i: Float) = Math.max(0.0f, i)
     result.flatten.map(clamp(_))
@@ -84,16 +88,16 @@
   def scalaGenerate2DNeighbours(data: Array[Array[Float]],
                                 size1: Int, step1: Int,
                                 size2: Int, step2: Int,
-                                pad: Int,
+                                left: Int, right: Int,
                                 boundary: (Int, Int) => Int = SCALABOUNDARY): Array[Array[Array[Array[Float]]]] = {
     //padding
-    val topPadding = Array.tabulate(pad)(x => data(boundary((x + 1) * -1, data.length))).reverse
-    val bottomPadding = Array.tabulate(pad)(x => data(boundary(x + data.length, data.length)))
+    val topPadding = Array.tabulate(left)(x => data(boundary((x + 1) * -1, data.length))).reverse
+    val bottomPadding = Array.tabulate(right)(x => data(boundary(x + data.length, data.length)))
     val verticalPaddedInput = (topPadding ++ data ++ bottomPadding).transpose
-    val leftPadding = Array.tabulate(pad)(
+    val leftPadding = Array.tabulate(left)(
       x => verticalPaddedInput(
         boundary((x + 1) * -1, verticalPaddedInput.length))).reverse
-    val rightPadding = Array.tabulate(pad)(
+    val rightPadding = Array.tabulate(right)(
       x => verticalPaddedInput(
         boundary(x + data.length, verticalPaddedInput.length)))
     val paddedInput = (leftPadding ++ verticalPaddedInput ++ rightPadding).transpose
@@ -105,6 +109,7 @@
     val neighbours = secondSlide.map(x => x.map(y => y.transpose))
     neighbours
   }
+  */
 
   /**
     * Create 1D stencil lambda which pads and groups input and afterwards
@@ -113,16 +118,11 @@
     * @param weights weights applied to neighbourhood
     * @return Lambda which computes stencil application
     */
-  def create1DStencilLambda(weights: Array[Float], size: Int, step: Int, pad: Int): Lambda2 = {
+  def create1DStencilLambda(weights: Array[Float], size: Int, step: Int, left: Int, right: Int): Lambda2 = {
     fun(
       ArrayType(Float, Var("N")),
       ArrayType(Float, weights.length),
       (input, weights) => {
-<<<<<<< HEAD
-=======
-        val padLeft = Math.abs(Math.min(0, neighbours.min))
-        val padRight = Math.max(0, neighbours.max)
->>>>>>> ae4727b4
         MapGlb(
           fun(neighbourhood => {
             toGlobal(MapSeqOrMapSeqUnroll(id)) o
@@ -130,14 +130,15 @@
               MapSeqOrMapSeqUnroll(mult) $
               Zip(weights, neighbourhood)
           })
-<<<<<<< HEAD
-        ) o Slide(size, step) o Pad(pad, BOUNDARY) $ input
+        ) o Slide(size, step) o Pad(left, right, BOUNDARY) $ input
       }
     )
   }
 
-  def createTiled1DStencilLambda(weights: Array[Float], size: Int, step: Int,
-                                 tileSize: Int, tileStep: Int, pad: Int): Lambda2 = {
+  def createTiled1DStencilLambda(weights: Array[Float],
+                                 size: Int, step: Int,
+                                 tileSize: Int, tileStep: Int,
+                                 left: Int, right: Int): Lambda2 = {
     fun(
       ArrayType(Float, Var("N")),
       ArrayType(Float, weights.length),
@@ -152,10 +153,7 @@
           })
         ) o Slide(size, step) o MapLcl(toLocal(id)) $ tile
 
-        )) o Slide(tileSize, tileStep) o Pad(pad, BOUNDARY) $ input
-=======
-        ) o Group(neighbours) o Pad(padLeft, padRight, BOUNDARY) $ input
->>>>>>> ae4727b4
+        )) o Slide(tileSize, tileStep) o Pad(left, right, BOUNDARY) $ input
       }
     )
   }
@@ -169,16 +167,13 @@
     Compile(lambda)
   }
 
-  def createFused1DStencilLambda(weights: Array[Float], size: Int, step: Int, pad: Int): Lambda2 = {
+  def createFused1DStencilLambda(weights: Array[Float],
+                                 size: Int, step: Int,
+                                 left: Int, right: Int): Lambda2 = {
     fun(
       ArrayType(Float, Var("N")),
       ArrayType(Float, weights.length),
       (input, weights) => {
-<<<<<<< HEAD
-=======
-        val padLeft = Math.abs(Math.min(0, neighbours.min))
-        val padRight = Math.max(0, neighbours.max)
->>>>>>> ae4727b4
         MapGlb(
           fun(neighbourhood => {
             toGlobal(MapSeqOrMapSeqUnroll(id)) o
@@ -187,11 +182,7 @@
               }), 0.0f) $
               Zip(weights, neighbourhood)
           })
-<<<<<<< HEAD
-        ) o Slide(size, step) o Pad(pad, BOUNDARY) $ input
-=======
-        ) o Group(neighbours) o Pad(padLeft, padRight, BOUNDARY) $ input
->>>>>>> ae4727b4
+        ) o Slide(size, step) o Pad(left, right, BOUNDARY) $ input
       }
     )
   }
@@ -207,34 +198,24 @@
   }
   */
 
-<<<<<<< HEAD
-  def createPadGroupLambda(boundary: BoundaryFun, size: Int, step: Int, pad: Int): Lambda1 = {
-=======
-  def createPadGroupLambda(boundary: BoundaryFun, neighbours: Array[Int]): Lambda1 = {
-    val padLeft = Math.abs(Math.min(0, neighbours.min))
-    val padRight = Math.max(0, neighbours.max)
->>>>>>> ae4727b4
+  def createPadGroupLambda(boundary: BoundaryFun,
+                           size: Int, step: Int,
+                           left: Int, right: Int): Lambda1 = {
     fun(
       ArrayType(Float, Var("N")),
       (input) =>
         MapGlb(MapSeqOrMapSeqUnroll(id)) o
-<<<<<<< HEAD
           Slide(size, step) o
-          Pad(pad, boundary)
-=======
-          Group(neighbours) o
-          Pad(padLeft, padRight, boundary)
->>>>>>> ae4727b4
+          Pad(left, right, boundary)
           $ input
     )
   }
 
   def testCombinationPadGroup(boundary: BoundaryFun,
                               gold: Array[Float],
-                              leftHalo: Int,
-                              center: Int,
-                              rightHalo: Int): Unit = {
-    val f = createPadGroupLambda(boundary, leftHalo, center, rightHalo)
+                              size: Int, step: Int,
+                              left: Int, right: Int): Unit = {
+    val f = createPadGroupLambda(boundary, size, step, left, right)
     val (output: Array[Float], runtime) = createGroups1D(f, data)
     compareGoldWithOutput(gold, output, runtime)
   }
@@ -246,28 +227,28 @@
     val boundary = Pad.Boundary.Wrap
     val gold = Array(4, 0, 1, 0, 1, 2, 1, 2, 3, 2, 3, 4, 3, 4, 0).map(_.toFloat)
 
-    testCombinationPadGroup(boundary, gold, 3,1,1)
+    testCombinationPadGroup(boundary, gold, 3,1, 1,1)
   }
 
   @Test def groupClampPaddedData3Point(): Unit = {
     val boundary = Pad.Boundary.Clamp
     val gold = Array(0, 0, 1, 0, 1, 2, 1, 2, 3, 2, 3, 4, 3, 4, 4).map(_.toFloat)
 
-    testCombinationPadGroup(boundary, gold, 3,1,1)
+    testCombinationPadGroup(boundary, gold, 3,1, 1,1)
   }
 
   @Test def groupMirrorPaddedData3Point(): Unit = {
     val boundary = Pad.Boundary.Mirror
     val gold = Array(0, 0, 1, 0, 1, 2, 1, 2, 3, 2, 3, 4, 3, 4, 4).map(_.toFloat)
 
-    testCombinationPadGroup(boundary, gold, 3,1,1)
+    testCombinationPadGroup(boundary, gold, 3,1, 1,1)
   }
 
   @Test def groupMirrorUnsafePaddedData3Point(): Unit = {
     val boundary = Pad.Boundary.MirrorUnsafe
     val gold = Array(0, 0, 1, 0, 1, 2, 1, 2, 3, 2, 3, 4, 3, 4, 4).map(_.toFloat)
 
-    testCombinationPadGroup(boundary, gold, 3,1,1)
+    testCombinationPadGroup(boundary, gold, 3,1 ,1,1)
   }
 
   /* No longer defined
@@ -288,7 +269,7 @@
       1,2,3,4,4,
       2,3,4,4,4).map(_.toFloat)
 
-    testCombinationPadGroup(boundary, gold, 5,1,2)
+    testCombinationPadGroup(boundary, gold, 5,1, 2,2)
   }
  /* No longer defined
   @Test def groupMirrorPaddedData(): Unit = {
@@ -297,6 +278,7 @@
 
     testCombinationPadGroup(boundary, gold)
   }
+
   @Test def groupWrapPaddedData(): Unit = {
     val boundary = Pad.Boundary.Wrap
     val gold = Array(3, 2, 4, 3, 0, 4, 1, 0, 2, 1).map(_.toFloat)
@@ -309,8 +291,8 @@
   @Test def tiling1D(): Unit = {
     val weights = Array(1, 2, 1).map(_.toFloat)
 
-    val stencil = createTiled1DStencilLambda(weights, 3,1, 4,2, 1)
-    val newLambda = create1DStencilLambda(weights, 3,1, 1)
+    val stencil = createTiled1DStencilLambda(weights, 3,1, 4,2, 1,1)
+    val newLambda = create1DStencilLambda(weights, 3,1, 1,1)
     val (output: Array[Float], runtime) = Execute(randomData.length)(stencil, randomData, weights)
     val (gold: Array[Float], runtime2) = Execute(randomData.length)(newLambda, randomData, weights)
     compareGoldWithOutput(gold, output, runtime)
@@ -321,14 +303,14 @@
     val neighbours = Array(-2, -1, 0)
     val gold = Array(0,0,0, 0,0,1, 0,1,2, 1,2,3, 2,3,4).map(_.toFloat)
 
-    testCombinationPadGroup(boundary, gold, neighbours)
+    testCombinationPadGroup(boundary, gold, 3,1, 2,0)
   }
 
   @Test def simple3Point1DStencil(): Unit = {
     val weights = Array(1, 2, 1).map(_.toFloat)
 
-    val gold = scalaCompute1DStencil(randomData, 3,1, 1, weights)
-    val stencil = create1DStencilLambda(weights, 3,1, 1)
+    val gold = Utils.scalaCompute1DStencil(randomData, 3,1, 1,1, weights, SCALABOUNDARY)
+    val stencil = create1DStencilLambda(weights, 3,1, 1,1)
     val (output: Array[Float], runtime) = Execute(randomData.length)(stencil, randomData, weights)
     compareGoldWithOutput(gold, output, runtime)
   }
@@ -336,8 +318,8 @@
   @Test def simple5Point1DStencil(): Unit = {
     val weights = Array(1, 2, 3, 2, 1).map(_.toFloat)
 
-    val gold = scalaCompute1DStencil(randomData, 5,1, 2, weights)
-    val stencil = create1DStencilLambda(weights, 5,1, 2)
+    val gold = Utils.scalaCompute1DStencil(randomData, 5,1, 2,2, weights, SCALABOUNDARY)
+    val stencil = create1DStencilLambda(weights, 5,1, 2,2)
     val (output: Array[Float], runtime) = Execute(randomData.length)(stencil, randomData, weights)
     compareGoldWithOutput(gold, output, runtime)
   }
@@ -345,13 +327,9 @@
  /* **********************************************************
       2D STENCILS
    ***********************************************************/
-<<<<<<< HEAD
-  def createSimple2DStencil(size: Int, step: Int, pad: Int, weights: Array[Float], boundary: BoundaryFun): Lambda2 = {
-=======
-  def createSimple2DStencil(neighbours: Array[Int], weights: Array[Float], boundary: BoundaryFun): Lambda2 = {
-    val padLeft = Math.abs(Math.min(0, neighbours.min))
-    val padRight = Math.max(0, neighbours.max)
->>>>>>> ae4727b4
+  def createSimple2DStencil(size: Int, step: Int,
+                            left: Int, right: Int,
+                            weights: Array[Float], boundary: BoundaryFun): Lambda2 = {
     fun(
       ArrayType(ArrayType(Float, Var("M")), Var("N")),
       ArrayType(Float, weights.length),
@@ -365,21 +343,13 @@
                 multAndSumUp.apply(acc, pixel, weight)
               }), 0.0f) $ Zip(Join() $ neighbours, weights)
           }))
-<<<<<<< HEAD
-        ) o Slide2D(size, step) o Pad2D(pad, boundary)$ matrix
+        ) o Slide2D(size, step) o Pad2D(left, right, boundary)$ matrix
       })
   }
 
-  def create2DPadGroupLambda(boundary: BoundaryFun, size: Int, step: Int, pad: Int): Lambda1 = {
-=======
-        ) o Group2D(neighbours) o Pad2D(padLeft, padRight, boundary)$ matrix
-      })
-  }
-
-  def create2DPadGroupLambda(boundary: BoundaryFun, neighbours: Array[Int]): Lambda1 = {
-    val padLeft = Math.abs(Math.min(0, neighbours.min))
-    val padRight = Math.max(0, neighbours.max)
->>>>>>> ae4727b4
+  def create2DPadGroupLambda(boundary: BoundaryFun,
+                             size: Int, step: Int,
+                             left: Int, right: Int): Lambda1 = {
     fun(
       ArrayType(ArrayType(Float, Var("M")), Var("N")),
       (domain) => {
@@ -387,11 +357,7 @@
           MapGlb(0)(fun(neighbours =>
             MapSeqOrMapSeqUnroll(MapSeqOrMapSeqUnroll(id)) $ neighbours
           ))
-<<<<<<< HEAD
-        ) o Slide2D(size, step) o Pad2D(pad, boundary) $ domain
-=======
-        ) o Group2D(neighbours) o Pad2D(padLeft, padRight, boundary) $ domain
->>>>>>> ae4727b4
+        ) o Slide2D(size, step) o Pad2D(left, right, boundary) $ domain
       }
     )
   }
@@ -418,11 +384,14 @@
             })
 
           )) o Slide2D(size, step) o toLocal(MapLcl(1)(MapLcl(0)(id))) $ tile
-        ))) o Slide2D(tileSize, tileStep) o Pad2D(1, boundary)$ matrix
+          //todo fix pad size
+        ))) o Slide2D(tileSize, tileStep) o Pad2D(1,1, boundary)$ matrix
       }
   )
 
-  def createCopyTilesLambda(size: Int, step: Int, pad: Int, boundary: Pad.BoundaryFun): Lambda = fun(
+  def createCopyTilesLambda(size: Int, step: Int,
+                            left: Int, right: Int,
+                            boundary: Pad.BoundaryFun): Lambda = fun(
       ArrayType(ArrayType(Float, Var("M")), Var("N")),
       ArrayType(Float, 9),
       (matrix, weights) => {
@@ -430,15 +399,13 @@
 
          toGlobal(MapLcl(1)(MapLcl(0)(id))) $ tile
 
-
-        ))) o Slide2D(4, 2) o Pad2D(1, boundary)$ matrix
+        ))) o Slide2D(size, step) o Pad2D(left, right, boundary)$ matrix
       }
   )
 
   def run2DStencil(stencil: Lambda2,
-                   size: Int,
-                   step: Int,
-                   pad: Int,
+                   size: Int, step: Int,
+                   left : Int, right: Int,
                    weights: Array[Float],
                    name: String,
                    boundary: BoundaryFun): Unit = {
@@ -450,7 +417,7 @@
 
       savePGM(name, outputLocation, output.grouped(width).toArray)
 
-      val gold = scalaCompute2DStencil(input, size,step, size,step, pad, weights)
+      val gold = Utils.scalaCompute2DStencil(input, size,step, size,step, left,right, weights, SCALABOUNDARY)
       compareGoldWithOutput(gold, output, runtime)
 
     } catch {
@@ -458,23 +425,18 @@
     }
   }
 
-  def runCombinedPadGroupTest(size: Int,
-                              step: Int,
-                              pad: Int,
+  def runCombinedPadGroupTest(size: Int, step: Int,
+                              left: Int, right: Int,
                               boundary: BoundaryFun,
                               scalaBoundary: (Int, Int) => Int,
                               data: Array[Array[Float]] = data2D): Unit = {
-    val data = Array.tabulate(4, 4) { (i, j) => i * 4.0f + j }
-    data.map(x => println(x.mkString(",")))
-    val gold = scalaGenerate2DNeighbours(data, size, step, size, step, pad, scalaBoundary)
-    val test = gold.flatten.flatten.flatten
-    //gold.flatten.flatten.map(x => println(x.mkString(",")))
-
-    val lambda = create2DPadGroupLambda(boundary, size, step, pad)
+    val gold = Utils.scalaGenerate2DNeighbours(data, size, step, size, step, left,right, scalaBoundary)
+    val goldFlat = gold.flatten.flatten.flatten
+
+    val lambda = create2DPadGroupLambda(boundary, size, step, left, right)
     val (output: Array[Float], runtime) = Execute(data.length, data.length)(lambda, data)
 
-    println(output.mkString(","))
-    compareGoldWithOutput(test, output, runtime)
+    compareGoldWithOutput(goldFlat, output, runtime)
   }
 
   @Ignore
@@ -482,7 +444,7 @@
     val boundary = Pad.Boundary.Clamp
     val scalaBoundary = scalaClamp
 
-    runCombinedPadGroupTest(3,1, 1, boundary, scalaBoundary)
+    runCombinedPadGroupTest(3,1, 1,1, boundary, scalaBoundary)
   }
 
   @Ignore // takes ages leads to EOF Exceoption on Fuji
@@ -491,7 +453,7 @@
     val boundary = Pad.Boundary.Clamp
     val scalaBoundary = scalaClamp
 
-    runCombinedPadGroupTest(5,1, 2, boundary, scalaBoundary, data2D)
+    runCombinedPadGroupTest(5,1, 2,2, boundary, scalaBoundary, data2D)
   }
 
   @Ignore // Takes ages!!!
@@ -499,7 +461,7 @@
     val boundary = Pad.Boundary.Mirror
     val scalaBoundary = scalaMirror
 
-    runCombinedPadGroupTest(3,1, 1, boundary, scalaBoundary)
+    runCombinedPadGroupTest(3,1, 1,1, boundary, scalaBoundary)
   }
 
   @Ignore
@@ -507,97 +469,39 @@
     val boundary = Pad.Boundary.Wrap
     val scalaBoundary = scalaWrap
 
-    runCombinedPadGroupTest(3,1, 1, boundary, scalaBoundary)
+    runCombinedPadGroupTest(3,1, 1,1, boundary, scalaBoundary)
   }
 
   @Test def gaussianBlur(): Unit = {
-    val stencil = createSimple2DStencil(3,1,1, gaussWeights, BOUNDARY)
-    run2DStencil(stencil, 3,1, 1, gaussWeights, "gauss.pgm", BOUNDARY)
+    val stencil = createSimple2DStencil(3,1, 1,1, gaussWeights, BOUNDARY)
+    run2DStencil(stencil, 3,1, 1,1, gaussWeights, "gauss.pgm", BOUNDARY)
   }
 
   @Test def tiled2D9PointStencil(): Unit = {
     val tiled: Lambda = createTiled2DStencil(3,1, 4,2, gaussWeights, Pad.Boundary.Wrap)
-    val nontiled: Lambda2 = createSimple2DStencil(3,1,1, gaussWeights, Pad.Boundary.Wrap)
+    val nontiled: Lambda2 = createSimple2DStencil(3,1, 1,1, gaussWeights, Pad.Boundary.Wrap)
     val (width, height, input) = readInputImage(lenaPGM)
 
-<<<<<<< HEAD
     val (output: Array[Float], runtime) = Execute(2, 2, width, height, (false, false))(tiled, input, gaussWeights)
     val (gold: Array[Float], _) = Execute(2, 2, width, height, (false, false))(nontiled, input, gaussWeights)
     println("Runtime: " + runtime)
-=======
-  @Test def gaussianBlur25PointStencil(): Unit = {
-    val neighbours = Array(-2, -1, 0, 1, 2)
-    val weights = Array(1, 4, 7, 4, 1,
-      4, 16, 26, 16, 4,
-      7, 26, 41, 26, 7,
-      4, 16, 26, 16, 4,
-      1, 4, 7, 4, 1).map(_*0.004219409282700422f)
-    val stencil = createSimple2DStencil(neighbours, weights, BOUNDARY)
-    run2DStencil(stencil, neighbours, weights, "gauss25.pgm", BOUNDARY)
-  }
-
-  /*
-   /* **********************************************************
-      ITERATIVE 1D STENCILS
-   ***********************************************************/
-  def createIterative1DStencilLambda(weights: Array[Float],
-                                     neighbours: Array[Int],
-                                     i: Int,
-                                     boundary: BoundaryFun = BOUNDARY): Lambda2 = {
-    fun(
-      ArrayType(Float, Var("N")),
-      ArrayType(Float, weights.length),
-      (input, weights) => {
-        val padOffset = neighbours.map(Math.abs).max
-        Iterate(i)(
-          MapGlb(
-           fun(neighbourhood => {
-             toGlobal(MapSeqOrMapSeqUnroll(id)) o
-               ReduceSeqOrReduceSeqUnroll(add, 0.0f) o
-               MapSeqOrMapSeqUnroll(mult) $
-               Zip(weights, neighbourhood)
-           })
-         ) o Group(neighbours) o Pad(padOffset, boundary)
-        ) $ input
-      }
-    )
-  }
-
-  @Ignore //do not iterate over mapglb!
-  @Test def iterative3Point1DStencil(): Unit = {
-    val data = Array(1,1,1,1,1).map(_.toFloat)
-    val weights = Array(1, 1, 1).map(_.toFloat)
-    val neighbours = Array(-1, 0, 1)
-
-    val gold = Array(27, 27, 27, 27, 27).map(_.toFloat)
-    val stencil = createIterative1DStencilLambda(weights, neighbours, 3)
-    val (output: Array[Float], runtime) = Execute(data.length, data.length)(stencil, data, weights)
-    compareGoldWithOutput(gold, output, runtime)
-  }
-
-  @Ignore //do not iterate over mapglb
-  @Test def iterative5Point1DStencil(): Unit = {
-    val data = Array(1,1,1,1,1).map(_.toFloat)
-    val weights = Array(1, 1, 1, 1, 1).map(_.toFloat)
-    val neighbours = Array(-2, -1, 0, 1, 2)
->>>>>>> ae4727b4
 
     compareGoldWithOutput(gold, output, runtime)
   }
 
   @Test def copyTilesIdentity(): Unit = {
     val data2D = Array.tabulate(4, 4) { (i, j) => i * 4.0f + j }
-    val tiled: Lambda = createCopyTilesLambda(4,2 ,1, Pad.Boundary.Clamp)
+    val tiled: Lambda = createCopyTilesLambda(4,2 ,1,1, Pad.Boundary.Clamp)
 
     val (output: Array[Float], runtime) = Execute(2, 2, 2, 2, (false, false))(tiled, data2D, gaussWeights)
-    val gold = scalaGenerate2DNeighbours(data2D, 4,2, 4,2, 1).flatten.flatten.flatten
+    val gold = Utils.scalaGenerate2DNeighbours(data2D, 4,2, 4,2, 1,1, SCALABOUNDARY).flatten.flatten.flatten
 
     compareGoldWithOutput(gold, output, runtime)
   }
 
   @Test def sobelFilter(): Unit = {
-    val stencil = createSimple2DStencil(3,1,1, gaussWeights, BOUNDARY)
-    run2DStencil(stencil, 3,1, 1, sobelWeights, "sobel.pgm", BOUNDARY)
+    val stencil = createSimple2DStencil(3,1, 1,1, gaussWeights, BOUNDARY)
+    run2DStencil(stencil, 3,1, 1,1, sobelWeights, "sobel.pgm", BOUNDARY)
   }
 
   @Test def gaussianBlur25PointStencil(): Unit = {
@@ -606,8 +510,7 @@
       7, 26, 41, 26, 7,
       4, 16, 26, 16, 4,
       1, 4, 7, 4, 1).map(_*0.004219409282700422f)
-    val stencil = createSimple2DStencil(5,1,2, weights, BOUNDARY)
-    run2DStencil(stencil, 5,1, 2, weights, "gauss25.pgm", BOUNDARY)
-  }
-  */
+    val stencil = createSimple2DStencil(5,1, 2,2, weights, BOUNDARY)
+    run2DStencil(stencil, 5,1, 2,2, weights, "gauss25.pgm", BOUNDARY)
+  }
 }