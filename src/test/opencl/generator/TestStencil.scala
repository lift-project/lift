--- conflicted
+++ resolved
@@ -1,30 +1,14 @@
 package opencl.generator
 
-<<<<<<< HEAD
-import apart.arithmetic.{?, Var}
-=======
-import java.io._
-import java.util.Scanner
-
-import apart.arithmetic.{SizeVar, Var}
->>>>>>> a05a80f2
+import apart.arithmetic.SizeVar
+import ir._
+import ir.ast.Pad.BoundaryFun
 import ir.ast._
 import opencl.executor._
+import opencl.ir._
 import opencl.ir.pattern._
-<<<<<<< HEAD
 import org.junit.{AfterClass, BeforeClass, Ignore, Test}
-import opencl.ir._
-import ir._
-import ir.ast.Pad.BoundaryFun
-=======
-import org.junit.Assert._
-import org.junit.{AfterClass, BeforeClass, Ignore, Test}
-import opencl.ir._
-import ir._
-import spl.{Stencil, Stencil2D}
->>>>>>> a05a80f2
-
-import scala.collection.immutable.IndexedSeq
+
 import scala.util.Random
 
 object TestStencil {
@@ -131,7 +115,7 @@
     */
   def create1DStencilLambda(weights: Array[Float], size: Int, step: Int, left: Int, right: Int): Lambda2 = {
     fun(
-      ArrayType(Float, Var("N")),
+      ArrayType(Float, SizeVar("N")),
       ArrayType(Float, weights.length),
       (input, weights) => {
         MapGlb(
@@ -151,7 +135,7 @@
                                  tileSize: Int, tileStep: Int,
                                  left: Int, right: Int): Lambda2 = {
     fun(
-      ArrayType(Float, Var("N")),
+      ArrayType(Float, SizeVar("N")),
       ArrayType(Float, weights.length),
       (input, weights) => {
         MapWrg(fun(tile =>
@@ -173,7 +157,7 @@
                                          tileSize: Int, tileStep: Int,
                                          l: Int, r: Int, b: Pad.BoundaryFun) = {
     fun(
-      ArrayType(Float, Var("N")),
+      ArrayType(Float, SizeVar("N")),
       (input) => {
         Join() o MapWrg(
           //temporal blocking
@@ -229,20 +213,14 @@
     //compareGoldWithOutput(gold, output, runtime)
   }
 
-<<<<<<< HEAD
   def createTemporalBlockingUsingTiles1DStencilLambda(weights: Array[Float],
                                                       boundary: Pad.BoundaryFun,
                                                       size: Int, step: Int,
                                                       tileSize: Int, tileStep: Int,
                                                       left: Int, right: Int): Lambda2 = {
     fun(
-      ArrayType(Float, Var("N")),
+      ArrayType(Float, SizeVar("N")),
       ArrayType(Float, weights.length),
-=======
-    val stencilFun = fun(
-      ArrayType(Float, SizeVar("N")),
-      ArrayType(Float, 5),
->>>>>>> a05a80f2
       (input, weights) => {
         MapWrg( fun(tile =>
           toGlobal(MapSeqUnroll(id)) o Iterate(2) (fun(localTile =>
@@ -266,7 +244,7 @@
                                                n: Int, s: Int,
                                                l: Int, r: Int) = {
     fun(
-      ArrayType(Float, Var("N")),
+      ArrayType(Float, SizeVar("N")),
       (input) => {
 
         //f:      toGlobal(MapSeq(id)) o ReduceSeq(add, 0.0f)
@@ -345,25 +323,19 @@
 
   @Test def outputViewGroupTest(): Unit = {
     val lambda = fun(
-      ArrayType(Float, Var("N")),
+      ArrayType(Float, SizeVar("N")),
       (input) =>
       MapSeq(MapSeq(id)) o Slide(3,1) o MapSeq(id) $ input
     )
     Compile(lambda)
   }
 
-<<<<<<< HEAD
   def createFused1DStencilLambda(weights: Array[Float],
                                  size: Int, step: Int,
                                  left: Int, right: Int): Lambda2 = {
     fun(
-      ArrayType(Float, Var("N")),
+      ArrayType(Float, SizeVar("N")),
       ArrayType(Float, weights.length),
-=======
-    val stencilFun = fun(
-      ArrayType(Float, SizeVar("N")),
-      ArrayType(Float, SizeVar("M")),
->>>>>>> a05a80f2
       (input, weights) => {
         MapGlb(
           fun(neighbourhood => {
@@ -393,7 +365,7 @@
                            size: Int, step: Int,
                            left: Int, right: Int): Lambda1 = {
     fun(
-      ArrayType(Float, Var("N")),
+      ArrayType(Float, SizeVar("N")),
       (input) =>
         MapGlb(MapSeqOrMapSeqUnroll(id)) o
           Slide(size, step) o
@@ -411,7 +383,6 @@
     compareGoldWithOutput(gold, output, runtime)
   }
 
-<<<<<<< HEAD
   /* **********************************************************
       1D STENCILS
    ***********************************************************/
@@ -421,47 +392,6 @@
 
     testCombinationPadGroup(boundary, gold, 3,1, 1,1)
   }
-=======
-    // read input file
-    try {
-      val in = new FileInputStream("/tmp/lena512.pgm")
-      val scanner = new Scanner(in, "ASCII")
-      scanner.useDelimiter("""\s+#.+\s+|\s+""".r.pattern)
-      scanner.nextLine()
-      val width = scanner.nextInt()
-      val height = scanner.nextInt()
-      val max = scanner.nextInt()
-
-      val input = Array.tabulate(width, height)((r, c) => scanner.nextInt()).map(_.map(_/max.toFloat))
-      scanner.close()
-
-      // Gold
-      val neighbors = Array(-1, 0, 1)
-      val weights = Array(0.08f, 0.12f, 0.08f,
-        0.12f, 0.20f, 0.12f,
-        0.08f, 0.12f, 0.08f)
-
-      val gold = scala2DStencil(input, neighbors, neighbors, weights)
-      savePGM("gold.pgm", gold.grouped(width).toArray)
-
-      // Apart
-      val N = SizeVar("N")
-      val M = SizeVar("M")
-
-      val f = fun(
-        ArrayType(ArrayType(Float, M), N),
-        ArrayType(Float, SizeVar("O")),
-        (matrix, weights) => {
-          MapGlb(1)(
-            MapGlb(0)(fun(neighbours => {
-              toGlobal(MapSeq(id)) o
-                ReduceSeq(fun((acc, y) => {
-                  multAndSumUp.apply(acc, Get(y, 0), Get(y, 1))
-                }), 0.0f) $ Zip(Join() $ neighbours, weights)
-            }))
-          ) o Stencil2D(neighbors, Pad.Boundary.Clamp) $ matrix
-        })
->>>>>>> a05a80f2
 
   @Test def groupClampPaddedData3Point(): Unit = {
     val boundary = Pad.Boundary.Clamp
@@ -477,7 +407,6 @@
     testCombinationPadGroup(boundary, gold, 3,1, 1,1)
   }
 
-<<<<<<< HEAD
   @Test def groupMirrorUnsafePaddedData3Point(): Unit = {
     val boundary = Pad.Boundary.MirrorUnsafe
     val gold = Array(0, 0, 1, 0, 1, 2, 1, 2, 3, 2, 3, 4, 3, 4, 4).map(_.toFloat)
@@ -575,27 +504,8 @@
                             left: Int, right: Int,
                             weights: Array[Float], boundary: BoundaryFun): Lambda2 = {
     fun(
-      ArrayType(ArrayType(Float, Var("M")), Var("N")),
+      ArrayType(ArrayType(Float, SizeVar("M")), SizeVar("N")),
       ArrayType(Float, weights.length),
-=======
-  @Ignore
-  @Test def GROUP2D_DOTPRODUCT_2D_STENCIL(): Unit = {
-    val Nsize = 128
-    val Msize = 128
-    val matrix = Array.tabulate(Nsize, Msize)((r, c) => Random.nextFloat())
-    val neighbors = Array(-1, 0, 1)
-    val weights = Array(0.08f, 0.12f, 0.08f,
-      0.12f, 0.20f, 0.12f,
-      0.08f, 0.12f, 0.08f)
-
-    val gold = scala2DStencil(matrix, neighbors, neighbors, weights)
-    val N = SizeVar("N")
-    val M = SizeVar("M")
-
-    val f = fun(
-      ArrayType(ArrayType(Float, M), N),
-      ArrayType(Float, SizeVar("O")),
->>>>>>> a05a80f2
       (matrix, weights) => {
         MapGlb(1)(
           MapGlb(0)(fun(neighbours => {
@@ -614,7 +524,7 @@
                              size: Int, step: Int,
                              left: Int, right: Int): Lambda1 = {
     fun(
-      ArrayType(ArrayType(Float, Var("M")), Var("N")),
+      ArrayType(ArrayType(Float, SizeVar("M")), SizeVar("N")),
       (domain) => {
         MapGlb(1)(
           MapGlb(0)(fun(neighbours =>
@@ -630,7 +540,7 @@
                            left: Int, right: Int,
                            weights: Array[Float],
                            boundary: Pad.BoundaryFun): Lambda = fun(
-      ArrayType(ArrayType(Float, Var("M")), Var("N")),
+      ArrayType(ArrayType(Float, SizeVar("M")), SizeVar("N")),
       ArrayType(Float, weights.length),
       (matrix, weights) => {
         Untile() o MapWrg(1)(MapWrg(0)(fun( tile =>
@@ -653,7 +563,7 @@
   def createCopyTilesLambda(size: Int, step: Int,
                             left: Int, right: Int,
                             boundary: Pad.BoundaryFun): Lambda = fun(
-      ArrayType(ArrayType(Float, Var("M")), Var("N")),
+      ArrayType(ArrayType(Float, SizeVar("M")), SizeVar("N")),
       ArrayType(Float, 9),
       (matrix, weights) => {
         MapWrg(1)(MapWrg(0)(fun( tile =>
@@ -701,19 +611,8 @@
     val gold = Utils.scalaGenerate2DNeighbours(data, size, step, size, step, left,right, scalaBoundary)
     val goldFlat = gold.flatten.flatten.flatten
 
-<<<<<<< HEAD
     val lambda = create2DPadGroupLambda(boundary, size, step, left, right)
     val (output: Array[Float], runtime) = Execute(data.length, data.length)(lambda, data)
-=======
-    val f = fun(
-      ArrayType(Float, SizeVar("N")),
-      (input) => MapGlb(MapSeq(id)) o Stencil(relIndices, Pad.Boundary.Clamp) $ input
-    )
-    val (output: Array[Float], runtime) = Execute(1, data.length)(f, data)
-    println("output.length = " + output.length)
-    println("output(0) = " + output(0))
-    println("runtime = " + runtime)
->>>>>>> a05a80f2
 
     compareGoldWithOutput(goldFlat, output, runtime)
   }
@@ -726,22 +625,11 @@
     runCombinedPadGroupTest(3,1, 1,1, boundary, scalaBoundary)
   }
 
-<<<<<<< HEAD
   @Ignore // takes ages leads to EOF Exceoption on Fuji
   @Test def groupBigClampPaddedData2D() = {
     val data2D = Array.tabulate(10, 10) { (i, j) => i * 10.0f + j }
     val boundary = Pad.Boundary.Clamp
     val scalaBoundary = scalaClamp
-=======
-    val f = fun(
-      ArrayType(Float, SizeVar("N")),
-      (input) => MapGlb(MapSeq(id)) o Stencil(relIndices, Pad.Boundary.Mirror) $ input
-    )
-    val (output: Array[Float], runtime) = Execute(1, data.length)(f, data)
-    println("output.length = " + output.length)
-    println("output(0) = " + output(0))
-    println("runtime = " + runtime)
->>>>>>> a05a80f2
 
     runCombinedPadGroupTest(5,1, 2,2, boundary, scalaBoundary, data2D)
   }
@@ -751,7 +639,6 @@
     val boundary = Pad.Boundary.Mirror
     val scalaBoundary = scalaMirror
 
-<<<<<<< HEAD
     runCombinedPadGroupTest(3,1, 1,1, boundary, scalaBoundary)
   }
 
@@ -783,16 +670,6 @@
     val tiled: Lambda = createTiled2DStencil(3,1, 10,8, 1,1, gaussWeights, BOUNDARY)
     val (output: Array[Float], runtime) = Execute(2, 2, 2, 2, (false, false))(tiled, data2D, gaussWeights)
     val gold = Utils.scalaCompute2DStencil(data2D,3,1,3,1,1,1, gaussWeights, SCALABOUNDARY)
-=======
-    val f = fun(
-      ArrayType(Float, SizeVar("N")),
-      (input) => MapGlb(MapSeq(id)) o Stencil(relIndices, Pad.Boundary.Wrap) $ input
-    )
-    val (output: Array[Float], runtime) = Execute(1, data.length)(f, data)
-    println("output.length = " + output.length)
-    println("output(0) = " + output(0))
-    println("runtime = " + runtime)
->>>>>>> a05a80f2
 
     compareGoldWithOutput(gold, output, runtime)
   }
