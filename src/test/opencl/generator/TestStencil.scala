--- conflicted
+++ resolved
@@ -1,31 +1,19 @@
 package opencl.generator
 
-<<<<<<< HEAD
 import java.io._
 import java.util.Scanner
 
 import apart.arithmetic.Var
-import ir.UserFunDef._
+import ir.ast._
 import opencl.executor._
-import opencl.ir.Group._
+import opencl.ir.pattern._
 import org.junit.Assert._
 import org.junit.{Ignore, AfterClass, BeforeClass, Test}
-=======
-import apart.arithmetic._
+import opencl.ir._
 import ir._
-import ir.ast._
-import opencl.executor._
-import ir.ast.Group._
->>>>>>> 0f1416ba
-import opencl.ir._
-import org.junit.Assert._
-import org.junit.{Ignore, AfterClass, BeforeClass, Test}
+import spl.{Stencil2D, Stencil}
 
 import scala.util.Random
-import opencl.ir.pattern._
-
-/// TODO(tlutz): All the tests in Group have been disabled since the semantics of the modulo operator changed in the
-/// new arithExpr to behave like the C modulo operator with negative integers, which broke the current implementation.
 
 object TestStencil {
   @BeforeClass def before() {
@@ -95,7 +83,6 @@
     neighbours.map(_.zip(weights).foldLeft(0.0f)((acc, p) => acc + p._1 * p._2)).toArray
   }
 
-  @Ignore
   @Test def SIMPLE_GROUP_1D_STENCIL(): Unit = {
     val data = Seq.fill(1024)(Random.nextFloat()).toArray
     val weights = Array(1, 2, 5, 2, 1) map {_ / 11.0f}
@@ -153,7 +140,6 @@
   }
 
   @Ignore
-<<<<<<< HEAD
   @Test def GROUP_GAUSSIAN_BLUR(): Unit = {
     def savePGM(name: String, img: Array[Array[Float]]) = {
       val out = new BufferedWriter(new FileWriter(new File(name)))
@@ -223,8 +209,6 @@
   }
 
   @Ignore
-=======
->>>>>>> 0f1416ba
   @Test def GROUP2D_DOTPRODUCT_2D_STENCIL(): Unit = {
     val Nsize = 128
     val Msize = 128
@@ -262,7 +246,6 @@
     assertArrayEquals(gold, output, 0.000001f)
   }
 
-  @Ignore
   @Test def GROUP_EDGE(): Unit = {
     val data = Array(1, 2, 3, 4, 5).map(_.toFloat)
     val relIndices = Array(-2, 2)
@@ -280,7 +263,6 @@
     assertArrayEquals(edgeGold, output, 0.0f)
   }
 
-  @Ignore
   @Test def GROUP_REFLECT(): Unit = {
     val data = Array(1, 2, 3, 4, 5).map(_.toFloat)
     val relIndices = Array(-2, 2)
@@ -298,7 +280,6 @@
     assertArrayEquals(reflectGold, output, 0.0f)
   }
 
-  @Ignore
   @Test def GROUP_WRAP(): Unit = {
     val data = Array(1, 2, 3, 4, 5).map(_.toFloat)
     val relIndices = Array(-2, 2)
