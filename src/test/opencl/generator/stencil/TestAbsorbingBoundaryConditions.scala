--- conflicted
+++ resolved
@@ -203,40 +203,8 @@
     def stencil1D(a: Int, b: Int) = fun(
       ArrayTypeWSWC(Float,N),
       (input) => {
-<<<<<<< HEAD
         toGlobal(MapGlb(0)(id)) o PadConstant(2,2,4.2f) o Join() o
-=======
         PadConstant(2,2,1.0f) o
-          MapGlb(0)(fun(neighbourhood => {
-            toGlobal(MapSeqUnroll(id)) o ReduceSeq(absAndSumUp,0.0f) $ neighbourhood
-          })) o Slide(a,b) o PadConstant(1,1,0.0f) $ input
-      }
-    )
-    println(Compile(stencil1D(3,1)))
-
-    val (output : Array[Float], _) = Execute(2, 2)[Array[Float]](stencil1D(slidesize, slidestep), values)
-
-    StencilUtilities.print1DArray(values)
-    StencilUtilities.print1DArray(output)
-
-  }
-
-  @Test
-  def padOutside2(): Unit = {
-
-    val slidesize = 3
-    val slidestep = 1
-    val size = 10
-    val N = SizeVar("N")
-
-    val nBpts = 2 // number of boundary points
-    val values = Array.tabulate(size) { (i) => (i + 1).toFloat }
-
-    def stencil1D(a: Int, b: Int) = fun(
-      ArrayTypeWSWC(Float,N),
-      (input) => {
-        toGlobal(MapSeq(id)) o PadConstant(2,2,4.2f) o Join() o
->>>>>>> e980d88f
           MapGlb(0)(fun(neighbourhood => {
             toGlobal(MapSeqUnroll(id)) o ReduceSeq(absAndSumUp,0.0f) $ neighbourhood
           })) o Slide(a,b) o PadConstant(1,1,0.0f) $ input
