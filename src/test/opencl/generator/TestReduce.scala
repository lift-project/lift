--- conflicted
+++ resolved
@@ -250,13 +250,8 @@
     }
 
     {
-<<<<<<< HEAD
       val (output: Array[Float], runtime) = Execute(8, firstOutput.length)(
         fun(ArrayType(Float, SizeVar("N")), (in) => {
-=======
-      val (output: Array[Float], _) = Execute(8, firstOutput.length)(
-        fun(ArrayType(Float, Var("N")), (in) => {
->>>>>>> 11eef86c
           Join() o MapWrg(
             Join() o  toGlobal(MapLcl(MapSeq(id))) o Split(1) o
               Iterate(3)(
@@ -284,13 +279,8 @@
     val inputSize = 1024
     val inputData = Array.fill(inputSize)(util.Random.nextInt(5).toFloat)
 
-<<<<<<< HEAD
     val (output: Array[Float], runtime) = Execute(inputData.length)(
       fun(ArrayType(Float, SizeVar("N")), (in) => {
-=======
-    val (output: Array[Float], _) = Execute(inputData.length)(
-      fun(ArrayType(Float, Var("N")), (in) => {
->>>>>>> 11eef86c
         Join() o MapWrg(
           Join() o  toGlobal(MapLcl(MapSeq(id))) o Split(1) o
           Iterate(7)(
@@ -360,39 +350,11 @@
     if (Utils.isAmdGpu)
       AllocateLocalMemoryStatically(false)
 
-<<<<<<< HEAD
-      val f = fun(
-        ArrayType(Float, SizeVar("N")),
-        (in) => {
-          Join() o MapWrg(
-            Join() o  toGlobal(MapLcl(MapSeq(id))) o Split(1) o
-            Iterate(7)(
-              Join() o  MapLcl(toLocal(MapSeq(id)) o ReduceSeq(add, 0.0f)) o Split(2)
-            ) o Join() o  toLocal(MapLcl(toLocal(MapSeq(id)) o ReduceSeq(add, 0.0f))) o
-            Split(2048) o ReorderStride(262144 / 2048)
-          ) o Split(262144) $ in
-        })
-
-      val (output: Array[Float], runtime) = Execute(inputData.length)(f, inputData)
-
-      assertEquals(inputData.sum, output.sum, 0.0)
-
-      println("first output(0) = " + output(0))
-      println("first runtime = " + runtime)
-
-      (output, runtime)
-    }
-
-    {
-      val (output: Array[Float], runtime) = Execute(64, firstOutput.length)(
-        fun(ArrayType(Float, SizeVar("N")), (in) => {
-=======
     val inputSize = 16777216
     val inputData = Array.fill(inputSize)(util.Random.nextInt(5).toFloat)
->>>>>>> 11eef86c
 
     val f = fun(
-      ArrayType(Float, Var("N")),
+      ArrayType(Float, SizeVar("N")),
       (in) => {
         Join() o MapWrg(
           Join() o  toGlobal(MapLcl(MapSeq(id))) o Split(1) o
@@ -407,7 +369,7 @@
       Execute(inputData.length)(f, inputData)
 
     val (output: Array[Float], runtime) = Execute(64, firstOutput.length)(
-      fun(ArrayType(Float, Var("N")), (in) => {
+      fun(ArrayType(Float, SizeVar("N")), (in) => {
 
         Join() o MapWrg(
           Join() o  toGlobal(MapLcl(MapSeq(id))) o Split(1) o
@@ -458,24 +420,9 @@
       (output, runtime)
     }
 
-<<<<<<< HEAD
-    {
-      val (output: Array[Float], runtime) = Execute(64, firstOutput.length)(
-        fun(ArrayType(Float, SizeVar("N")), (in) => {
-
-          Join() o MapWrg(
-            Join() o  toGlobal(MapLcl(MapSeq(id))) o Split(1) o
-              Iterate(6)(
-                Join() o  MapLcl(toLocal(MapSeq(id)) o ReduceSeq(add, 0.0f)) o Split(2)
-              ) o Join() o  toLocal(MapLcl(toLocal(MapSeq(id)) o MapSeq(id))) o Split(1)
-          ) o Split(64) $ in
-
-        }), firstOutput)
-=======
+
     val (output: Array[Float], runtime) = Execute(64, firstOutput.length)(
-      fun(ArrayType(Float, Var("N")), (in) => {
->>>>>>> 11eef86c
-
+      fun(ArrayType(Float, SizeVar("N")), (in) => {
         Join() o MapWrg(
           Join() o  toGlobal(MapLcl(MapSeq(id))) o Split(1) o
           Iterate(6)(
