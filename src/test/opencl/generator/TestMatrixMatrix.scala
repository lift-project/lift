package opencl.generator

import apart.arithmetic.{ArithExpr, SizeVar, Var}
import benchmarks.{GEMM, MatrixMultiplication}
import ir._
import ir.ast._
import opencl.executor._
import opencl.ir._
import opencl.ir.pattern._
import org.junit.Assert._
import org.junit.{AfterClass, BeforeClass, Test}

import scala.reflect.ClassTag

object TestMatrixMatrix {
  @BeforeClass def before() {
    Executor.loadLibrary()
    println("Initialize the executor")
    Executor.init()
  }

  @AfterClass def after() {
    println("Shutdown the executor")
    Executor.shutdown()
  }
}

class TestMatrixMatrix {

  val N = SizeVar("N")
  val M = SizeVar("M")
  val K = SizeVar("K")

  @Test def MATRIX_MATRIX_SIMPLE() {

    val Msize = 256
    val Ksize = 64
    val Nsize = 512
    val matrixA = Array.tabulate(Msize, Ksize)((r, c) => (((r * 3 + c * 2) % 10) + 1) * 1.0f)
    val matrixB = Array.tabulate(Ksize, Nsize)((r, c) => (((r * 7 + c * 3) % 10) + 1) * 1.0f)

    val f = fun(
      ArrayType(ArrayType(Float, K), M),
      ArrayType(ArrayType(Float, K), N),
      (A, B) => {
        MapWrg(fun( Arow =>
          Join() o  MapLcl(fun( Bcol =>
            toGlobal(MapSeq(id)) o ReduceSeq(fun((acc, y) => multAndSumUp.apply(acc, Get(y, 0), Get(y, 1))), 0.0f) $ Zip(Arow, Bcol)
          )) $ B
        )) $ A
      })

    val (output: Array[Float], _) = Execute(Msize * Nsize)(f, matrixA, matrixB.transpose)

    val gold = Utils.matrixMatrixMultiply(matrixA, matrixB).flatten

    assertArrayEquals(gold, output, 0.0001f)
  }

  @Test def MATRIX_MATRIX_SIMPLER() {

    val Msize = 64
    val Ksize = 128
    val Nsize = 256
    val matrixA = Array.tabulate(Msize, Ksize)((r, c) => (((r * 3 + c * 2) % 10) + 1) * 1.0f)
    val matrixB = Array.tabulate(Ksize, Nsize)((r, c) => (((r * 7 + c * 3) % 10) + 1) * 1.0f)

    val f = fun(
      ArrayType(ArrayType(Float, K), M),
      ArrayType(ArrayType(Float, K), N),
      (A, B) => {
        MapGlb(fun( Arow =>
          MapSeq(fun( Bcol =>
            toGlobal(MapSeq(id)) o ReduceSeq(add, 0.0f) o MapSeq(mult) $ Zip(Arow, Bcol)
          )) $ B
        )) $ A
      })

    val (output: Array[Float], _) = Execute(Msize * Nsize)(f, matrixA, matrixB.transpose)

    val gold = Utils.matrixMatrixMultiply(matrixA, matrixB).flatten

    assertArrayEquals(gold, output, 0.0f)
  }

  @Test def MATRIX_MATRIX_2D_GLOBAL_ID() {

    val Msize = 512
    val Ksize = 512
    val Nsize = 512
    val matrixA = Array.tabulate(Msize, Ksize)((r, c) => (((r * 3 + c * 2) % 10) + 1) * 1.0f)
    val matrixB = Array.tabulate(Ksize, Nsize)((r, c) => (((r * 7 + c * 3) % 10) + 1) * 1.0f)

    val f1 = fun(
      ArrayType(ArrayType(Float, K), M),
      ArrayType(ArrayType(Float, K), N), // this is already transposed
      (A, B) => {
        MapGlb(0)(fun( Arow =>
          MapGlb(1)(fun( Bcol =>
            toGlobal(MapSeq(id)) o ReduceSeq(fun((acc, y) => multAndSumUp.apply(acc, Get(y, 0), Get(y, 1))), 0.0f) $ Zip(Arow, Bcol)
          )) $ B
        )) $ A
      })

    val f2 = fun(
      ArrayType(ArrayType(Float, K), M),
      ArrayType(ArrayType(Float, K), N), // this is already transposed
      (A, B) => {
        MapGlb(0)(MapGlb(1)(toGlobal(MapSeq(id)) o ReduceSeq(fun((acc, y) => multAndSumUp.apply(acc, Get(y, 0), Get(y, 1))), 0.0f))) o
          Map(fun( Arow =>
            Map(fun( Bcol =>
              Zip(Arow, Bcol)
            )) $ B
          )) $ A
      })

    val (output: Array[Float], _) = Execute(Msize * Nsize)(f1, matrixA, matrixB.transpose)
    val gold = Utils.matrixMatrixMultiply(matrixA, matrixB).flatten

    assertArrayEquals(gold, output, 0.001f)

    val (output2: Array[Float], _) = Execute(Msize * Nsize)(f2, matrixA, matrixB.transpose)
    assertArrayEquals(gold, output2, 0.001f)
  }

  @Test
  def mm_nn_intel(): Unit = {

    val tileSizeM = 1
    val tileGroupM = 16
    val tileSizeN = 128
    val tileGroupN = 1
    val tileSizeK = 8

    val mSize = 512
    val kSize = 512
    val nSize = 512
    val matrixA = Array.tabulate(mSize, kSize)((r, c) => (((r * 3 + c * 2) % 10) + 1) * 1.0f)
    val matrixB = Array.tabulate(kSize, nSize)((r, c) => (((r * 7 + c * 3) % 10) + 1) * 1.0f)

    val gold = Utils.matrixMatrixMultiply(matrixA, matrixB).transpose.flatten

    val f = fun(
      ArrayType(ArrayType(Float, M), K), // column-major
      ArrayType(ArrayType(Float, K), N), // column-major
      (A, B) =>
        TransposeW() o // column-major
          Untile() o
          MapGlb(0)(fun(aTile =>
            MapGlb(1)(fun(bTile =>
              Map(TransposeW()) o TransposeW() o
               toGlobal(MapSeq(MapSeq(MapSeq(id)))) o
                ReduceSeq(fun((acc, pair) =>
                  MapSeq(fun(aRow =>
                    Join() o MapSeq(fun(bCol =>
                      ReduceSeq(fun((acc, next) =>
                        toGlobal(add)(acc, toPrivate(mult)(next._0, next._1))), bCol._1)
                        $ Zip(aRow._0, bCol._0)
                    ))$ Zip(pair._1, aRow._1)
                  )) $ Zip(pair._0, acc)
                ),
                  toGlobal(MapSeq(MapSeq(id)))
                    $ Value("0.0f", ArrayType(ArrayType(Float, tileSizeN), tileSizeM))
              ) $ Zip(aTile, bTile)
            )) o Tile(tileSizeN, tileSizeK) $ B
          )) o Tile(tileSizeM, tileSizeK) o Transpose() $ A
    )

    val (output: Array[Float], _) =
      Execute(tileGroupM, tileGroupN, mSize/tileSizeM, nSize/tileSizeN, (true, true))(f, matrixA.transpose, matrixB.transpose)
    assertArrayEquals(gold, output, 0.0f)
  }

  @Test def vectorised() {

    val Msize = 16
    val Ksize = 16
    val Nsize = 16
    val matrixA = Array.tabulate(Msize, Ksize)((r, c) => (((r * 3 + c * 2) % 10) + 1) * 1.0f)
    val matrixB = Array.tabulate(Ksize, Nsize)((r, c) => (((r * 7 + c * 3) % 10) + 1) * 1.0f)

    val f1 = fun(
      ArrayType(ArrayType(Float, K), M),
      ArrayType(ArrayType(Float, K), N), // this is already transposed
      (A, B) => {
        MapGlb(0)(fun( Arow =>
          MapGlb(1)(fun( Bcol =>
            toGlobal(MapSeq(id)) o ReduceSeq(add, 0.0f) o asScalar() o
              ReduceSeq(fun((acc, next) => VectorizeUserFun(4, multAndSumUp)(acc, Get(next, 0), Get(next, 1))), Value(0.0f).vectorize(4))
              $ Zip(asVector(4) $ Arow, asVector(4) $ Bcol)
          )) $ B
        )) $ A
      })

    val f1_ = fun(
      ArrayType(ArrayType(Float, K), M),
      ArrayType(ArrayType(Float, K), N),
      (A, B) => {
        // for each row of A ...
        A :>> MapGlb(0)(\( Arow =>
          // ... and each column of B ...
          B :>> MapGlb(1)(\( Bcol =>
            // ... combine them into a single vectorized vector ...
            Zip(asVector(4)(Arow), asVector(4)(Bcol)) :>>
            // ... reduce this vector using a vectorized operator ...
            ReduceSeq(\( (acc, pair) => {
              val multAndSumUpVec = VectorizeUserFun(4, multAndSumUp)

              multAndSumUpVec(acc, pair._0, pair._1)
            }), Value(0.0f).vectorize(4)) :>>
            // ... turn the vector data back into scalars and finish the reduction ...
            asScalar() :>> ReduceSeq(add, 0.0f) :>>
            // ... copy the result back into global memory (from private)
            toGlobal(MapSeq(id))
          ))
        ))
      })

    // Derived. TODO: Actual one contains some empty MapSeqs.
    // High-level da55a60496191590d618057cadfe6d18b409f8b76cd31753123701e465a8ea4d
    // Low-level 330f47d76e559e4f466c49cde9d7bd9438b370f8cd032e22f20ee156db54bd9a
    val fd = fun(
      ArrayType(ArrayType(Float, K), M),
      ArrayType(ArrayType(Float, K), N), // this is already transposed
      (p_924477420, p_640363654) =>
      FunCall(MapGlb(0)(fun((p_317986356) =>
        FunCall(MapGlb(1)(fun((p_331510866) =>
          toGlobal(MapSeq(id)) $ FunCall(ReduceSeq(fun((p_1728790703, p_1227074340) =>
            FunCall(add, p_1728790703, p_1227074340))), Value("0.0f", Float),
            FunCall(asScalar(),
                FunCall(ReduceSeq(fun((p_929776179, p_1765250898) =>
                  FunCall(VectorizeUserFun(4,add), p_929776179, FunCall(VectorizeUserFun(4,mult), FunCall(Get(0), p_1765250898), FunCall(Get(1), p_1765250898)))
                )),
                  FunCall(VectorizeUserFun(4, id), Value("0.0f", VectorType(Float, 4))),
                  FunCall(Zip(2), FunCall(asVector(4), p_317986356), FunCall(asVector(4), p_331510866)))
            ))
        )), p_640363654)
      )), p_924477420))

    val (output1: Array[Float], _) = Execute(16, 16, Msize, Nsize, (true, true))(f1, matrixA, matrixB.transpose)
    val (output2: Array[Float], _) = Execute(16, 16, Msize, Nsize, (true, true))(fd, matrixA, matrixB.transpose)

    val gold = Utils.matrixMatrixMultiply(matrixA, matrixB).flatten

    assertArrayEquals(gold, output1, 0.001f)
    assertArrayEquals(gold, output2, 0.001f)

  }

  @Test def vectorisedReuseA() {

    val mSize = 8
    val kSize = 32
    val nSize = 16
    val matrixA = Array.tabulate(mSize, kSize)((r, c) => (((r * 3 + c * 2) % 10) + 1) * 1.0f)
    val matrixB = Array.tabulate(kSize, nSize)((r, c) => (((r * 7 + c * 3) % 10) + 1) * 1.0f)

    val vectorLength = 4

    val mult = UserFun("mult", Array("l", "r"), "{ return l * r; }", Seq(Float, Float4), Float4)

    val f = fun(
      ArrayType(ArrayType(Float, K), M),
      ArrayType(ArrayType(Float, N), K),
      (A, B) =>
        Map(Join()) o
          MapGlb(0)(fun(rowA => MapGlb(1)( fun(colsB =>
            toGlobal(MapSeq(VectorizeUserFun(4, id))) o Join() o ReduceSeq(fun((acc, elemRowPair) =>
              MapSeq(fun(partial => VectorizeUserFun(4,add)(Get(partial, 0), Get(partial, 1))))
                $ Zip(MapSeq(fun(b => mult(Get(elemRowPair, 0), b))) o asVector(vectorLength) $ Get(elemRowPair, 1), acc)
            ), toPrivate(MapSeq(VectorizeUserFun(4, id))) $ Value("0.0f", ArrayType(VectorType(Float, vectorLength), 1))) $ Zip(rowA, colsB)
          )) o Map(Transpose()) o Split(vectorLength) o Transpose() $ B
          )) $ A
    )

    val (output: Array[Float], _) = Execute(mSize, nSize)(f, matrixA, matrixB)

    val gold = Utils.matrixMatrixMultiply(matrixA, matrixB).flatten

    assertArrayEquals(gold, output, 0.001f)

  }

  @Test def partiallyVectorisedTiled(): Unit = {
    // Basic tiled matrix multiply without local memory
    val mSize = 16
    val kSize = 16
    val nSize = 16
    val matrixA = Array.tabulate(mSize, kSize)((r, c) => (((r * 3 + c * 2) % 10) + 1) * 1.0f)
    val matrixB = Array.tabulate(kSize, nSize)((r, c) => (((r * 7 + c * 3) % 10) + 1) * 1.0f)

    val tileSize = 2
    val vectorLength = 4

    val gold = Utils.matrixMatrixMultiply(matrixA, matrixB).flatten

    // val dot = UserFun("dotp", Array("a", "b"), "{ return dot(a, b); }", Seq(Float4, Float4), Float)
    // ReduceSeq( add, 0.0f) o asScalar() o MapSeq(VectorizeUserFun(4, mult))
    // is equivalent to MapSeq(dot) if the input is of type Array(Float4, 1)

    val f_ =  fun(
      ArrayType(ArrayType(Float, K), M),
      ArrayType(ArrayType(Float, K), N),
      (A, B) => {
        // Undo the tiling
        Untile() o
          MapGlb(0)(fun( aRows =>
            MapGlb(1)(fun( bCols =>

              Map(TransposeW()) o TransposeW() o

                toGlobal(MapSeq(MapSeq(MapSeq(MapSeq(id))))) o

                // Multiply all necessary combinations of tiles
                ReduceSeq(fun( (acc, pairOfTiles) =>

                  fun(partial =>
                    MapSeq(fun(pairOfRows =>
                      MapSeq(fun(a =>
                        MapSeq(add) $ Zip(Get(a, 0), Get(a, 1))
                      )) $ Zip(Get(pairOfRows, 0), Get(pairOfRows, 1))
                    )) $ Zip(acc, partial) ) o
                    MapSeq( fun(rowA =>
                      MapSeq( fun( colB =>
                        ReduceSeq(add, id $ Value(0.0f)) o asScalar() o
                          MapSeq(VectorizeUserFun(4, mult))
                          $ Zip(asVector(vectorLength) $ rowA, asVector(vectorLength) $ colB)
                      )) $ Get(pairOfTiles, 1)
                    )) $ Get(pairOfTiles, 0)
                )
                  , MapSeq(MapSeq(MapSeq(id)))
                    $ Value(0.0f, ArrayType(ArrayType(ArrayType(Float, 1), tileSize), tileSize))
                  // ArrayType(ArrayType(ArrayType(Float, 1), 2), 2))
                  // maliBNT stores it in float4 + vectorised final add + 2 vector stores instead 4 scalar ones
                ) $ Zip(aRows, bCols)

            )) o Tile(tileSize, vectorLength) $ B
            // Tile the matrices
          )) o Tile(tileSize, vectorLength) $ A
      })

    // load the tile in local memory once (to avoid reloading the same value twice) and vectorized the summation in the reduction loop
    val f = fun(
      ArrayType(ArrayType(Float, K), M),
      ArrayType(ArrayType(Float, K), N),
      (A, B) => {
        // tile A
        A :>> Tile(tileSize, vectorLength) :>>
        MapGlb(0)(fun( aRows =>
          // tile B
          B :>> Tile(tileSize, vectorLength) :>>
          MapGlb(1)(fun( bCols =>
            Zip(aRows, bCols) :>>
            ReduceSeq(fun( (acc, pairOfTiles) => {
              // copy both tiles into private memory
              Zip(
                pairOfTiles._0 :>> MapSeq(fun(rowA =>
                  asVector(vectorLength)(rowA) :>> toPrivate(MapSeq(VectorizeUserFun(4, id))))),
                pairOfTiles._1 :>> MapSeq(fun(colB =>
                  asVector(vectorLength)(colB) :>> toPrivate(MapSeq(VectorizeUserFun(4, id)))))
              ) :>> fun(zippedPairOfTiles =>
                // for each row of the tile of A ...
                zippedPairOfTiles :>> MapSeq(fun( rowA =>
                  // ... and each column of the tile of B ...
                  zippedPairOfTiles :>> MapSeq(fun( colB =>
                    // ... perform vectorized multiplication ...
                    Zip(rowA._0, colB._1) :>>
                    MapSeq(VectorizeUserFun(4, mult)) :>>
                    // .. and scalar summation
                    asScalar() :>>
                    ReduceSeq(add, Value(0.0f) :>> id)
                  ))
                ))
              ) :>> fun(partial =>
                // reshape the data to be vectorized for performing the summation
                partial :>> Join() :>> Join() :>> asVector(4) :>>
                fun(xs =>
                  // perform the vectorized summation
                  Zip(acc, xs) :>> MapSeq(VectorizeUserFun(4, add))
                ))
              }), MapSeq(VectorizeUserFun(4, id))(Value(0.0f, ArrayType(VectorType(Float, 4), 1)))
            ) :>>
            // reshape the data and perform the copy back to global memory using a vector width of 2
            Map(asScalar() >>> asVector(2) >>> Split(1)) :>>
            toGlobal(MapSeq(MapSeq(MapSeq(VectorizeUserFun(2, id))))) :>>
            TransposeW() :>> Map(TransposeW() >>> Join() >>> asScalar())
          ))
        )) :>> Untile()
      }
    )

    // Derived. TODO: Actual one contains some empty MapSeqs.
    // High-level 7352181db558ca218caa8723936a115f8e30dd4e69a2686e11d5a0255bf5d8a4
    // Low-level 72ef373f103c33cf9c79741a95fdd9d15d605f757529151844690d685c173c19
    val fd = fun(
      ArrayType(ArrayType(Float, K), M),
      ArrayType(ArrayType(Float, K), N),
      (A, B) =>
      FunCall(Join(), FunCall(MapGlb(0)(fun((p_1545087375) =>
        FunCall(TransposeW(), FunCall(Join(), FunCall(MapGlb(1)(fun((p_668210649) =>
          FunCall(TransposeW(), FunCall(Map(fun((p_1434041222) =>
            FunCall(TransposeW(), p_1434041222)
          )), FunCall(TransposeW(), FunCall(MapSeq(fun((p_1308109015) =>
            FunCall(toGlobal(MapSeq(MapSeq(id))), p_1308109015))), FunCall(ReduceSeq(fun((p_2050404090, p_280265505) =>
            FunCall(MapSeq(fun((p_827084938) =>
              FunCall(Join(), FunCall(MapSeq(fun((p_306206744) =>
                FunCall(ReduceSeq(fun((p_1597655940, p_2619171) =>
                  FunCall(add, p_1597655940, p_2619171))),
                  FunCall(Get(0), p_306206744), FunCall(asScalar(), FunCall(MapSeq(fun((p_1983025922) =>
                    FunCall(VectorizeUserFun(4,mult), FunCall(Get(0), p_1983025922), FunCall(Get(1), p_1983025922))
                  )), FunCall(Zip(2), FunCall(asVector(4), FunCall(Get(1), p_827084938)), FunCall(asVector(4), FunCall(Get(1), p_306206744)))))))), FunCall(Zip(2), FunCall(Get(0), p_827084938), FunCall(Transpose(), FunCall(Get(1), p_280265505)))))
            )), FunCall(Zip(2), p_2050404090, FunCall(Transpose(), FunCall(Get(0), p_280265505))))
          )), FunCall(MapSeq(fun((p_824208363) =>
            FunCall(MapSeq(fun((p_500179317) =>
              FunCall(idfloat, p_500179317)
            )), p_824208363))), Value("0.0f", ArrayType(ArrayType(Float, tileSize), tileSize))), FunCall(Zip(2), FunCall(Split(vectorLength), FunCall(Transpose(), p_1545087375)), FunCall(Split(vectorLength), FunCall(Transpose(), p_668210649))))))))
        )), FunCall(Split(tileSize), B))))
      )), FunCall(Split(tileSize), A))))


    val (output1: Array[Float], _) = Execute(2, 2, mSize/2, nSize/2, (true, true))(f, matrixA, matrixB.transpose)
    val (output2: Array[Float], _) = Execute(2, 2, mSize/2, nSize/2, (true, true))(fd, matrixA, matrixB.transpose)

    assertArrayEquals(gold, output1, 0.0001f)
    assertArrayEquals(gold, output2, 0.0001f)
  }

  @Test def tiledMultiplicationScala(): Unit = {
    val mSize = 16
    val kSize = 16
    val nSize = 16
    val matrixA = Array.tabulate(mSize, kSize)((r, c) => (((r * 3 + c * 2) % 10) + 1) * 1.0f)
    val matrixB = Array.tabulate(kSize, nSize)((r, c) => (((r * 7 + c * 3) % 10) + 1) * 1.0f)

    val gold = Utils.matrixMatrixMultiply(matrixA, matrixB).flatten

    val transposedB = matrixB.transpose

    val tileSize = 4

    val tiledA = matrixA.grouped(tileSize).toArray.map(_.transpose.grouped(tileSize).toArray.map(_.transpose))
    val tiledB = transposedB.grouped(tileSize).toArray.map(_.transpose.grouped(tileSize).toArray.map(_.transpose))

    // Matrix-Multiplication and reduction over tiles fused
    val tiledC = tiledA.map(aRows => {
      tiledB.map(bCols => {
        (aRows, bCols).zipped.foldLeft(Array.ofDim[Float](tileSize, tileSize))((acc, tiles) => {
          val aTile = tiles._1
          val bTile = tiles._2

          val temp = aTile.map(aRow => bTile.map(bRow => (aRow, bRow).zipped.map(_ * _).sum))

          (temp, acc).zipped.map((x, y) => (x, y).zipped.map(_+_))
        })
      })
    })

    val matrixC = tiledC.flatMap(_.transpose.map(_.flatten)).flatten

    assertArrayEquals(gold, matrixC, 0.001f)

    // Matrix-Multiplication and reduction over tiles separate
    val tiledC2 = tiledA.map(aRows => {
      tiledB.map(bCols => {
        (aRows, bCols).zipped.map((aTile, bTile) => aTile.map(aRow => bTile.map(bRow => (aRow, bRow).zipped.map(_ * _).sum))).
          foldLeft(Array.ofDim[Float](tileSize, tileSize))((acc, tile) => {

          (tile, acc).zipped.map((x, y) => (x, y).zipped.map(_+_))
        })
      })
    })

    val matrixC2 = tiledC2.flatMap(_.transpose.map(_.flatten)).flatten

    assertArrayEquals(gold, matrixC2, 0.001f)

    // Matrix-Multiplication and reduction over tiles separate, reduction over last dimension, not first
    val tiledC3 = tiledA.map(aRows => {
      tiledB.map(bCols => {
        (aRows, bCols).zipped.map((aTile, bTile) => aTile.map(aRow => bTile.map(bRow => (aRow, bRow).zipped.map(_ * _).sum))).
          transpose.map(_.transpose.map(_.sum))
      })
    })

    val matrixC3 = tiledC3.flatMap(_.transpose.map(_.flatten)).flatten

    assertArrayEquals(gold, matrixC3, 0.001f)

    // Trying to reuse A
    val matrixC4 = matrixA.map(rowA => (rowA, matrixB).zipped.map((elemA, rowB) => rowB.map(_*elemA)))
      .transpose.fold(Array.ofDim[Float](16, 16))((a, b) =>  (a, b).zipped.map((a, b) => (a, b).zipped.map(_+_))).flatten

    assertArrayEquals(gold, matrixC4, 0.001f)


    val grouped = transposedB.grouped(4).toArray.map(_.transpose)

    val matrixC5 = matrixA.map(rowA => grouped.map(columnsB => (rowA, columnsB).zipped.
      foldLeft(Array.ofDim[Float](4))((acc, elemRowPair) => (elemRowPair._2.map(_*elemRowPair._1), acc).
      zipped.map(_+_)))).map(_.flatten)

    assertArrayEquals(gold, matrixC5.flatten, 0.001f)

    // Trying to reuse B
    val matrixC6 = matrixA.grouped(4).toArray.map(rowsA => transposedB.map(colB =>(rowsA.transpose, colB).zipped.
      foldLeft(Array.ofDim[Float](4))((acc, rowElemPair) => (rowElemPair._1.map(_*rowElemPair._2), acc).
      zipped.map(_+_)))).map(_.transpose).flatten

    assertArrayEquals(gold, matrixC6.flatten, 0.001f)

    def reorder[T: ClassTag](array: Array[T], f: Int => Int): Array[T] = {
      val newArray = Array.ofDim[T](array.length)

      for (i <- array.indices) {
        newArray(i) = array(f(i))
      }

      newArray
    }

    val f: (Int) => Int = i => {
      val s = 4
      val n = matrixB.length / s
      (i / n) + s * (i % n)
    }

     // Trying to reuse both

     // B as innermost
     val matrixC7 = matrixA.grouped(4).toArray.map(rowsA =>
       reorder(matrixB.transpose, f).grouped(4).toArray.map(colsB => (rowsA.transpose, colsB.transpose).zipped.
         foldLeft(Array.ofDim[Float](4, 4))((acc, rowElemPair) => (rowElemPair._1.map(elem => rowElemPair._2.map(_ * elem)), acc).
         zipped.map((a, b) => (a, b).zipped.map(_+_))))
     ).map(_.map(_.transpose).flatten.transpose).flatten.map(reorder(_, f))

    assertArrayEquals(gold, matrixC7.flatten, 0.001f)

    // A as innermost
    val matrixC8 = matrixA.grouped(4).toArray.map(rowsA =>
      reorder(matrixB.transpose, f).grouped(4).toArray.map(colsB => (rowsA.transpose, colsB.transpose).zipped.
        foldLeft(Array.ofDim[Float](4, 4))((acc, rowElemPair) => (rowElemPair._2.map(elem => rowElemPair._1.map(_ * elem)), acc).
        zipped.map((a, b) => (a, b).zipped.map(_+_))))
    ).map(_.flatten.transpose).flatten.map(reorder(_, f))

    assertArrayEquals(gold, matrixC8.flatten, 0.001f)
  }

  @Test def mmReuseBothBInnermost(): Unit = {
    val mSize = 16
    val kSize = 16
    val nSize = 16
    val matrixA = Array.tabulate(mSize, kSize)((r, c) => (((r * 3 + c * 2) % 10) + 1) * 1.0f)
    val matrixB = Array.tabulate(kSize, nSize)((r, c) => (((r * 7 + c * 3) % 10) + 1) * 1.0f)

    val workPerThreadN = 4
    val workPerThreadM = 4

    val gold = Utils.matrixMatrixMultiply(matrixA, matrixB).flatten

    val f = fun(
      ArrayType(ArrayType(Float, K), M),
      ArrayType(ArrayType(Float, N), K),
      (A, B) =>
        Map(Scatter(reorderStride(workPerThreadM))) o Join() o Map(TransposeW() o Join() o Map(TransposeW())) o
          MapGlb(fun( rowsA =>
            MapSeq(fun( colsB =>
              toGlobal(MapSeq(MapSeq(id))) o Join() o ReduceSeq(fun((acc, rowElemPair) =>
                MapSeq(fun(pair => MapSeq(add) $ Zip(Get(pair, 0), Get(pair, 1)))) o fun(rowElemPair => Zip(toPrivate(MapSeq(fun(a => MapSeq(fun(b => mult.apply(a, b))) $ Get(rowElemPair, 1)))) $ Get(rowElemPair, 0), acc)) $ rowElemPair
              ), toPrivate(MapSeq(MapSeq(id))) $ Value("0.0f", ArrayType(ArrayType(Float, workPerThreadM), workPerThreadN))) $ Zip(Transpose() $ rowsA, Transpose() $ colsB)
            )) o Split(workPerThreadM) o ReorderStride(workPerThreadM) o Transpose() $ B
          )) o Split(workPerThreadN) $ A
    )

    val (output: Array[Float], _) = Execute(mSize * nSize)(f, matrixA, matrixB)

    assertArrayEquals(gold, output, 0.0001f)
  }

  @Test def rectangularTiles(): Unit = {
    val mSize = 512
    val kSize = 512
    val nSize = 512
    val matrixA = Array.tabulate(mSize, kSize)((r, c) => (((r * 3 + c * 2) % 10) + 1) * 1.0f)
    val matrixB = Array.tabulate(kSize, nSize)((r, c) => (((r * 7 + c * 3) % 10) + 1) * 1.0f)

    val gold = Utils.matrixMatrixMultiply(matrixA, matrixB).flatten

    val tileSizeM = 16
    val tileSizeN = tileSizeM
    val tileSizeK = 8
    val workPerThread = 2

    val f = fun(
      ArrayType(ArrayType(Float, M), K), // Transposed
      ArrayType(ArrayType(Float, N), K),
      (A, B) => {
        // Undo the tiling
        Untile() o
          MapWrg(0)(fun( aRows =>
            MapWrg(1)(fun( bCols =>
              Join() o Map(TransposeW()) o
                Join() o
                toGlobal(MapSeq(MapLcl(1)(MapLcl(0)(MapSeq(id))))) o

                // Multiply all necessary combinations of tiles
                ReduceSeq(fun( (acc, pairOfTiles) =>

                  fun(pairOfTiles =>
                     fun(partial =>
                      MapLcl(1)(fun(pairOfRows =>
                        MapLcl(0)(fun(x => MapSeq(add) $ Zip(Get(x, 0), Get(x, 1))
                        )) $ Zip(Get(pairOfRows, 0), Get(pairOfRows, 1))
                      )) $ Zip(acc, partial)
                    ) o

                      MapLcl(1)( fun(rowsA =>
                        MapLcl(0)( fun( colB =>
                          Join() o ReduceSeq(fun((acc, rowElemPair) =>
                            MapSeq(add) o fun(rowElemPair =>
                              Zip(
                                toPrivate(MapSeq(fun(a => mult.apply(a, Get(rowElemPair, 1)))
                                )) $ Get(rowElemPair, 0),
                                acc
                              )
                            ) $ rowElemPair
                          ), toPrivate(MapSeq(id)) $ Value("0.0f", ArrayType(Float, workPerThread))
                          ) $ Zip(Transpose() $ rowsA, colB)
                        )) o Transpose()$ Get(pairOfTiles, 1)
                      )) o Split(workPerThread) o Transpose() $ Get(pairOfTiles, 0)

                  ) o

                    // Copy tiles to local memory
                    fun(pairOfTiles =>
                      Tuple(
                         toLocal(MapLcl(1)(MapLcl(0)(id)))
                          $ Get(pairOfTiles, 0),
                         toLocal(MapLcl(1)(MapLcl(0)(id)))
                           $ Get(pairOfTiles, 1)
                      )) $ pairOfTiles
                )
                  , MapLcl(1)(MapLcl(0)(MapSeq(id))) $ Value(0.0f,
                    ArrayType(ArrayType(ArrayType(Float, workPerThread), tileSizeM), tileSizeN/workPerThread))
                ) $ Zip(aRows, bCols)

            )) o Transpose() o Tile(tileSizeK, tileSizeN) $ B
            // Tile the matrices
          )) o Transpose() o Tile(tileSizeK, tileSizeM) $ A // Transposed
      })

    val (output: Array[Float], _) = Execute(tileSizeM, tileSizeN / workPerThread,
      mSize, nSize / workPerThread, (true, true))(f, matrixA.transpose, matrixB)

    assertArrayEquals(gold, output, 0.0001f)
  }

  @Test def mmTiledAndBlockedBInnermost(): Unit = {
    val mSize = 512
    val kSize = 512
    val nSize = 512
    val matrixA = Array.tabulate(mSize, kSize)((r, c) => (((r * 3 + c * 2) % 10) + 1) * 1.0f)
    val matrixB = Array.tabulate(kSize, nSize)((r, c) => (((r * 7 + c * 3) % 10) + 1) * 1.0f)

    val gold = Utils.matrixMatrixMultiply(matrixA, matrixB).flatten

    val tileSizeM = 16
    val tileSizeN = tileSizeM
    val tileSizeK = 8
    val workPerThreadN = 2
    val workPerThreadM = 4

    val f = MatrixMultiplication.tiledAndBlockedBInnermost(tileSizeN, tileSizeM, tileSizeK, workPerThreadN, workPerThreadM)

    val (output: Array[Float], _) = Execute(tileSizeM / workPerThreadM, tileSizeN / workPerThreadN,
      mSize / workPerThreadM, nSize / workPerThreadN, (true, true))(f, matrixA.transpose, matrixB)

    assertArrayEquals(gold, output, 0.0001f)
  }

  @Test def gemmTiledAndBlockedBInnermost(): Unit = {
    val mSize = 512
    val kSize = 512
    val nSize = 512
    val matrixA = Array.tabulate(mSize, kSize)((r, c) => (((r * 3 + c * 2) % 10) + 1) * 1.0f)
    val matrixB = Array.tabulate(kSize, nSize)((r, c) => (((r * 7 + c * 3) % 10) + 1) * 1.0f)
    val matrixC = Array.tabulate(kSize, nSize)((r, c) => (((r * 7 + c * 3) % 10) + 1) * 1.0f)

    val alpha = 1.5f
    val beta = 2.5f

    val gold = Utils.matrixMatrixMultiply(matrixA, matrixB, matrixC, alpha, beta).flatten

    val tileSizeM = 16
    val tileSizeN = tileSizeM
    val tileSizeK = 8
    val workPerThreadN = 2
    val workPerThreadM = 4

    val f = GEMM.tiledAndBlockedBInnermost(tileSizeN, tileSizeM, tileSizeK, workPerThreadN, workPerThreadM)

    val (output: Array[Float], _) = Execute(tileSizeM / workPerThreadM, tileSizeN / workPerThreadN,
      mSize / workPerThreadM, nSize / workPerThreadN, (true, true))(f, matrixA.transpose, matrixB,
          matrixC, alpha, beta)

    assertArrayEquals(gold, output, 0.0001f)
  }

  @Test def mmVectorLoads(): Unit = {
    val mSize = 512
    val kSize = 512
    val nSize = 512
    val matrixA = Array.tabulate(mSize, kSize)((r, c) => (((r * 3 + c * 2) % 10) + 1) * 1.0f)
    val matrixB = Array.tabulate(kSize, nSize)((r, c) => (((r * 7 + c * 3) % 10) + 1) * 1.0f)

    val gold = Utils.matrixMatrixMultiply(matrixA, matrixB).flatten

    val tileSizeM = 16
    val tileSizeN = tileSizeM
    val tileSizeK = 8
    val workPerThreadN = 4
    val workPerThreadM = 4

    val f = MatrixMultiplication.vectorLoads(tileSizeN, tileSizeM, tileSizeK,
      workPerThreadN, workPerThreadM, 8)

    val (output: Array[Float], _) = Execute(tileSizeM / workPerThreadM, tileSizeN / workPerThreadN,
      mSize / workPerThreadM, nSize / workPerThreadN, (true, true))(f, matrixA.transpose, matrixB)

    assertArrayEquals(gold, output, 0.0001f)
  }

  @Test
  def hawaiiBest(): Unit = {
    val factory = (variables: Seq[ArithExpr]) => {
      val v_M_0 = variables(0)
      val v_K_1 = variables(1)
      val v_N_2 = variables(2)
      val v__3 = variables(3)
      val v__4 = variables(4)
      val v__5 = variables(5)
      val v__6 = variables(6)
      val v__7 = variables(7)

      fun(ArrayType(ArrayType(Float, v_M_0), v_K_1), ArrayType(ArrayType(Float, v_N_2), v_K_1),(p_0, p_1) => FunCall(Join(), FunCall(MapWrg(1)(fun((p_2) => FunCall(TransposeW(), FunCall(Join(), FunCall(MapWrg(0)(fun((p_3) => FunCall(TransposeW(), FunCall(Join(), FunCall(Map(fun((p_4) => FunCall(Map(fun((p_5) => FunCall(Scatter(ReorderWithStride((v__3) / (v__4))), p_5))), FunCall(TransposeW(), FunCall(Join(), FunCall(Map(fun((p_6) => FunCall(TransposeW(), FunCall(Map(fun((p_7) => FunCall(TransposeW(), p_7))), FunCall(TransposeW(), p_6))))), FunCall(TransposeW(), p_4))))))), FunCall(TransposeW(), FunCall(toGlobal(fun((p_8) => FunCall(MapSeq(fun((p_9) => FunCall(MapLcl(1)(fun((p_10) => FunCall(MapLcl(0)(fun((p_11) => FunCall(MapSeq(fun((p_12) => FunCall(MapSeq(fun((p_13) => FunCall(id, p_13))), p_12))), p_11))), p_10))), p_9))), p_8))), FunCall(ReduceSeq(fun((p_14, p_15) => FunCall(fun((p_16) => FunCall(MapLcl(1)(fun((p_17) => FunCall(Join(), FunCall(MapLcl(0)(fun((p_18) => FunCall(MapSeq(fun((p_19) => p_19)), FunCall(ReduceSeq(fun((p_20, p_21) => FunCall(fun((p_22) => FunCall(MapSeq(fun((p_23) => FunCall(MapSeq(fun((p_24) => FunCall(add, FunCall(Get(0), p_24), FunCall(mult, FunCall(Get(1), p_23), FunCall(Get(1), p_24))))), FunCall(Zip(2), FunCall(Get(0), p_23), FunCall(Get(1), p_22))))), FunCall(Zip(2), p_20, FunCall(Get(0), p_22)))), FunCall(toLocal(fun((p_25) => FunCall(fun((p_26) => FunCall(Tuple(2), FunCall(MapSeq(fun((p_27) => FunCall(id, p_27))), FunCall(Get(0), p_26)), FunCall(MapSeq(fun((p_28) => FunCall(id, p_28))), FunCall(Get(1), p_26)))), p_25))), FunCall(toPrivate(fun((p_29) => FunCall(fun((p_30) => FunCall(Tuple(2), FunCall(Get(0), p_30), FunCall(MapSeq(fun((p_31) => FunCall(id, p_31))), FunCall(Get(1), p_30)))), p_29))), p_21))))), FunCall(Get(0), p_18), FunCall(Zip(2), FunCall(Transpose(), FunCall(Get(1), p_17)), FunCall(Transpose(), FunCall(Get(1), p_18))))))), FunCall(Zip(2), FunCall(Get(0), p_17), FunCall(Split(v__4), FunCall(Gather(ReorderWithStride((v__3) / (v__4))), FunCall(Transpose(), FunCall(Get(1), p_16))))))))), FunCall(Zip(2), p_14, FunCall(Split(v__5), FunCall(Transpose(), FunCall(Get(0), p_16)))))), p_15))), FunCall(MapLcl(1)(fun((p_32) => FunCall(MapLcl(0)(fun((p_33) => FunCall(MapSeq(fun((p_34) => FunCall(MapSeq(fun((p_35) => FunCall(id, p_35))), p_34))), p_33))), p_32))), Value(0.0f, ArrayType(ArrayType(ArrayType(ArrayType(Float, v__4), v__5), (v__3*1/^(v__4))), (v__6*1/^(v__5))))), FunCall(Zip(2), p_2, p_3))))))))), FunCall(Transpose(), FunCall(Map(fun((p_36) => FunCall(Transpose(), p_36))), FunCall(Split(v__7), FunCall(Map(fun((p_37) => FunCall(Split(v__3), p_37))), p_1))))))))), FunCall(Transpose(), FunCall(Map(fun((p_38) => FunCall(Transpose(), p_38))), FunCall(Split(v__7), FunCall(Map(fun((p_39) => FunCall(Split(v__6), p_39))), p_0)))))))
    }

    val v_M_0 = SizeVar("M")
    val v_K_1 = SizeVar("K")
    val v_N_2 = SizeVar("N")

    val f = factory(Seq[ArithExpr](v_M_0, v_K_1, v_N_2,128,4,16, 64 ,256))

<<<<<<< HEAD
    val code = Compile(f, 32,4,1,1024/4,1024/16,1,
      scala.collection.immutable.Map[ArithExpr,ArithExpr](v_M_0 -> 1024, v_K_1 -> 1024, v_N_2 -> 1024))
=======
    val size = 1024

    val matrixA = Array.tabulate(size, size)((r, c) => (((r * 3 + c * 2) % 10) + 1) * 1.0f)
    val matrixB = Array.tabulate(size, size)((r, c) => (((r * 7 + c * 3) % 10) + 1) * 1.0f)

    val gold = Utils.matrixMatrixMultiply(matrixA, matrixB)

    val (output: Array[Float], _) =
      Execute(32, 4, 1, 1024/4, 1024/16, 1, (true, true))(f, matrixA, matrixB)

    assertArrayEquals(gold.flatten, output, 0.001f)
>>>>>>> 9bf570dd
  }

  @Test
  def hawaiiBestSgemm(): Unit = {
    val factory = (variables: Seq[ArithExpr]) => {
      val v_M_0 = variables(0)
      val v_K_1 = variables(1)
      val v_N_2 = variables(2)
      val v__3 = variables(3)
      val v__4 = variables(4)
      val v__5 = variables(5)
      val v__6 = variables(6)
      val v__7 = variables(7)

      fun(
        ArrayType(ArrayType(Float, v_M_0), v_K_1),
        ArrayType(ArrayType(Float, v_N_2), v_K_1),
        ArrayType(ArrayType(Float, v_N_2), v_M_0),
        Float,
        Float,
        (p_0, p_1, C,alpha,beta) =>
          FunCall(Join(),
            FunCall(MapWrg(1)(fun((p_2) =>
              FunCall(TransposeW(),
                FunCall(Join(),
                  FunCall(MapWrg(0)(fun((p_3) =>
                    FunCall(TransposeW(),
                      FunCall(Join(),
                        FunCall(Map(fun((p_4) =>
                          FunCall(Map(fun((p_5) =>
                            FunCall(Scatter(ReorderWithStride(v__3 / v__4)), p_5))),
                            FunCall(TransposeW(),
                              FunCall(Join(),
                                FunCall(Map(fun((p_6) =>
                                  FunCall(TransposeW(),
                                    FunCall(Map(fun((p_7) =>
                                      FunCall(TransposeW(), p_7))),
                                      FunCall(TransposeW(), p_6))))),
                                  FunCall(TransposeW(), p_4))))))),
                          FunCall(TransposeW(),

                              FunCall(MapSeq(fun(x =>
                                MapLcl(1)(fun(y =>
                                  MapLcl(0)(fun( z =>
                                    MapSeq(fun(a =>
                                      MapSeq(fun(x =>
                                        toGlobal(add)(
                                          toPrivate(mult)(Get(x, 0), alpha),
                                          toPrivate(mult)(Get(x, 1), beta)
                                        )
                                      )) $ Zip(Get(a, 0), Get(a, 1))
                                    )) $ Zip(Get(z, 0), Transpose() $ Get(z, 1))
                                  )) $ Zip(Get(y, 0), Split(v__4) o ReorderStride(v__3 / v__4) o Transpose() $ Get(y, 1))
                                )) $ Zip(x, Split(v__5) $ Get(p_3, 1))
                              )),
                              FunCall(ReduceSeq(fun((p_14, p_15) =>
                                FunCall(fun((p_16) =>
                                  FunCall(MapLcl(1)(fun((p_17) =>
                                    FunCall(Join(),
                                      FunCall(MapLcl(0)(fun((p_18) =>
                                        FunCall(MapSeq(fun((p_19) => p_19)),
                                          FunCall(ReduceSeq(fun((p_20, p_21) =>
                                            FunCall(fun((p_22) =>
                                              FunCall(MapSeq(fun((p_23) =>
                                                FunCall(MapSeq(fun((p_24) =>
                                                  FunCall(add,
                                                    FunCall(Get(0), p_24),
                                                    FunCall(mult,
                                                      FunCall(Get(1), p_23),
                                                      FunCall(Get(1), p_24))))),
                                                  FunCall(Zip(2),
                                                    FunCall(Get(0), p_23),
                                                    FunCall(Get(1), p_22))))),
                                                FunCall(Zip(2), p_20,
                                                  FunCall(Get(0), p_22)))),
                                              FunCall(toLocal(fun((p_25) =>
                                                FunCall(fun((p_26) =>
                                                  FunCall(Tuple(2),
                                                    FunCall(MapSeq(fun((p_27) =>
                                                      FunCall(id, p_27))),
                                                      FunCall(Get(0), p_26)),
                                                    FunCall(MapSeq(fun((p_28) =>
                                                      FunCall(id, p_28))),
                                                      FunCall(Get(1), p_26)))), p_25))),
                                                FunCall(toPrivate(fun((p_29) =>
                                                  FunCall(fun((p_30) =>
                                                    FunCall(Tuple(2),
                                                      FunCall(Get(0), p_30),
                                                      FunCall(MapSeq(fun((p_31) =>
                                                        FunCall(id, p_31))),
                                                        FunCall(Get(1), p_30)))), p_29))), p_21))))),
                                            FunCall(Get(0), p_18),
                                            FunCall(Zip(2),
                                              FunCall(Transpose(),
                                                FunCall(Get(1), p_17)),
                                              FunCall(Transpose(),
                                                FunCall(Get(1), p_18))))))),
                                        FunCall(Zip(2),
                                          FunCall(Get(0), p_17),
                                          FunCall(Split(v__4),
                                            FunCall(Gather(ReorderWithStride(v__3 / v__4)),
                                              FunCall(Transpose(),
                                                FunCall(Get(1), p_16))))))))),
                                    FunCall(Zip(2), p_14,
                                      FunCall(Split(v__5),
                                        FunCall(Transpose(),
                                          FunCall(Get(0), p_16)))))), p_15))),
                                FunCall(MapLcl(1)(fun((p_32) =>
                                  FunCall(MapLcl(0)(fun((p_33) =>
                                    FunCall(MapSeq(fun((p_34) =>
                                      FunCall(MapSeq(fun((p_35) =>
                                        FunCall(id, p_35))), p_34))), p_33))), p_32))),
                                  Value(0.0f, ArrayType(ArrayType(ArrayType(ArrayType(Float, v__4), v__5), (v__3*1/^(v__4))), (v__6*1/^(v__5))))),
                                FunCall(Zip(2), Get(p_2, 0), Get(p_3, 0)))))))))),
                    Zip(FunCall(Transpose(),
                      FunCall(Map(fun((p_36) =>
                        FunCall(Transpose(), p_36))),
                        FunCall(Split(v__7),
                          FunCall(Map(fun((p_37) =>
                            FunCall(Split(v__3), p_37))), p_1)))), Get(p_2,1))))))),
              Zip(FunCall(Transpose(),
                FunCall(Map(fun((p_38) => FunCall(Transpose(), p_38))),
                  FunCall(Split(v__7),
                    FunCall(Map(fun((p_39) =>
                      FunCall(Split(v__6), p_39))), p_0)))), Tile(v__6, v__3) $ C))))
    }

    val v_M_0 = SizeVar("M")
    val v_K_1 = SizeVar("K")
    val v_N_2 = SizeVar("N")

    val f = factory(Seq[ArithExpr](v_M_0, v_K_1, v_N_2,128,4,16, 64 ,256))

    val size = 1024

    val matrixA = Array.tabulate(size, size)((r, c) => (((r * 3 + c * 2) % 10) + 1) * 1.0f)
    val matrixB = Array.tabulate(size, size)((r, c) => (((r * 7 + c * 3) % 10) + 1) * 1.0f)
    val matrixC = Array.tabulate(size, size)((r, c) => (((r * 7 + c * 3) % 10) + 1) * 1.0f)
    val alpha = 1.5f
    val beta = 0.5f

    val gold = Utils.matrixMatrixMultiply(matrixA, matrixB, matrixC, alpha, beta)

    val (output: Array[Float], _) =
      Execute(32, 4, 1, 1024/4, 1024/16, 1, (true, true))(f,
        matrixA, matrixB, matrixC, alpha, beta)

    assertArrayEquals(gold.flatten, output, 0.001f)
  }

  @Test
  def keplerBest(): Unit = {
    val factory = (variables: Seq[ArithExpr]) => {
      val v_M_0 = variables(0)
      val v_K_1 = variables(1)
      val v_N_2 = variables(2)
      val v__3 = variables(3)
      val v__4 = variables(4)
      val v__5 = variables(5)
      val v__6 = variables(6)
      val v__7 = variables(7)

      fun(ArrayType(ArrayType(Float, v_M_0), v_K_1), ArrayType(ArrayType(Float, v_N_2), v_K_1), (p_0, p_1) => FunCall(Join(), FunCall(MapWrg(1)(fun((p_2) => FunCall(TransposeW(), FunCall(Join(), FunCall(MapWrg(0)(fun((p_3) => FunCall(TransposeW(), FunCall(Join(), FunCall(Map(fun((p_4) => FunCall(Map(fun((p_5) => FunCall(Scatter(ReorderWithStride((v__3) / (v__4))), p_5))), FunCall(TransposeW(), FunCall(Join(), FunCall(Map(fun((p_6) => FunCall(TransposeW(), FunCall(Map(fun((p_7) => FunCall(TransposeW(), p_7))), FunCall(TransposeW(), p_6))))), FunCall(TransposeW(), p_4))))))), FunCall(TransposeW(), FunCall(toGlobal(fun((p_8) => FunCall(MapSeq(fun((p_9) => FunCall(MapLcl(1)(fun((p_10) => FunCall(MapLcl(0)(fun((p_11) => FunCall(MapSeq(fun((p_12) => FunCall(MapSeq(fun((p_13) => FunCall(id, p_13))), p_12))), p_11))), p_10))), p_9))), p_8))), FunCall(ReduceSeq(fun((p_14, p_15) => FunCall(fun((p_16) => FunCall(MapLcl(1)(fun((p_17) => FunCall(Join(), FunCall(MapLcl(0)(fun((p_18) => FunCall(MapSeq(fun((p_19) => p_19)), FunCall(ReduceSeq(fun((p_20, p_21) => FunCall(fun((p_22) => FunCall(MapSeq(fun((p_23) => FunCall(MapSeq(fun((p_24) => FunCall(add, FunCall(Get(0), p_24), FunCall(mult, FunCall(Get(1), p_23), FunCall(Get(1), p_24))))), FunCall(Zip(2), FunCall(Get(0), p_23), FunCall(Get(1), p_22))))), FunCall(Zip(2), p_20, FunCall(Get(0), p_22)))), FunCall(toPrivate(fun((p_25) => FunCall(fun((p_26) => FunCall(Tuple(2), FunCall(MapSeq(fun((p_27) => FunCall(id, p_27))), FunCall(Get(0), p_26)), FunCall(MapSeq(fun((p_28) => FunCall(id, p_28))), FunCall(Get(1), p_26)))), p_25))), p_21)))), FunCall(Get(0), p_18), FunCall(Zip(2), FunCall(Transpose(), FunCall(Get(1), p_17)), FunCall(Transpose(), FunCall(Get(1), p_18))))))), FunCall(Zip(2), FunCall(Get(0), p_17), FunCall(Split(v__4), FunCall(Gather(ReorderWithStride((v__3) / (v__4))), FunCall(Transpose(), FunCall(Get(1), p_16))))))))), FunCall(Zip(2), p_14, FunCall(Split(v__5), FunCall(Transpose(), FunCall(Get(0), p_16)))))), FunCall(toLocal(fun((p_29) => FunCall(fun((p_30) => FunCall(Unzip(), FunCall(MapLcl(1)(fun((p_31) => FunCall(Tuple(2), FunCall(MapLcl(0)(fun((p_32) => FunCall(id, p_32))), FunCall(Get(0), p_31)), FunCall(MapLcl(0)(fun((p_33) => FunCall(id, p_33))), FunCall(Get(1), p_31))))), FunCall(Zip(2), FunCall(Get(0), p_30), FunCall(Get(1), p_30))))), p_29))), p_15)))), FunCall(MapLcl(1)(fun((p_34) => FunCall(MapLcl(0)(fun((p_35) => FunCall(MapSeq(fun((p_36) => FunCall(MapSeq(fun((p_37) => FunCall(id, p_37))), p_36))), p_35))), p_34))), Value(0.0f, ArrayType(ArrayType(ArrayType(ArrayType(Float, v__4), v__5), (v__3 * 1 /^ (v__4))), (v__6 * 1 /^ (v__5))))), FunCall(Zip(2), p_2, p_3))))))))), FunCall(Transpose(), FunCall(Map(fun((p_38) => FunCall(Transpose(), p_38))), FunCall(Split(v__7), FunCall(Map(fun((p_39) => FunCall(Split(v__3), p_39))), p_1))))))))), FunCall(Transpose(), FunCall(Map(fun((p_40) => FunCall(Transpose(), p_40))), FunCall(Split(v__7), FunCall(Map(fun((p_41) => FunCall(Split(v__6), p_41))), p_0)))))))
    }

    val v_M_0 = SizeVar("M")
    val v_K_1 = SizeVar("K")
    val v_N_2 = SizeVar("N")

    val f = factory(Seq[ArithExpr](v_M_0, v_K_1, v_N_2,128,4,8, 64 ,8))

    val size = 1024

    val matrixA = Array.tabulate(size, size)((r, c) => (((r * 3 + c * 2) % 10) + 1) * 1.0f)
    val matrixB = Array.tabulate(size, size)((r, c) => (((r * 7 + c * 3) % 10) + 1) * 1.0f)

    val gold = Utils.matrixMatrixMultiply(matrixA, matrixB)

    val (output: Array[Float], _) =
      Execute(32, 8, 1, 1024/4, 1024/8, 1, (true, true))(f, matrixA, matrixB)

    assertArrayEquals(gold.flatten, output, 0.001f)
  }

  @Test
  def keplerBestSgemm(): Unit = {
    val factory = (variables: Seq[ArithExpr]) => {
      val v_M_0 = variables(0)
      val v_K_1 = variables(1)
      val v_N_2 = variables(2)
      val v__3 = variables(3)
      val v__4 = variables(4)
      val v__5 = variables(5)
      val v__6 = variables(6)
      val v__7 = variables(7)

      fun(
        ArrayType(ArrayType(Float, v_M_0), v_K_1),
        ArrayType(ArrayType(Float, v_N_2), v_K_1),
        ArrayType(ArrayType(Float, v_N_2), v_M_0),
        Float,
        Float,
        (p_0, p_1, C,alpha,beta) =>
          FunCall(Join(),
            FunCall(MapWrg(1)(fun((p_2) =>
              FunCall(TransposeW(),
                FunCall(Join(),
                  FunCall(MapWrg(0)(fun((p_3) =>
                    FunCall(TransposeW(),
                      FunCall(Join(),
                        FunCall(Map(fun((p_4)
                        => FunCall(Map(fun((p_5)
                          => FunCall(Scatter(ReorderWithStride(v__3 / v__4)), p_5))),
                            FunCall(TransposeW(),
                              FunCall(Join(),
                                FunCall(Map(fun((p_6) =>
                                  FunCall(TransposeW(),
                                    FunCall(Map(fun((p_7) =>
                                      FunCall(TransposeW(), p_7)
                                    )), FunCall(TransposeW(), p_6))
                                  ))), FunCall(TransposeW(), p_4))))
                          ))
                        ),
                            FunCall(MapSeq(fun(x =>
                              MapLcl(1)(fun(y =>
                                MapLcl(0)(fun( z =>
                                  MapSeq(fun(a =>
                                    MapSeq(fun(x =>
                                      toGlobal(add)(
                                        toPrivate(mult)(Get(x, 0), alpha),
                                        toPrivate(mult)(Get(x, 1), beta)
                                      )
                                    )) $ Zip(Get(a, 0), Get(a, 1))
                                  )) $ Zip(Get(z, 0), Transpose() $ Get(z, 1))
                                )) $ Zip(Get(y, 0), Split(v__4) o ReorderStride(v__3 / v__4) o Transpose() $ Get(y, 1))
                              )) $ Zip(x, Split(v__5) $ Get(p_3, 1))
                            )),
                            FunCall(ReduceSeq(fun((p_14, p_15) =>
                            FunCall(fun((p_16) =>
                              FunCall(MapLcl(1)(fun((p_17) =>
                                FunCall(Join(),
                                  FunCall(MapLcl(0)(fun((p_18) =>
                                    FunCall(MapSeq(fun((p_19) => p_19)),
                                      FunCall(ReduceSeq(fun((p_20, p_21) =>
                                        FunCall(fun((p_22) =>
                                          FunCall(MapSeq(fun((p_23) =>
                                            FunCall(MapSeq(fun((p_24) =>
                                              FunCall(add,
                                                FunCall(Get(0), p_24),
                                                FunCall(mult, FunCall(Get(1), p_23),
                                                  FunCall(Get(1), p_24))
                                              ))
                                            ), FunCall(Zip(2),
                                              FunCall(Get(0), p_23),
                                              FunCall(Get(1), p_22))))),
                                            FunCall(Zip(2), p_20,
                                              FunCall(Get(0), p_22)))),
                                          FunCall(toPrivate(fun((p_25) =>
                                            FunCall(fun((p_26) =>
                                              FunCall(Tuple(2),
                                                FunCall(MapSeq(fun((p_27) =>
                                                  FunCall(id, p_27))),
                                                  FunCall(Get(0), p_26)),
                                                FunCall(MapSeq(fun((p_28) =>
                                                  FunCall(id, p_28))),
                                                  FunCall(Get(1), p_26)))), p_25))), p_21)))),
                                        FunCall(Get(0), p_18),
                                        FunCall(Zip(2),
                                          FunCall(Transpose(),
                                            FunCall(Get(1), p_17)),
                                          FunCall(Transpose(),
                                            FunCall(Get(1), p_18))))))),
                                    FunCall(Zip(2),
                                      FunCall(Get(0), p_17),
                                      FunCall(Split(v__4),
                                        FunCall(Gather(ReorderWithStride(v__3 / v__4)),
                                          FunCall(Transpose(),
                                            FunCall(Get(1), p_16))))))))),
                                FunCall(Zip(2), p_14,
                                  FunCall(Split(v__5),
                                    FunCall(Transpose(),
                                      FunCall(Get(0), p_16)))))),
                              FunCall(toLocal(fun((p_29) =>
                                FunCall(fun((p_30) =>
                                  FunCall(Unzip(),
                                    FunCall(MapLcl(1)(fun((p_31) =>
                                      FunCall(Tuple(2),
                                        FunCall(MapLcl(0)(fun((p_32) =>
                                          FunCall(id, p_32))),
                                          FunCall(Get(0), p_31)),
                                        FunCall(MapLcl(0)(fun((p_33) =>
                                          FunCall(id, p_33))),
                                          FunCall(Get(1), p_31))))),
                                      FunCall(Zip(2),
                                        FunCall(Get(0), p_30),
                                        FunCall(Get(1), p_30))))), p_29))), p_15)))),
                            FunCall(MapLcl(1)(fun((p_34) =>
                              FunCall(MapLcl(0)(fun((p_35) =>
                                FunCall(MapSeq(fun((p_36) =>
                                  FunCall(MapSeq(fun((p_37) =>
                                    FunCall(id, p_37))), p_36))), p_35))), p_34))),
                              Value(0.0f, ArrayType(ArrayType(ArrayType(ArrayType(Float, v__4), v__5), (v__3 * 1 /^ (v__4))), (v__6 * 1 /^ (v__5))))),
                            FunCall(Zip(2), Get(p_2, 0), Get(p_3, 0))))))))),
                    Zip(FunCall(Transpose(),
                      FunCall(Map(fun((p_38) =>
                        FunCall(Transpose(), p_38))),
                        FunCall(Split(v__7),
                          FunCall(Map(fun((p_39) =>
                            FunCall(Split(v__3), p_39))), p_1)))), Get(p_2, 1))))))),
              Zip(FunCall(Transpose(),
                FunCall(Map(fun((p_40) =>
                  FunCall(Transpose(), p_40))),
                  FunCall(Split(v__7),
                    FunCall(Map(fun((p_41) =>
                      FunCall(Split(v__6), p_41))), p_0)))), Tile(v__6, v__3) $ C))))
    }

    val v_M_0 = SizeVar("M")
    val v_K_1 = SizeVar("K")
    val v_N_2 = SizeVar("N")

    val f = factory(Seq[ArithExpr](v_M_0, v_K_1, v_N_2,128,4,8, 64 ,8))

    val size = 1024

    val matrixA = Array.tabulate(size, size)((r, c) => (((r * 3 + c * 2) % 10) + 1) * 1.0f)
    val matrixB = Array.tabulate(size, size)((r, c) => (((r * 7 + c * 3) % 10) + 1) * 1.0f)
    val matrixC = Array.tabulate(size, size)((r, c) => (((r * 7 + c * 3) % 10) + 1) * 1.0f)
    val alpha = 1.5f
    val beta = 0.5f

    val gold = Utils.matrixMatrixMultiply(matrixA, matrixB, matrixC, alpha, beta)

    val (output: Array[Float], _) =
      Execute(32, 8, 1, 1024/4, 1024/8, 1, (true, true))(f,
        matrixA, matrixB, matrixC, alpha, beta)

    assertArrayEquals(gold.flatten, output, 0.001f)
  }

  @Test def mmTiledAndBlockedAInnermost(): Unit = {
    val mSize = 16
    val kSize = 16
    val nSize = 16
    val matrixA = Array.tabulate(mSize, kSize)((r, c) => (((r * 3 + c * 2) % 10) + 1) * 1.0f)
    val matrixB = Array.tabulate(kSize, nSize)((r, c) => (((r * 7 + c * 3) % 10) + 1) * 1.0f)

    val gold = Utils.matrixMatrixMultiply(matrixA, matrixB).flatten

    val N = SizeVar("N")
    val M = SizeVar("M")
    val K = SizeVar("K")

    val tileSizeM = 8
    val tileSizeN = tileSizeM
    val tileSizeK = 4
    val workPerThreadN = 2
    val workPerThreadM = 2

    val f = fun(
      ArrayType(ArrayType(Float, M), K), // Transposed
      ArrayType(ArrayType(Float, N), K),
      (A, B) => {
        // Undo the tiling
        Untile() o
          MapWrg(0)(fun( aRows =>
            MapWrg(1)(fun( bCols =>

              Map(Scatter(reorderStride(tileSizeM/workPerThreadM))) o Join() o
                Map(TransposeW() o Join()) o

                toGlobal(MapLcl(1)(MapLcl(0)(MapSeq(MapSeq(id))))) o

                Join() o

                // Multiply all necessary combinations of tiles
                ReduceSeq(fun( (acc, pairOfTiles) =>

                  fun(pairOfTiles =>

                      MapLcl(1)( fun(rowsA =>
                        MapLcl(0)( fun( colsB =>
                          Join() o ReduceSeq(fun((acc, rowElemPair) =>
                            MapSeq(fun(pair => MapSeq(add) $ Zip(Get(pair, 0), Get(pair, 1)))) o
                              fun(rowElemPair =>
                                Zip(
                                  Join() o toPrivate(MapSeq(MapSeq(
                                    fun(aArray => MapSeq(fun(b =>
                                      mult.apply(aArray, b)
                                    )) $ Get(rowElemPair, 0))) o toPrivate(MapSeq(id))
                                  )) o Split(1) $ Get(rowElemPair, 1),
                                  acc
                                )
                              ) o fun(rowElemPair =>
                              Tuple(
                                toPrivate(MapSeq(id)) $ Get(rowElemPair, 0),
                                Get(rowElemPair, 1)
                              )) $ rowElemPair
                          ), Get(colsB, 1)
                          ) $ Zip(Transpose() $ Get(rowsA, 0), Transpose() $ Get(colsB, 0))

                        )) $ Zip(Split(workPerThreadM) o ReorderStride(tileSizeM/workPerThreadM) o Transpose() $ Get(pairOfTiles, 1), Get(rowsA, 1))
                      ))  $ Zip(Split(workPerThreadN) o Transpose() $ Get(pairOfTiles, 0), acc)

                  ) o

                    // Copy tiles to local memory
                    fun(pairOfTiles =>
                      Tuple(
                        toLocal(MapLcl(1)(MapLcl(0)(id)))
                          $ Get(pairOfTiles, 0),
                        toLocal(MapLcl(1)(MapLcl(0)(id)))
                          $ Get(pairOfTiles, 1)
                      )) $ pairOfTiles
                )
                  , MapLcl(1)(MapLcl(0)(MapSeq(MapSeq(id)))) $ Value(0.0f,
                    ArrayType(ArrayType(ArrayType(ArrayType(Float, workPerThreadM), workPerThreadN), tileSizeM/workPerThreadM), tileSizeN/workPerThreadN))
                ) $ Zip(aRows, bCols)

              // Tile the matrices
            )) o Transpose() o Tile(tileSizeK, tileSizeN) $ B
          )) o Transpose() o Tile(tileSizeK, tileSizeM) $ A
      })

    val (output: Array[Float], _) = Execute(tileSizeM / workPerThreadM, tileSizeN / workPerThreadN,
      mSize / workPerThreadM, nSize / workPerThreadN, (true, true))(f, matrixA.transpose, matrixB)

    assertArrayEquals(gold, output, 0.0001f)
  }

  @Test def mmReuseB(): Unit = {
    val mSize = 16
    val kSize = 16
    val nSize = 16
    val matrixA = Array.tabulate(mSize, kSize)((r, c) => (((r * 3 + c * 2) % 10) + 1) * 1.0f)
    val matrixB = Array.tabulate(kSize, nSize)((r, c) => (((r * 7 + c * 3) % 10) + 1) * 1.0f)

    val tileSize = 4

    val gold = Utils.matrixMatrixMultiply(matrixA, matrixB).flatten

    val f = fun(
      ArrayType(ArrayType(Float, K), M),
      ArrayType(ArrayType(Float, N), K),
      (A, B) =>
        Join() o Map(TransposeW()) o
          MapGlb(fun( rowsA =>
            MapSeq(fun( colB =>
              toGlobal(MapSeq(id)) o Join() o ReduceSeq(fun((acc, rowElemPair) =>
                MapSeq(add) o fun(rowElemPair => Zip(toPrivate(MapSeq(fun(a => mult.apply(a, Get(rowElemPair, 1))))) $ Get(rowElemPair, 0), acc)) $ rowElemPair
              ), toPrivate(MapSeq(id)) $ Value("0.0f", ArrayType(Float, tileSize))) $ Zip(Transpose() $ rowsA, colB)
            )) o Transpose() $ B
          )) o Split(tileSize) $ A
    )

    val (output: Array[Float], _) = Execute(mSize * nSize)(f, matrixA, matrixB)
    assertArrayEquals(gold, output, 0.0001f)
  }

  @Test def mmReuseA(): Unit = {
    val mSize = 16
    val kSize = 16
    val nSize = 16
    val matrixA = Array.tabulate(mSize, kSize)((r, c) => (((r * 3 + c * 2) % 10) + 1) * 1.0f)
    val matrixB = Array.tabulate(kSize, nSize)((r, c) => (((r * 7 + c * 3) % 10) + 1) * 1.0f)

    val tileSize = 4

    val gold = Utils.matrixMatrixMultiply(matrixA, matrixB).flatten

    val f = fun(
      ArrayType(ArrayType(Float, K), M),
      ArrayType(ArrayType(Float, N), K),
      (A, B) =>
        Map(Join()) o
          MapGlb(fun(rowA => MapSeq( fun(colsB =>
            toGlobal(MapSeq(id)) o Join() o ReduceSeq(fun((acc, elemRowPair) =>
              MapSeq(add) o fun(elemRowPair =>
                Zip(toPrivate(MapSeq(fun(a => mult.apply(a, Get(elemRowPair, 0))))) $ Get(elemRowPair, 1), acc)
              ) $ elemRowPair
            ), toPrivate(MapSeq(id)) $ Value("0.0f", ArrayType(Float, tileSize))) $ Zip(rowA, colsB)
          )) o Map(Transpose()) o Split(tileSize) o Transpose() $ B
        )) $ A
    )

    val (output: Array[Float], _) = Execute(mSize * nSize)(f, matrixA, matrixB)

    assertArrayEquals(gold, output, 0.0001f)
  }

  @Test def mmTiledReuseB(): Unit = {
    val mSize = 16
    val kSize = 16
    val nSize = 16
    val matrixA = Array.tabulate(mSize, kSize)((r, c) => (((r * 3 + c * 2) % 10) + 1) * 1.0f)
    val matrixB = Array.tabulate(kSize, nSize)((r, c) => (((r * 7 + c * 3) % 10) + 1) * 1.0f)

    val tileSize = 8
    val blockSize = 4

    val gold = Utils.matrixMatrixMultiply(matrixA, matrixB).flatten

    val f = MatrixMultiplication.moreWorkPerThread(tileSize, blockSize)

    val (output: Array[Float], _) = Execute(tileSize, tileSize / blockSize,
      mSize, nSize / blockSize, (true, true))(f, matrixA, matrixB)

    assertArrayEquals(gold, output, 0.0001f)
  }

  @Test def mmTiledReuseA(): Unit = {
    val mSize = 16
    val kSize = 16
    val nSize = 16
    val matrixA = Array.tabulate(mSize, kSize)((r, c) => (((r * 3 + c * 2) % 10) + 1) * 1.0f)
    val matrixB = Array.tabulate(kSize, nSize)((r, c) => (((r * 7 + c * 3) % 10) + 1) * 1.0f)

    val tileSize = 4
    val blockSize = 2

    val gold = Utils.matrixMatrixMultiply(matrixA, matrixB).flatten

    val f = fun(
      ArrayType(ArrayType(Float, K), M),
      ArrayType(ArrayType(Float, N), K),
      (A, B) => {
        // Undo the tiling
        Untile() o
          MapWrg(1)(fun( aRows =>
            MapWrg(0)(fun( bCols =>


              toGlobal(MapLcl(1)(
                Scatter(reorderStride(blockSize)) o MapLcl(0)(id)
              )) o
                Join() o

                // Multiply all necessary combinations of tiles
                ReduceSeq(fun( (acc, pairOfTiles) =>

                  fun(pairOfTiles =>
                     fun(partial =>
                      MapLcl(1)(fun(pairOfRows =>
                        MapLcl(0)(add) $ Zip(Get(pairOfRows, 0), Get(pairOfRows, 1))
                      )) $ Zip(acc, partial)
                    ) o

                      Map(Join()) o // This reorders elements and needs the scatter at the end
                      MapLcl(1)( fun(rowA =>
                        MapLcl(0)( fun( colsB =>
                          Join() o ReduceSeq(fun((acc, elemRowPair) =>
                            MapSeq(add) o fun(elemRowPair =>
                              Zip(
                                toPrivate(MapSeq(fun(a => mult.apply(a, Get(elemRowPair, 0))))) $ Get(elemRowPair, 1),
                                acc
                              )) $ elemRowPair
                            ), toPrivate(MapSeq(id)) $ Value("0.0f", ArrayType(Float, blockSize))
                          ) $ Zip(rowA, colsB)

                          )) o Map(Transpose()) o Split(blockSize) o Transpose() $ Get(pairOfTiles, 1)
                      )) $ Get(pairOfTiles, 0)
                  ) o

                    // Copy tiles to local memory
                    fun(pairOfTiles =>
                      Tuple(
                         toLocal(MapLcl(1)(MapLcl(0)(id))) $ Get(pairOfTiles, 0),
                         toLocal(MapLcl(1)(MapLcl(0)(id))) $ Get(pairOfTiles, 1)
                      )) $ pairOfTiles
                )
                  , MapLcl(1)(MapLcl(0)(id)) $ Value(0.0f, ArrayType(ArrayType(Float, tileSize), tileSize))
                ) $ Zip(aRows, bCols)

            )) o Transpose() o Tile(tileSize) $ B
            // Tile the matrices
          )) o Tile(tileSize) $ A
      })

    val (output: Array[Float], _) = Execute(tileSize/blockSize, tileSize, mSize/blockSize, nSize, (true, false))(f, matrixA, matrixB)
    assertArrayEquals(gold, output, 0.0001f)
  }

  @Test def tiledMatrixMultiply(): Unit = {
    val mSize = 16
    val kSize = 16
    val nSize = 16
    val matrixA = Array.tabulate(mSize, kSize)((r, c) => (((r * 3 + c * 2) % 10) + 1) * 1.0f)
    val matrixB = Array.tabulate(kSize, nSize)((r, c) => (((r * 7 + c * 3) % 10) + 1) * 1.0f)

    val tileSize = 4

    val gold = Utils.matrixMatrixMultiply(matrixA, matrixB).flatten

    val f = fun(
      ArrayType(ArrayType(Float, K), M),
      ArrayType(ArrayType(Float, K), N),
      (A, B) => {
        // Undo the tiling
        Untile() o
        MapWrg(0)(fun( aRows =>
          MapWrg(1)(fun( bCols =>

            // Reduce the partial results (matrices), so that the reduce is innermost
             MapLcl(0)(Join() o MapLcl(1)(toGlobal(MapSeq(id)) o ReduceSeq(add, 0.0f) o Join()) o Transpose()) o Transpose() o

            // Multiply all necessary combinations of tiles
            MapSeq(fun( tiles =>
               MapLcl(0)( fun(aTile =>
                MapLcl(1)( fun( bTile =>
                  toGlobal(MapSeq(id)) o ReduceSeq(fun((acc, y) => multAndSumUp.apply(acc, Get(y, 0), Get(y, 1))), 0.0f) $ Zip(aTile, bTile)
                )) $ Get(tiles, 1)
              )) $ Get(tiles, 0)
            )) $ Zip(aRows, bCols)

          // Tile the matrices
          )) o Tile(tileSize) $ B
        )) o Tile(tileSize) $ A
      })

    val (output: Array[Float], _) = Execute(4, 4, mSize, nSize, (false, false))(f, matrixA, matrixB.transpose)
    assertArrayEquals(gold, output, 0.0001f)
  }

  @Test def tiledMatrixMultiply2(): Unit = {
    // Basic tiled matrix multiply without local memory
    val mSize = 16
    val kSize = 16
    val nSize = 16
    val matrixA = Array.tabulate(mSize, kSize)((r, c) => (((r * 3 + c * 2) % 10) + 1) * 1.0f)
    val matrixB = Array.tabulate(kSize, nSize)((r, c) => (((r * 7 + c * 3) % 10) + 1) * 1.0f)

    val tileSize = 4

    val gold = Utils.matrixMatrixMultiply(matrixA, matrixB).flatten

    val f = fun(
      ArrayType(ArrayType(Float, K), M),
      ArrayType(ArrayType(Float, K), N),
      (A, B) => {
        // Undo the tiling
        Untile() o
          MapWrg(0)(fun( aRows =>
            MapWrg(1)(fun( bCols =>

              toGlobal(MapLcl(1)(MapLcl(0)(id))) o
                Join() o

                // Multiply all necessary combinations of tiles
                ReduceSeq(fun( (acc, pairOfTiles) =>

                  fun(pairOfTiles =>
                     fun(partial => MapLcl(1)(fun(pairOfRows => MapLcl(0)(add) $ Zip(Get(pairOfRows, 0), Get(pairOfRows, 1)))) $ Zip(acc, partial) ) o
                      Map(Join()) o
                      MapLcl(1)( fun(rowA =>
                        MapLcl(0)( fun( colB =>
                          toGlobal(MapSeq(id) o ReduceSeq(fun((acc, y) => multAndSumUp.apply(acc, Get(y, 0), Get(y, 1))), 0.0f)) $ Zip(rowA, colB)
                        )) $ Get(pairOfTiles, 1)
                      )) $ Get(pairOfTiles, 0)
                  ) $ pairOfTiles
                )
                  , toGlobal(MapLcl(1)(MapLcl(0)(id))) $ Value(0.0f, ArrayType(ArrayType(Float, tileSize), tileSize))
                ) $ Zip(aRows, bCols)

              // Tile the matrices
            )) o Tile(tileSize) $ B
          )) o Tile(tileSize) $ A
      })

    val (output: Array[Float], _) = Execute(mSize, nSize)(f, matrixA, matrixB.transpose)
    assertArrayEquals(gold, output, 0.0001f)
  }

  @Test def tiledMatrixMultiplyLocalMemory(): Unit = {
    val mSize = 16
    val kSize = 16
    val nSize = 16
    val matrixA = Array.tabulate(mSize, kSize)((r, c) => (((r * 3 + c * 2) % 10) + 1) * 1.0f)
    val matrixB = Array.tabulate(kSize, nSize)((r, c) => (((r * 7 + c * 3) % 10) + 1) * 1.0f)

    val tileSize = 4

    val gold = Utils.matrixMatrixMultiply(matrixA, matrixB).flatten

    val f = fun(
      ArrayType(ArrayType(Float, K), M),
      ArrayType(ArrayType(Float, K), N),
      (A, B) => {
        // Undo the tiling
        Untile() o
          MapWrg(0)(fun( aRows =>
            MapWrg(1)(fun( bCols =>

              Map(Join()) o
              // Reduce the partial results (matrices), so that the reduce is innermost
               toGlobal(MapLcl(0)(MapLcl(1)(toGlobal(MapSeq(id)) o ReduceSeq(add, 0.0f)))) o
              Map(Map(Join()) o Transpose()) o Transpose() o

                // Multiply all necessary combinations of tiles
                toLocal(MapSeq(fun( tiles =>
                   MapLcl(0)( fun(aTile =>
                    MapLcl(1)( fun( bTile =>
                      toLocal(MapSeq(id)) o ReduceSeq(fun((acc, y) =>
                        multAndSumUp.apply(acc, Get(y, 0), Get(y, 1))), 0.0f) $ Zip(aTile, bTile)
                    )) $ Get(tiles, 1)
                  )) $ Get(tiles, 0)
                ) o

                // Copy tiles to local memory
                fun(tiles =>
                  Tuple(
                     toLocal(MapLcl(0)(MapLcl(1)(id))) $ Get(tiles, 0),
                     toLocal(MapLcl(0)(MapLcl(1)(id))) $ Get(tiles, 1)
                  ))
                )) $ Zip(aRows, bCols)

              // Tile the matrices
            )) o Tile(tileSize) $ B
          )) o Tile(tileSize) $ A
      })

    val (output: Array[Float], _) = Execute(4, 4, mSize, nSize, (true, true))(f, matrixA, matrixB.transpose)
    assertArrayEquals(gold, output, 0.0001f)
  }

  @Test def tiledMatrixMultiplyLocalMemory2(): Unit = {
    val mSize = 16
    val kSize = 16
    val nSize = 16
    val matrixA = Array.tabulate(mSize, kSize)((r, c) => (((r * 3 + c * 2) % 10) + 1) * 1.0f)
    val matrixB = Array.tabulate(kSize, nSize)((r, c) => (((r * 7 + c * 3) % 10) + 1) * 1.0f)

    val tileSize = 4

    val gold = Utils.matrixMatrixMultiply(matrixA, matrixB).flatten

    val f = fun(
      ArrayType(ArrayType(Float, K), M),
      ArrayType(ArrayType(Float, K), N),
      (A, B) => {
        // Undo the tiling
        Untile() o
          MapWrg(0)(fun( aRows =>
            MapWrg(1)(fun( bCols =>

              toGlobal(MapLcl(1)(MapLcl(0)(id))) o
                Join() o

                // Multiply all necessary combinations of tiles
                ReduceSeq(fun( (acc, pairOfTiles) =>

                  fun(pairOfTiles =>
                     fun(partial => MapLcl(1)(fun(pairOfRows => MapLcl(0)(add) $ Zip(Get(pairOfRows, 0), Get(pairOfRows, 1)))) $ Zip(acc, partial) ) o
                      Map(Join()) o
                      MapLcl(1)( fun(rowA =>
                        MapLcl(0)( fun( colB =>
                          toLocal(MapSeq(id) o ReduceSeq(fun((acc, y) => multAndSumUp.apply(acc, Get(y, 0), Get(y, 1))), 0.0f)) $ Zip(rowA, colB)
                        )) $ Get(pairOfTiles, 1)
                      )) $ Get(pairOfTiles, 0)
                  ) o

                    // Copy tiles to local memory
                    fun(pairOfTiles =>
                      Tuple(
                         toLocal(MapLcl(1)(MapLcl(0)(id))) $ Get(pairOfTiles, 0),
                         toLocal(MapLcl(1)(MapLcl(0)(id))) $ Get(pairOfTiles, 1)
                      )) $ pairOfTiles
                )
                  , toLocal(MapLcl(1)(MapLcl(0)(id))) $ Value(0.0f, ArrayType(ArrayType(Float, tileSize), tileSize))
                ) $ Zip(aRows, bCols)

              // Tile the matrices
            )) o Tile(tileSize) $ B
          )) o Tile(tileSize) $ A
      })

    val (output: Array[Float], _) = Execute(4, 4, mSize, nSize, (true, true))(f, matrixA, matrixB.transpose)
    assertArrayEquals(gold, output, 0.0001f)
  }

  @Test def tiledMatrixMultiplyWithTranspose(): Unit = {
    val mSize = 16
    val kSize = 16
    val nSize = 16
    val matrixA = Array.tabulate(mSize, kSize)((r, c) => (((r * 3 + c * 2) % 10) + 1) * 1.0f)
    val matrixB = Array.tabulate(kSize, nSize)((r, c) => (((r * 7 + c * 3) % 10) + 1) * 1.0f)

    val tileSize = 4

    val gold = Utils.matrixMatrixMultiply(matrixA, matrixB).flatten

    val f = fun(
      ArrayType(ArrayType(Float, K), M),
      ArrayType(ArrayType(Float, N), K),
      (A, B) => {
        // Undo the tiling
        Untile() o
          MapWrg(0)(fun( aRows =>
            MapWrg(1)(fun( bCols =>

              toGlobal(MapLcl(1)(MapLcl(0)(id))) o
                Join() o

                // Multiply all necessary combinations of tiles
                ReduceSeq(fun( (acc, pairOfTiles) =>

                  fun(pairOfTiles =>
                     fun(partial => MapLcl(1)(fun(pairOfRows => MapLcl(0)(add) $ Zip(Get(pairOfRows, 0), Get(pairOfRows, 1)))) $ Zip(acc, partial) ) o
                      Map(Join()) o
                      MapLcl(1)( fun(rowA =>
                        MapLcl(0)( fun( colB =>
                          toLocal(MapSeq(id) o ReduceSeq(fun((acc, y) => multAndSumUp.apply(acc, Get(y, 0), Get(y, 1))), 0.0f)) $ Zip(rowA, colB)
                        )) o Transpose() $ Get(pairOfTiles, 1)
                      )) $ Get(pairOfTiles, 0)
                  ) o

                    // Copy tiles to local memory
                    fun(pairOfTiles =>
                      Tuple(
                         toLocal(MapLcl(1)(MapLcl(0)(id))) $ Get(pairOfTiles, 0),
                         toLocal(MapLcl(1)(MapLcl(0)(id))) $ Get(pairOfTiles, 1)
                      )) $ pairOfTiles
                )
                  , toLocal(MapLcl(1)(MapLcl(0)(id))) $ Value(0.0f, ArrayType(ArrayType(Float, tileSize), tileSize))
                ) $ Zip(aRows, bCols)

            )) o Transpose() o Tile(tileSize) $ B
            // Tile the matrices
          )) o Tile(tileSize) $ A
      })

    val (output: Array[Float], _) = Execute(tileSize, tileSize, mSize, nSize,
      (true, true))(f, matrixA, matrixB)

    assertArrayEquals(gold, output, 0.0001f)
  }

  @Test def tiledMatrixMultiplyWithTransposeAndPrivate(): Unit = {
    val mSize = 16
    val kSize = 16
    val nSize = 16
    val matrixA = Array.tabulate(mSize, kSize)((r, c) => (((r * 3 + c * 2) % 10) + 1) * 1.0f)
    val matrixB = Array.tabulate(kSize, nSize)((r, c) => (((r * 7 + c * 3) % 10) + 1) * 1.0f)

    val tileSize = 4

    val gold = Utils.matrixMatrixMultiply(matrixA, matrixB).flatten

    val f = MatrixMultiplication.tiled(tileSize)

    val (output: Array[Float], _) = Execute(4, 4, mSize, nSize, (true, false))(f, matrixA, matrixB)
    assertArrayEquals(gold, output, 0.0001f)
  }

  @Test def addArrayOfMatrices(): Unit = {
    val mSize = 16
    val kSize = 16
    val numMatrices = 16
    val matrices = Array.fill(numMatrices, mSize, kSize)(util.Random.nextInt(5).toFloat)

    val gold = matrices.reduce((x, y) => (x, y).zipped.map((x, y) =>
                                                             (x, y).zipped.map(_+_))).flatten

    val test = matrices.transpose.flatMap(_.transpose.map(_.sum))

    assertArrayEquals(gold, test, 0.001f)

    val f = fun(
      ArrayType(ArrayType(ArrayType(Float, SizeVar("M")), SizeVar("K")), SizeVar("N")),
      input => {
        MapGlb(0)(MapGlb(1)(toGlobal(MapSeq(id)) o ReduceSeq(add, 0.0f)) o Transpose()) o
        Transpose() $ input
      }
    )

    val (output: Array[Float], _) = Execute(mSize*kSize)(f, matrices)
    assertArrayEquals(gold, output, 0.001f)
  }

  @Test def MATRIX_MATRIX_2D_GLOBAL_ID_WITH_TRANSPOSE() {

    val Msize = 512
    val Ksize = 512
    val Nsize = 512
    val matrixA = Array.tabulate(Msize, Ksize)((r, c) => (((r * 3 + c * 2) % 10) + 1) * 1.0f)
    val matrixB = Array.tabulate(Ksize, Nsize)((r, c) => (((r * 7 + c * 3) % 10) + 1) * 1.0f)

    val f = fun(
      ArrayType(ArrayType(Float, K), M),
      ArrayType(ArrayType(Float, N), K),
      (A, B) => {
        MapGlb(0)(fun( Arow =>
          MapGlb(1)(fun( Bcol =>
            toGlobal(MapSeq(id)) o ReduceSeq(fun((acc, y) => multAndSumUp.apply(acc, Get(y, 0), Get(y, 1))), 0.0f) $ Zip(Arow, Bcol)
          )) o Transpose() $ B
        )) $ A
      })

    val (output: Array[Float], _) = Execute(Msize * Nsize)(f, matrixA, matrixB)
    val gold = Utils.matrixMatrixMultiply(matrixA, matrixB).flatten

    assertArrayEquals(gold, output, 0.0f)
  }

  @Test def MATRIX_MATRIX_2D_TEST() {

    val mSize = 8
    val kSize = 8
    val nSize = 8
    val matrixA = Array.tabulate(mSize, kSize)((r, c) => (((r * 1 + c * 0) % 10) + 1) * 1.0f)
    //val matrixB = Array.tabulate(kSize, nSize)((r, c) => (((r * 2 + c * 3) % 10) + 1) * 1.0f)
    //val matrixA = Array.tabulate(mSize, kSize)((r, c) => 1.0f)
    val matrixB = Array.tabulate(kSize, nSize)((r, c) => 1.0f)

    val r = 2 // number of rows a single workgroup computes
    val c = 4 // number of columns a single workgroup computes

    val f = fun(
      ArrayType(ArrayType(Float, K), M),
      ArrayType(ArrayType(Float, K), N), // this is already transposed
      (A, B) => {
        Join() o MapWrg(0)(fun( aRows =>
          TransposeW() o Join() o MapWrg(1)(fun( bCols =>
             MapLcl(0)(fun( bCol =>
               MapLcl(1)(fun( aRow =>
                toGlobal(MapSeq(id)) o ReduceSeq(fun((acc, y) => multAndSumUp.apply(acc, Get(y, 0), Get(y, 1))), 0.0f) $ Zip(aRow, bCol)
              )) $ aRows
            )) $ bCols
          )) o Split(c) $ B
        )) o Split(r) $ A
      })

    val (output: Array[Float], _) = Execute(8, mSize * nSize)(f, matrixA, matrixB.transpose)

    val gold = Utils.matrixMatrixMultiply(matrixA, matrixB).flatten

    assertArrayEquals(gold,output,0.0f)

  }


}<|MERGE_RESOLUTION|>--- conflicted
+++ resolved
@@ -1,6 +1,6 @@
 package opencl.generator
 
-import apart.arithmetic.{ArithExpr, SizeVar, Var}
+import apart.arithmetic.{ArithExpr, SizeVar}
 import benchmarks.{GEMM, MatrixMultiplication}
 import ir._
 import ir.ast._
@@ -750,10 +750,9 @@
 
     val f = factory(Seq[ArithExpr](v_M_0, v_K_1, v_N_2,128,4,16, 64 ,256))
 
-<<<<<<< HEAD
     val code = Compile(f, 32,4,1,1024/4,1024/16,1,
       scala.collection.immutable.Map[ArithExpr,ArithExpr](v_M_0 -> 1024, v_K_1 -> 1024, v_N_2 -> 1024))
-=======
+
     val size = 1024
 
     val matrixA = Array.tabulate(size, size)((r, c) => (((r * 3 + c * 2) % 10) + 1) * 1.0f)
@@ -765,7 +764,6 @@
       Execute(32, 4, 1, 1024/4, 1024/16, 1, (true, true))(f, matrixA, matrixB)
 
     assertArrayEquals(gold.flatten, output, 0.001f)
->>>>>>> 9bf570dd
   }
 
   @Test
