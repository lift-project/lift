package opencl.executor

import ir._
import ir.ast._
import lift.arithmetic._
import opencl.generator.OpenCLAST.ArithExpression
import opencl.ir._
import opencl.ir.pattern._
import org.junit.Assert._
import org.junit.Assume.assumeFalse
import org.junit._

<<<<<<< HEAD
object TestExecute {
  @BeforeClass def before(): Unit =
    Executor.loadAndInit()

  @AfterClass def after(): Unit =
    Executor.shutdown()
}
=======
object TestExecute extends TestWithExecutor
>>>>>>> 8a504cc1

class TestExecute {

  private val N = SizeVar("N")
  private val M = SizeVar("M")

  @Test
  def allocateMoreThanMaxIntForInput(): Unit = {
    val f = fun(
      ArrayType(Int, N),
      toGlobal(MapSeq(idI)) o ReduceSeq(addI, 0) $ _
    )

    try {
      val inputSize = scala.Int.MaxValue / 4 + 1
      val input = Array.fill(inputSize)(1)

      val (output: Array[Int], _) = Execute(1, 1)(f, input)
      assertTrue(inputSize * 4 < 0)
      assertEquals(inputSize, output.head)
    } catch {
      case x: DeviceCapabilityException =>
        Assume.assumeNoException("Device can't allocate that much memory", x)
      case x: java.lang.OutOfMemoryError =>
        Assume.assumeNoException("Not enough heap space or RAM", x)
    }
  }

  // TODO: SEGFAULT in JNIEnv_::SetIntArrayRegion
  @Ignore
  @Test
  def allocateMoreThanMaxIntForOutput(): Unit = {
    val f = fun(
      ArrayType(Int, N),
      MapGlb(idI) $ _
    )

    val input = Array.tabulate(scala.Int.MaxValue / 4 + 1 )(i => i)

    val (output: Array[Int], _) = Execute(input.length)(f, input)

    assertArrayEquals(input, output)
  }

  @Test
  def testInferSeq(): Unit = {

    val size = 1024
    val input = Array.fill(size)(util.Random.nextFloat() * 10)

    val f = \(ArrayTypeWSWC(Float, N),
      MapSeq(plusOne) $ _
    )

    val execute = Execute()
    val (output, _) = execute[Array[Float]](f, input)

    val (local, global) = execute.getAndValidateSizesForExecution(f,
      Execute.createValueMap(f, input))

    assertEquals(Cst(1), local(0))
    assertEquals(Cst(1), local(1))
    assertEquals(Cst(1), local(2))
    assertEquals(Cst(1), global(0))
    assertEquals(Cst(1), global(1))
    assertEquals(Cst(1), global(2))
    assertArrayEquals(input.map(_+1), output, 0.001f)
  }

  @Test
  def testInferNoLocalOneDim(): Unit = {

    val size = 1024
    val input = Array.fill(size)(util.Random.nextFloat() * 10)

    val f = \(ArrayTypeWSWC(Float, N),
      MapGlb(plusOne) $ _
    )

    val execute = Execute()
    val (output, _) = execute[Array[Float]](f, input)

    val (local, global) = execute.getAndValidateSizesForExecution(f,
      Execute.createValueMap(f, input))

    assertEquals(Cst(128), local(0))
    assertEquals(Cst(1), local(1))
    assertEquals(Cst(1), local(2))
    assertEquals(Cst(size), global(0))
    assertEquals(Cst(1), global(1))
    assertEquals(Cst(1), global(2))
    assertArrayEquals(input.map(_+1), output, 0.001f)
  }

  @Test
  def testInferNoLocalTwoDim(): Unit = {

    val size1 = 1024
    val size2 = 512
    val input = Array.fill(size1, size2)(util.Random.nextFloat() * 10)

    val f = \(ArrayTypeWSWC(ArrayTypeWSWC(Float, M), N),
      MapGlb(1)(MapGlb(0)(plusOne)) $ _
    )

    val execute = Execute()
    val (output, _) = execute[Array[Float]](f, input)

    val (local, global) = execute.getAndValidateSizesForExecution(f,
      Execute.createValueMap(f, input))

    assertEquals(Cst(16), local(0))
    assertEquals(Cst(16), local(1))
    assertEquals(Cst(1), local(2))
    assertEquals(Cst(size2), global(0))
    assertEquals(Cst(size1), global(1))
    assertEquals(Cst(1), global(2))
    assertArrayEquals(input.flatten.map(_+1), output, 0.001f)
  }

  @Test
  def testInferOneDim(): Unit = {
    val size = 1024
    val split = 32
    val input = Array.fill(size)(util.Random.nextFloat() * 10)

    val f = \(ArrayTypeWSWC(Float, N),
      MapWrg(MapLcl(plusOne)) o Split(split) $ _
    )

    val execute = Execute()
    val (output, _) = execute[Array[Float]](f, input)

    val (local, global) = execute.getAndValidateSizesForExecution(f,
      Execute.createValueMap(f, input))

    assertEquals(Cst(split), local(0))
    assertEquals(Cst(1), local(1))
    assertEquals(Cst(1), local(2))
    assertEquals(Cst(size), global(0))
    assertEquals(Cst(1), global(1))
    assertEquals(Cst(1), global(2))
    assertArrayEquals(input.map(_+1), output, 0.001f)
  }

  @Test
  def testInferTwoDim(): Unit = {
    assumeFalse("Disabled on Apple OpenCL CPU.", Utils.isAppleCPU)

    val size1 = 1024
    val size2 = 512
    val split1 = 32
    val split2 = 8
    val input = Array.fill(size1, size2)(util.Random.nextFloat() * 10)

    val f = \(ArrayTypeWSWC(ArrayTypeWSWC(Float, M), N),
      Untile2D() o
        MapWrg(1)(MapWrg(0)(MapLcl(1)(MapLcl(0)(plusOne)))) o
        Tile(split1, split2) $ _
    )

    val execute = Execute()
    val (output, _) = execute[Array[Float]](f, input)

    val (local, global) = execute.getAndValidateSizesForExecution(f,
      Execute.createValueMap(f, input))

    assertEquals(Cst(split2), local(0))
    assertEquals(Cst(split1), local(1))
    assertEquals(Cst(1), local(2))
    assertEquals(Cst(size2), global(0))
    assertEquals(Cst(size1), global(1))
    assertEquals(Cst(1), global(2))
    assertArrayEquals(input.flatten.map(_+1), output, 0.001f)
  }

  @Test
  def testInferComplexArgSize() : Unit = {
    val A = SizeVar("A")
    val B = SizeVar("B")

    val cst1 = 8

    val sizeA = 128
    val sizeB = 16*cst1

    val input = Array.fill(sizeA, sizeB)(util.Random.nextFloat() * 10)

    val f = λ(ArrayTypeWSWC(ArrayTypeWSWC(Float, B*Cst(cst1)), A),
      MapWrg(
        MapLcl(MapSeq(id)) o Split(cst1)
      ) $ _
    )

    val execute = Execute()
    val (output, _) = execute[Array[Float]](f, input)

    val (local, global) = execute.getAndValidateSizesForExecution(f,
      Execute.createValueMap(f, input))

    assertArrayEquals(input.flatten, output, 0.001f)
  }

  @Test
  def testInferConstantFirstArgSizes() : Unit = {
    val A = SizeVar("A")

    val cst1 = 8

    val inputA = Array.fill(cst1)(util.Random.nextFloat() * 10)
    val inputB = Array.fill(cst1)(util.Random.nextFloat() * 10)

    val gold = inputA.sum + inputB.sum

    val f = λ(ArrayTypeWSWC(Float, cst1), ArrayTypeWSWC(Float, A),
      (cstArr, varArr) =>
      MapSeq(toGlobal(id)) o Join() o MapSeq(λ(Float, (r_res) =>
        ReduceSeq(add, r_res) $ cstArr
      )) o ReduceSeq(add, 0.0f) $ varArr
    )

    val execute = Execute()
    val (output, _) = execute[Array[Float]](f, inputA, inputB)

    execute.getAndValidateSizesForExecution(f, Execute.createValueMap(f, inputA, inputB))

    assertEquals(1, output.length)
    assertEquals(gold, output.head, 0.001f)
  }

  @Test
<<<<<<< HEAD
  def tupleArgument(): Unit = {
    val size = 32
    val inputA = Array.fill(size)(util.Random.nextFloat() * 10)
    val inputB = (13, 42.24f)

    val addTuple = UserFun(
      "addTuple", Array("x", "y"), "Tuple z = {x._0 + (int)y, x._1 + y}; return z;",
      Seq(TupleType(Int, Float), Float), TupleType(Int, Float)
    )

    val f = fun(
      ArrayType(Float, size),
      TupleType(Int, Float),
      (arr, t) =>
        MapSeq(id(TupleType(Int, Float))) o ReduceSeq(addTuple, t) $ arr
    )

    val (Vector((intSum, floatSum)), _) = Execute(1, 1)[Vector[(Int, Float)]](f, inputA, inputB)

    assertEquals(inputA.map(_.toInt).sum + inputB._1, intSum)
    assertEquals(inputA.sum + inputB._2, floatSum, 0.0001f)
=======
  def allocateMoreThan2GB(): Unit = {
    val size = 268435456 // 2^28
    val chunkSize = 1048576 // 2^20
    val lclSize = 32768 // 2^15

    assumeFalse(
      "Cannot allocate memory for this kernel",
      Executor.getDeviceGlobalMemSize < 2147483648L + lclSize * 4 ||
        Executor.getDeviceMaxMemAllocSize < size * 4
    )

    val uf = UserFun(
      "count", Array("nb", "x"), "return nb + (int)(x % 10 == 0);", Seq(Int, Int), Int
    )
    val f = Lambda(
      Array(),
      MapWrg(
        MapLcl(
          MapSeq(toGlobal(id(Int))) o ReduceSeq(uf, 0) // allocates lclSize * 4 bytes = ε
            o MapSeq(toGlobal(id(Int))) // allocates 2^30
            o MapSeq(toGlobal(id(Int))) // allocates 2^30
        ) o Split(lclSize)
      ) o Split(chunkSize)
        $ ArrayFromGenerator((i, _) => ArithExpression(i), ArrayType(Int, size))
    ) // Allocates 2GB + ε in total

    val (output: Array[Int], _) = Execute(128, 512)(f)
    val gold = Array.tabulate(size / lclSize)(i =>
      Math.ceil(((i+1) * lclSize - 1).toDouble / 10d).toInt + 1
        - Math.ceil((i * lclSize).toDouble / 10d).toInt - 1
    )
    assertArrayEquals(gold, output)
>>>>>>> 8a504cc1
  }
}<|MERGE_RESOLUTION|>--- conflicted
+++ resolved
@@ -10,17 +10,7 @@
 import org.junit.Assume.assumeFalse
 import org.junit._
 
-<<<<<<< HEAD
-object TestExecute {
-  @BeforeClass def before(): Unit =
-    Executor.loadAndInit()
-
-  @AfterClass def after(): Unit =
-    Executor.shutdown()
-}
-=======
 object TestExecute extends TestWithExecutor
->>>>>>> 8a504cc1
 
 class TestExecute {
 
@@ -38,7 +28,7 @@
       val inputSize = scala.Int.MaxValue / 4 + 1
       val input = Array.fill(inputSize)(1)
 
-      val (output: Array[Int], _) = Execute(1, 1)(f, input)
+      val (output, _) = Execute(1, 1)[Array[Int]](f, input)
       assertTrue(inputSize * 4 < 0)
       assertEquals(inputSize, output.head)
     } catch {
@@ -60,7 +50,7 @@
 
     val input = Array.tabulate(scala.Int.MaxValue / 4 + 1 )(i => i)
 
-    val (output: Array[Int], _) = Execute(input.length)(f, input)
+    val (output, _) = Execute(input.length)[Array[Int]](f, input)
 
     assertArrayEquals(input, output)
   }
@@ -252,7 +242,6 @@
   }
 
   @Test
-<<<<<<< HEAD
   def tupleArgument(): Unit = {
     val size = 32
     val inputA = Array.fill(size)(util.Random.nextFloat() * 10)
@@ -274,7 +263,9 @@
 
     assertEquals(inputA.map(_.toInt).sum + inputB._1, intSum)
     assertEquals(inputA.sum + inputB._2, floatSum, 0.0001f)
-=======
+  }
+
+  @Test
   def allocateMoreThan2GB(): Unit = {
     val size = 268435456 // 2^28
     val chunkSize = 1048576 // 2^20
@@ -301,12 +292,11 @@
         $ ArrayFromGenerator((i, _) => ArithExpression(i), ArrayType(Int, size))
     ) // Allocates 2GB + ε in total
 
-    val (output: Array[Int], _) = Execute(128, 512)(f)
+    val (output, _) = Execute(128, 512)[Array[Int]](f)
     val gold = Array.tabulate(size / lclSize)(i =>
       Math.ceil(((i+1) * lclSize - 1).toDouble / 10d).toInt + 1
         - Math.ceil((i * lclSize).toDouble / 10d).toInt - 1
     )
     assertArrayEquals(gold, output)
->>>>>>> 8a504cc1
   }
 }