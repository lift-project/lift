package tutorial.applications

import ir.ArrayTypeWSWC
import ir.ast.{Get, Iterate, Join, Split, Zip, fun}
import ir.printer.DotPrinter
import lift.arithmetic._
import opencl.executor._
import opencl.ir._
import opencl.ir.pattern._
import org.junit.Assert._
import org.junit.Test

/**
  * Here is an example test case of dot product.
  */

object DotProduct extends TestWithExecutor

class DotProduct {

  val N = SizeVar("N")

  // comparison calculation in scala
  def dotProductScala(left: Array[Float], right: Array[Float]): Float = {
    (left,right).zipped.map(_*_).sum
  }

  val inputSize = 1024
  val leftInputData = Array.fill(inputSize)(util.Random.nextInt(5).toFloat)
  val rightInputData = Array.fill(inputSize)(util.Random.nextInt(5).toFloat)


  /*
   * original dot product
   */
  @Test def simpleDotProduct(): Unit = {

    def dotProductScala(left: Array[Float], right: Array[Float]): Float = {
      (left,right).zipped.map(_*_).sum
    }

    val dotProductLift =
      fun(
        ArrayTypeWSWC(Float, N),
        ArrayTypeWSWC(Float, N),
        (left, right) => {
          Join() o 
            MapGlb(
              toGlobal(MapSeq(id)) o
                ReduceSeq(add, 0.0f) o
                MapSeq(mult)) o
            Split(4) $ Zip(left, right)
      })

    val (output, runtime) = Execute(inputSize)[Array[Float]](dotProductLift, leftInputData, rightInputData)

    assertEquals(dotProductScala(leftInputData, rightInputData), output.sum, 0.0)
<<<<<<< HEAD
    DotPrinter("/home/bastian/development/lift", "expr", dotProductLift)
=======

    DotPrinter("./", "dotProductLift1", dotProductLift)
>>>>>>> 4ebf429a
  }

  /*
   * dot product utilising workgroups and local memory
   */
  @Test def dotProductWithLocalAndWorkgroupMappings(): Unit = {

    val dotProductLift = fun(
      ArrayTypeWSWC(Float, N),
      ArrayTypeWSWC(Float, N),
      (left, right) => {
        Join() o MapWrg(
          Join() o 
            MapLcl(
              toGlobal(MapSeq(id)) o
                ReduceSeq(add, 0.0f) o
                MapSeq(mult)) o 
            Split(4)
        ) o Split(1024) $ Zip(left, right)
      })

    val (output, runtime) = Execute(inputSize)[Array[Float]](dotProductLift, leftInputData, rightInputData)

    assertEquals(dotProductScala(leftInputData, rightInputData), output.sum, 0.0)


    DotPrinter("./", "dotProductLift2", dotProductLift)
  }

  /*
   * dot product utilising workgroups, local memory and iterate
   */
  @Test def dotProductWithLocalAndWorkgroupMappingsAndIterate(): Unit = {

    val dotProductLift = fun(
      ArrayTypeWSWC(Float, N),
      ArrayTypeWSWC(Float, N),
      (left, right) => {
        Join() o MapWrg(
          Join() o MapLcl(toGlobal(MapSeq(id))) o Split(1) o
            Iterate(6)(
              Join() o
                MapLcl(toLocal(MapSeq(id)) o ReduceSeq(add, 0.0f)) o
                Split(2)) o Join() o
            MapLcl(
              toLocal(MapSeq(id)) o
                ReduceSeq(fun((acc, y) => multAndSumUp(acc, Get(y, 0), Get(y, 1))), 0.0f)) o 
            Split(2)
        ) o Split(128) $ Zip(left, right)
      })


    val (output, runtime) = Execute(inputSize)[Array[Float]](dotProductLift, leftInputData, rightInputData)

    assertEquals(dotProductScala(leftInputData, rightInputData), output.sum, 0.0)

<<<<<<< HEAD
    DotPrinter("/home/bastian/development/lift", "expr", dotProductLift)
=======
    DotPrinter("./", "dotProductLift3", dotProductLift)
>>>>>>> 4ebf429a
  }

}<|MERGE_RESOLUTION|>--- conflicted
+++ resolved
@@ -55,12 +55,8 @@
     val (output, runtime) = Execute(inputSize)[Array[Float]](dotProductLift, leftInputData, rightInputData)
 
     assertEquals(dotProductScala(leftInputData, rightInputData), output.sum, 0.0)
-<<<<<<< HEAD
-    DotPrinter("/home/bastian/development/lift", "expr", dotProductLift)
-=======
 
     DotPrinter("./", "dotProductLift1", dotProductLift)
->>>>>>> 4ebf429a
   }
 
   /*
@@ -117,11 +113,7 @@
 
     assertEquals(dotProductScala(leftInputData, rightInputData), output.sum, 0.0)
 
-<<<<<<< HEAD
-    DotPrinter("/home/bastian/development/lift", "expr", dotProductLift)
-=======
     DotPrinter("./", "dotProductLift3", dotProductLift)
->>>>>>> 4ebf429a
   }
 
 }