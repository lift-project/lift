--- conflicted
+++ resolved
@@ -1,5 +1,4 @@
-import apart.arithmetic._
-import apart.arithmetic.simplifier.ExprSimplifier
+package arithmetic
 
 import apart.arithmetic.simplifier.ExprSimplifier
 import apart.arithmetic._
@@ -40,11 +39,7 @@
       val re = rndExpr(3)
 
       val oriEval = re.evalDbl
-<<<<<<< HEAD
-      val sim = ExprSimplifier(re)
-=======
       val sim = re
->>>>>>> 0f1416ba
 
       val simEval = sim.evalDbl
       assertTrue(oriEval+" != "+simEval, math.abs(oriEval-simEval) <= 1.0/1000000.0)
@@ -225,14 +220,9 @@
       + (v_l_id_29 * 1) + v_i_27) / 16) + ((((v_l_id_30 * 16) + (v_l_id_29 * 1)
       + v_i_27) % 16) * 8)) % 8)) % 8) * v_M_1)) / v_M_1)) * 1 * v_M_1)
 
-<<<<<<< HEAD
-    assertEquals(16 * v_wg_id_39 + v_l_id_29 + v_l_id_30 * v_M_1 + 8 * v_i_35 * v_M_1, ExprSimplifier(expr))
-=======
     assertEquals(16 * v_wg_id_39 + v_l_id_29 + v_l_id_30 * v_M_1 + 8 * v_i_35 * v_M_1, expr)
->>>>>>> 0f1416ba
-  }
-
-  @Ignore
+  }
+
   @Test def modSum(): Unit = {
     val N = Var("N")
     assertEquals(1 % N, (N + 1) % N)
@@ -312,7 +302,6 @@
     assertEquals(Cst(5), Cst(-1) * Cst(-5))
   }
 
-  @Ignore
   @Test def modBug(): Unit = {
     val n = Var("n")
     val l = Var("l", ContinuousRange(0, 4))
@@ -325,14 +314,6 @@
     assertEquals(l * n/^4, (l * n/^4) % n)
   }
 
-  // Test that the % operator is the same as C (ISO14882:2011(e) 5.6-4)
-  @Test def NegativeMod(): Unit = {
-    // -11 % 5 = -1
-    assertEquals(Cst(-1), Cst(-11) % Cst(5))
-    // 11 % -5 = 1
-    assertEquals(Cst(1), Cst(11) % Cst(-5))
-  }
-
   @Test
   def divPlusModMultiplied(): Unit = {
     val a = Var("a")
@@ -378,72 +359,6 @@
 
     // N <= i + N <= 2*N - 1 < 2*N
     assertEquals(Cst(1), (i+n) / n)
-  }
-
-  @Test
-  def minFunction(): Unit = {
-    import ArithExpr.Math._
-
-    // comparing 0 and 1
-    assertEquals(Cst(0), Min(Cst(0),Cst(1)))
-    // negative number
-    assertEquals(Cst(-1), Min(Cst(-1),Cst(1)))
-    assertEquals(Cst(-2), Min(Cst(-1),Cst(-2)))
-
-    val n = Var("n")
-    // unknown var1
-    assertEquals(Min(n, Cst(0)), Min(n, Cst(0)))
-    // unknown var2
-    assertEquals(Min(Cst(0),n), Min(Cst(0),n))
-    // equal values
-    assertEquals(n*10, Min(n*10,n*10))
-
-    // unknown plus offset
-    assertEquals(n+5, Min(n+5,n+10))
-    // this should not simplify
-    assertEquals(Min(n,n*2), Min(n,n*2))
-  }
-
-  @Test
-  def maxFunction(): Unit = {
-    import ArithExpr.Math._
-
-    // comparing 0 and 1
-    assertEquals(Cst(1), Max(Cst(0),Cst(1)))
-    // negative number
-    assertEquals(Cst(1), Max(Cst(-1),Cst(1)))
-    assertEquals(Cst(-1), Max(Cst(-1),Cst(-2)))
-
-    val n = Var("n")
-    // unknown var1
-    assertEquals(Max(n, Cst(0)), Max(n, Cst(0)))
-    // unknown var2
-    assertEquals(Max(Cst(0),n), Max(Cst(0),n))
-    // equal values
-    assertEquals(n*10, Max(n*10,n*10))
-
-    // unknown plus offset
-    assertEquals(n+10, Max(n+5,n+10))
-    // this should not simplify
-    assertEquals(Max(n,n*2), Max(n,n*2))
-  }
-
-  @Test
-  def testIfThenElse(): Unit = {
-    val a = Var("a")
-    val b = Var("b")
-    val c = Var("c")
-
-    // True condition
-    assertEquals(a, (Cst(1) lt Cst(2)) ?? a !! b)
-    // False condition
-    assertEquals(b, (Cst(1) gt Cst(2)) ?? a !! b)
-    // Identical branches
-    assertEquals(a, (b ne c) ?? a !! a)
-    // Unevaluable predicate with positive offset on the LHS
-    assertEquals(c, (b+Cst(2) gt b) ?? c !! b)
-    // Unevaluable predicate with positive offset on the RHS
-    assertEquals(b, (b+Cst(-2) gt b) ?? c !! b)
   }
 
   @Test
@@ -520,21 +435,4 @@
     val a = Var("a")
     assertNotEquals(a * (a*1/^(2)),  a * -1)
   }
-
-  @Test def expr8(): Unit = {
-    val a = Var("a")
-    assertEquals(a /^ 2048, a * 128 * 1 /^ 262144)
-
-    assertEquals(IntDiv(a, 2), a / 2)
-  }
-
-  @Test def expr9(): Unit = {
-    val a = Var("a")
-    assertEquals(a /^ 2, a * (a*1/^(2)) /^ a)
-  }
-
-  @Test def expr10(): Unit = {
-    val a = Var("a")
-    assertNotEquals(a * (a*1/^(2)),  a * -1)
-  }
 }