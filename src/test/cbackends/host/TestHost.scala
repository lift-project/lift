package cbackends.host

import cbackends.common.common_ir.{Concat, Slice}
import ir.ast.Pad.Boundary.WrapUnsafe
import ir.ast.{Array3DFromUserFunGenerator, ArrayAccess, ArrayFromUserFunGenerator, Get, Iterate, Join, Lambda, Pad, PadConstant, Slide, Slide2D, Slide3D, Slide3D_R, Split, Transpose, TransposeW, Unzip, UserFun, Zip, \, fun}
import ir.{ArrayType, ArrayTypeWSWC, TupleType}
import lift.arithmetic.{Cst, SizeVar}
import opencl.ir.pattern._
import opencl.ir.{Float, add, dividedBy, _}
import org.junit.Assert._
import org.junit.{Ignore, Test}
import rewriting.Rewrite
import rewriting.rules.Rules
import rewriting.utils.NumberPrinter
import ir.ast.Map
//import org.scalatest.expect

import scala.language.postfixOps
import scala.sys.process._

import cbackends.common.executor.Executor.{native_compile_and_run}

@Ignore("These tests require fixes from host_code_gen_fft")
class TestHost {

  val common_path = System.getProperty("user.dir") + "/src/test/cbackends/host"

  val N = SizeVar("N")
  val M = SizeVar("M")
  val O = SizeVar("O")
  val K = SizeVar("K")

  val incrementF = fun(Float, x => add(Float).apply(1f, x))
  val incrementF2 = fun(Float, x => add(Float).apply(1f, x))
  val incrementF3 = fun(Float, x => add(Float).apply(1f, x))
  val incrementF4 = fun(Float, x => add(Float).apply(1f, x))

  val add2 = UserFun("add", Array("l", "r"),
    "{ return (l + r); }",
    Seq(Float, Float), Float)
  val add2_2 = UserFun("add", Array("l", "r"),
    "{ return (l + r); }",
    Seq(Float, Float), Float)
  val add2_3 = UserFun("add", Array("l", "r"),
    "{ return (l + r); }",
    Seq(Float, Float), Float)
  val add2_4 = UserFun("add", Array("l", "r"),
    "{ return (l + r); }",
    Seq(Float, Float), Float)


  val diff2 = UserFun("diff2", Array("l", "r"),
    "{ return (r - l); }",
    Seq(Float, Float), Float)

  val cross_calc1 = UserFun("cross_calc", Array("a1","a2","a3","b1", "b2", "b3"),
    "{ return a2 * b3 - a3 * b2;}",
    Seq(Float, Float, Float, Float, Float, Float), Float )
  val cross_calc2 = UserFun("cross_calc", Array("a1","a2","a3","b1", "b2", "b3"),
    "{ return a1 * b3 - a3 * b1;}",
    Seq(Float, Float, Float, Float, Float, Float), Float )
  val cross_calc3 = UserFun("cross_calc", Array("a1","a2","a3","b1", "b2", "b3"),
    "{ return a2 * b3 - a3 * b2;}",
    Seq(Float, Float, Float, Float, Float, Float), Float )
  val cross_calc = UserFun("cross_calc", Array("a1","a2","a3","b1", "b2", "b3"),
    "{ return {a2 * b3 - a3 * b2, a3 * b1 - a1 * b3, a1 * b2 - a2 * b1 };}",
    Seq(Float, Float, Float, Float, Float, Float), TupleType(Float,Float,Float) )

  val tuple_in_tuple_out = UserFun("tuple_in_tuple_out", Array("l", "r"),
    "{ return {l+1, r+1}; }",
    Seq(Float, Float), TupleType(Float,Float)
  )

  val trapz = UserFun("trapz", Array("x1", "x2", "y1", "y2"),
    "{ return (x2-x1)*(y2+y1)/2.0f; }",
    Seq(Float, Float, Float, Float), Float
  )


  @Test
  def test_map(): Unit = {

    val path = s"$common_path/01.maphost"
    val file = "libmap.cpp"

    val f = fun( ArrayType(Float, N),
      in => MapSeq( incrementF ) $ in
    )

    HostCompiler ! (f, path, List(file) )

    val actual : String = native_compile_and_run(path, file)
    val expected : String = "1 1 1 1 1 1 1 1 1 1 1 1 1 1 1 1 \n"
    assertEquals(expected, actual)

    println("Test case test_map done!")

  }

  @Test
  def test_reduceseq(): Unit = {

    val path = s"$common_path/09.reduceseq"
    val file = "libreduceseq.cpp"

    val f = fun( ArrayType(Float, N),
      in => ReduceSeq( add, 1.0f ) $ in
    )

    HostCompiler ! (f, path, List(file) )

    val actual : String = native_compile_and_run(path, file)
    val expected : String = "17 \n"
    assertEquals(expected, actual)

    println("Test case test_reduce done!")

  }

  @Test
  def test_zip(): Unit = {

    val path = s"$common_path/02.zip/01.zip_hello"
    val file = "libzip.cpp"

    val f = fun(
      ArrayType(Float, N),
      ArrayType(Float, N),
      (left, right) => MapSeq( fun(y => add2.apply(Get(y,0), Get(y,1)) ) ) $ Zip(left, right)
    )

    HostCompiler ! (f, path, List(file) )

    val actual : String = native_compile_and_run(path, file)
    val expected : String = "3 3 3 3 3 3 3 3 3 3 3 3 3 3 3 3 \n"
    assertEquals(expected, actual)

    println("Test case test_zip done!")
  }

  val add_complex = UserFun("add_complex", Array("init", "l", "r"),
    "{ return {init._0+l, init._1+r}; }",
    Seq(TupleType(Double,Double), Double, Double), TupleType(Double,Double)
  )

  @Test
  def test_zip2(): Unit = {

    val path = s"$common_path/02.zip/02.output_view_propagation"
    val file = "libzip.cpp"

    val f = fun(
      ArrayType(Float, N),
      ArrayType(Float, N),
      (left, right) => MapSeq( fun(y => add2.apply(Get(y,0), Get(y,1)) ) ) $
        Zip(
          MapSeq(incrementF) $ left ,
          MapSeq(incrementF2) $ right
        )
    )

    (s"mkdir -p $path") !

    HostCompiler ! (f, path, List(file) )

    val actual : String = native_compile_and_run(path, file)
    val expected : String = "5 5 5 5 5 5 5 5 5 5 5 5 5 5 5 5 \n"
    assertEquals(expected, actual)

    println("Test case test_zip done!")
  }

  @Test
  def test_reduceseq_zip(): Unit = {

    val path = s"$common_path/12.reduceseq_zip"
    val file = "libreduceseq_zip.cpp"

    val f = fun(
      ArrayType(Double, N),
      ArrayType(Double, N),
      (left, right) => ReduceSeq( fun((init, aValueInArray)=>add_complex.apply(init, Get(aValueInArray,0), Get(aValueInArray, 1))), (1.0,2.0) )  $ Zip(left, right)
    )

    HostCompiler ! (f, path, List(file) )

    val actual : String = native_compile_and_run(path, file)
    val expected : String = "17 34 \n"
    assertEquals(expected, actual)

    println("Test case test_zip done!")

  }

  @Test
  def test_split_join(): Unit = {

    val path = s"$common_path/03.split_join"
    val file = "libsplit_join.cpp"

    val f = fun(
      ArrayType(Float, N),
      in => Join() o MapSeq( MapSeq(incrementF)  )  o Split(8) $ in
    )

    HostCompiler ! (f, path, List(file) )

    val actual : String = native_compile_and_run(path, file)
    val expected : String = "1 1 1 1 1 1 1 1 1 1 1 1 1 1 1 1 \n"
    assertEquals(expected, actual)

    println("Test case test_split_join done!")

  }

  @Test
  def test_map_zip_split_join(): Unit = {

    val path = s"$common_path/04.map_zip_split_join"
    val file = "libmap_zip_split_join.cpp"

    val f = fun(
      ArrayType(Float, N),
      ArrayType(Float, N),
      (left, right) => Join() o MapSeq( MapSeq( fun(y => add2.apply(Get(y,0), Get(y,1)) ) )  )  o Split(8) $ Zip(left, right)
    )

    HostCompiler ! (f, path, List(file) )

    val actual : String = native_compile_and_run(path, file)
    val expected : String = "3 3 3 3 3 3 3 3 3 3 3 3 3 3 3 3 \n"
    assertEquals(expected, actual)

    println("Test case test_map_zip_split_join done!")

  }

  @Test
  def test_transpose_transposew(): Unit = {

    val path = s"$common_path/05.transpose_transposew"
    val file = "libtranspose_tranposew.cpp"

    val f = fun(
      ArrayType(Float, N),
      //in => Join() o TransposeW() o MapSeq( MapSeq(incrementF)  ) o Transpose() o Split(8) $ in
      //in =>  MapSeq( MapSeq(incrementF)  ) o Split(8) $ in
      in =>  MapSeq( MapSeq(incrementF)  ) o Transpose() o Split(8) $ in
    )

    HostCompiler ! (f, path, List(file) )

    val actual : String = native_compile_and_run(path, file)
    val expected : String = "1 9 2 10 3 11 4 12 5 13 6 14 7 15 8 16 \n"
    assertEquals(expected, actual)

    println("Test case test_map done!")

  }


  @Test
  def test_pad(): Unit = {

    val path = s"$common_path/06.pad"
    val file = "libpad.cpp"

    val f = fun(
      ArrayType(Float, N),
      in =>  MapSeq(incrementF) o Pad(1, 1, WrapUnsafe)  $ in
    )

    HostCompiler ! (f, path, List(file) )

    val actual : String = native_compile_and_run(path, file)
    //notice that the output array expected is slightly larger than the input array
    //as the padding only influence the size of the output array,
    //not the input array
    val expected : String = "1 1 1 1 1 1 1 1 1 1 1 1 1 1 1 1 1 1 \n"
    assertEquals(expected, actual)

    println("Test case test_pad done!")

  }

  @Test
  def test_arrayFromUserFunGenerator(): Unit = {

    val path = s"$common_path/07.arrayfromuserfungenerator"
    val file = "libarrayfromuserfungenerator.cpp"

    val at = ArrayTypeWSWC(Float, SizeVar("N"))
    val idxF = UserFun("idxF", Array("i", "n"), "{ return i; }", Seq(Int, Int), Int)


    val f = fun(
      at,
      input => MapSeq(fun(y => add2.apply(Get(y,0), Get(y,1)))) $ Zip(input, ArrayFromUserFunGenerator(idxF, at))
    )

    HostCompiler ! (f, path, List(file) )

    val actual : String = native_compile_and_run(path, file)
    val expected : String = "0 1 2 3 4 5 6 7 8 9 10 11 12 13 14 15 \n"
    assertEquals(expected, actual)

    println("Test case test_pad done!")

  }


  @Test
  def test_array3dfromuserfungenerator (): Unit = {

    val path = s"$common_path/08.array3dfromuserfungenerator"
    val file = "libarray3dfromuserfungenerator.cpp"


    val type3d = ArrayTypeWSWC( ArrayTypeWSWC( ArrayTypeWSWC(Float, O), M), N)
    val idxF = UserFun("idxF", Array("i", "j", "k", "m", "n", "o"), "{ return i+j+k; }", Seq(Int, Int, Int, Int, Int, Int), Int)

    val f = fun(
      type3d,
      _ => Join() o MapSeq( Join() o MapSeq( MapSeq(incrementF)))  $ Array3DFromUserFunGenerator(idxF, type3d)
    )

    HostCompiler ! (f, path, List(file) )

    val actual : String = native_compile_and_run(path, file)
    val expected : String = "1 2 3 2 3 4 \n"
    assertEquals(expected, actual)

    println("Test case test_array3dfromuserfungenerator done!")

  }


  /* Common facility for testing FFT */
  //--------------------------------------------------------------------------------

  val p_pass1 = 2
  val p_pass2 = 4
  val LPrevIter = 1
  val N_fft = 8

  def genReorderedTwiddleWithDFTUserFun(complexConjugate: Boolean = false): UserFun = {
    val signString = if (complexConjugate) "" else "-"
    UserFun("genTwiddleWithDFT",
      Array("j", "k", "l", "LPrevIter", "pheight", "pwidth"),
      "{ Tuple2_double_double twiddleWithDFT;\n" +
        "\tdouble exponent = " + signString + "2.0 * (k * LPrevIter + j) * l / (pheight * LPrevIter);\n" +
        "\ttwiddleWithDFT._0 = cospi(exponent);\n" +
        "\ttwiddleWithDFT._1 = sinpi(exponent);\n" +
        "\treturn twiddleWithDFT;}",
      Seq(Int, Int, Int, Int, Int, Int),
      TupleType(Double, Double)
    )
  }

  val TypeOfB_pass2 =
    ArrayTypeWSWC(
      ArrayTypeWSWC(
        ArrayTypeWSWC(TupleType(Double, Double), p_pass2),
        p_pass2),
      p_pass1)


  val reorderedB_pass2 = Array3DFromUserFunGenerator(
    genReorderedTwiddleWithDFTUserFun(), TypeOfB_pass2)

  val TypeOfB_pass1 =
    ArrayTypeWSWC(
      ArrayTypeWSWC(
        ArrayTypeWSWC(TupleType(Double, Double), p_pass1),
        p_pass1),
      LPrevIter)

  val reorderedB_pass1 = Array3DFromUserFunGenerator(
    genReorderedTwiddleWithDFTUserFun(), TypeOfB_pass1)

  val complex_zero = (0.0, 0.0)

  val complexId: UserFun = UserFun("cId",
    Array("x"),
    "{ return x; }",
    Seq(TupleType(Double, Double)),
    TupleType(Double, Double))

  val complexMultAndSumUp: UserFun = UserFun("cMultAndSumUp",
    Array("acc", "t"),
    "{ Tuple2_double_double result;\n" +
      "result._0 = acc._0 + ((t._0)._0*(t._1)._0 - (t._0)._1)*(t._1)._1);\n" +
      "result._1 = acc._1 + ((t._0)._1*(t._1)._0 + (t._0)._0*(t._1)._1);\n" +
      "return result; }",
    Seq(TupleType(Double, Double), TupleType(TupleType(Double, Double), TupleType(Double, Double))),
    TupleType(Double, Double))


  //Seq(TupleType(Double, Double), TupleType(TupleType(Double, Double), TupleType(Double, Double))),
  //--------------------------------------------------------------------------------

  @Test
  def test_fft (): Unit = {

    val path = s"$common_path/10.fft"
    val file = "libfft.cpp"


    val smallFFT =
      \(ArrayTypeWSWC(TupleType(Double, Double), N_fft),
        (x) =>
          //
          //Second Pass
          //
          Join() o MapSeq(Join() o TransposeW()) o Split(p_pass1) o MapGlb(fun((yChunkWithBrow) => {

            val yChunk = yChunkWithBrow._0
            val Brow = yChunkWithBrow._1
            Join() o MapSeq(\((Bchunk) =>
              toGlobal(MapSeq(complexId)) o ReduceSeq(complexMultAndSumUp, complex_zero)
                $ Zip(yChunk, Bchunk)
            )) $ Brow

          })) $ Zip(Transpose() o Split(N_fft/p_pass2) o
            //
            //First pass
            //
            //Bring chunks into order for the next pass.
            Join() o MapSeq(Join() o TransposeW()) o Split(LPrevIter) o MapGlb(\((yChunkWithBrow) => {

            //Matrix multiplication of Butterfly matrix with accompanying chunk of input array.
            val yChunk = yChunkWithBrow._0
            val Brow = yChunkWithBrow._1
            Join() o MapSeq(\((Bchunk) =>
              toGlobal(MapSeq(complexId)) o ReduceSeq(complexMultAndSumUp, complex_zero)
                $ Zip(yChunk, Bchunk)
            )) $ Brow

            //Assign Butterfly matrices to accompanying parts of the input array.
          })) $ Zip(//Reorder chunks of the input vector to be in the order of their accompanying Butterfly matrices.
            Transpose() o Split(N_fft/p_pass1) $ x,
            //Create an array of small Butterfly matrices.
            Pad(0, (N_fft/p_pass1) - 1, WrapUnsafe) $ reorderedB_pass1),

            Pad(0, (N_fft/p_pass2) - p_pass1, WrapUnsafe) $ reorderedB_pass2)
      )

    def arrayOfDoubleToArrayOfDoubleTuple(arr: Array[Double]): Array[(Double, Double)] = {
      arr.grouped(2).map(x => (x(0), x(1))).toArray
    }

    val vector = Array.tabulate(N_fft) { i => (1.0 * i, 1.0 * i) }


    val DELTA: Double = 0.0000000001

    val GOLD_FFT_8: Array[(Double, Double)] =
      Array((28.00000000000000, 28.00000000000000),
        (-13.65685424949238, 5.65685424949238),
        (-8.00000000000000, -0.00000000000000),
        (-5.65685424949238, -2.34314575050762),
        (-4.00000000000000, -4.00000000000000),
        (-2.34314575050762, -5.65685424949238),
        (0.00000000000000, -8.00000000000000),
        (5.65685424949238, -13.65685424949238))

    val output = GOLD_FFT_8 /*arrayOfDoubleToArrayOfDoubleTuple(
      Execute(32,32)[Array[Double]](smallFFT, vector)._1
    )*/

    assertTupleArrayEquals(GOLD_FFT_8, output, DELTA)


  }

  @Test
  def test_fft1(): Unit = {

    val path = s"$common_path/11.fft1"
    val file = "libfft.cpp"

    val f =
      \(ArrayTypeWSWC(TupleType(Double, Double), N_fft),
        (x) =>
          //
          //First pass
          //
          //Bring chunks into order for the next pass.
          MapSeq(\((yChunkWithBrow) => {

            //Matrix multiplication of Butterfly matrix with accompanying chunk of input array.
            val yChunk = Get(yChunkWithBrow,0)
            val Brow = Get(yChunkWithBrow,1)
            Join() o MapSeq(\((Bchunk) =>
              ReduceSeq(complexMultAndSumUp, complex_zero) $ Zip(yChunk, Bchunk)
            )) $ Brow

            //Assign Butterfly matrices to accompanying parts of the input array.
          })) $ Zip(//Reorder chunks of the input vector to be in the order of their accompanying Butterfly matrices.
            Transpose() o Split(N_fft/p_pass1) $ x,
            //Create an array of small Butterfly matrices.
            Pad(0, (N_fft/p_pass1) - 1, WrapUnsafe) $ reorderedB_pass1)
      )

    //CompileHost(f, path, file)

  }

  def assertTupleArrayEquals(expecteds: Array[(Double, Double)], actuals: Array[(Double, Double)],
                             delta: Double = 0.0): Unit = {
    val e = expecteds.flatMap(t => List(t._1, t._2))
    val a = actuals.flatMap(t => List(t._1, t._2))

    assertArrayEquals(e, a, delta)
  }

  import scala.reflect.runtime._
  import scala.tools.reflect.ToolBox

  @Test
  def test_eval(): Unit = {

    val mirror = universe.runtimeMirror(getClass.getClassLoader)
    val tb = mirror.mkToolBox()
    val code = """def add(ty: ScalarType, name: String = "add"): UserFun =
      UserFun(name, Array("x", "y"), "return x + y;", Seq(ty, ty), ty);

      val incrementF = fun(Float, x => add(Float).apply(1f, x));

     val N = SizeVar("N");

    fun( ArrayType(Float, N),
      in => MapSeq( incrementF ) $ in
    )

               """
    val tree = tb.parse(s"""
                           |import arithmetic._
                           |import lift.arithmetic._
                           |import ir._
                           |import ir.ast._
                           |import opencl.ir._
                           |import opencl.ir.pattern._
                           |import opencl.ir.ast._
                           |$code
                       """.stripMargin)
    val f = tb.eval(tree).asInstanceOf[Lambda]

    val path = s"$common_path/01.maphost"
    val file = "libmap.cpp"


    HostCompiler ! (f, path, List(file) )

    val actual : String = native_compile_and_run(path, file)
    val expected : String = "1 1 1 1 1 1 1 1 1 1 1 1 1 1 1 1 \n"
    assertEquals(expected, actual)

    println("Done")


  }

  @Test
  def test_matrix_mul(): Unit = {

    val path = s"$common_path/13.matrixmul"
    val file = "libmatrixmul.cpp"


    val f = fun(
      ArrayTypeWSWC(ArrayTypeWSWC(Float, K), M),
      ArrayTypeWSWC(ArrayTypeWSWC(Float, K), N),
      (A, B) => {
        MapSeq(fun( Arow =>
          Join() o  MapSeq(fun( Bcol =>
            ReduceSeq(fun((acc, y) => multAndSumUp.apply(acc, Get(y, 0), Get(y, 1))), 0.0f) $ Zip(Arow, Bcol)
          )) $ B
        )) $ A
      })

    HostCompiler ! (f, path, List(file) )

    val actual : String = native_compile_and_run(path, file)
    val expected : String = "8 8 8 8 8 8 \n"
    assertEquals(expected, actual)

    println("Done")

  }

<<<<<<< HEAD

  @Test
  def test_matrix_mul_transpose_on_B(): Unit = {

    val path = s"$common_path/13.matrixmul_transpose_on_B"
    val file = "libmatrixmul.cpp"


    val f = fun(
      ArrayTypeWSWC(ArrayTypeWSWC(Float, K), M),
      ArrayTypeWSWC(ArrayTypeWSWC(Float, N), K),
      (A, B) => {
        MapSeq(fun( Arow =>
          Join() o  MapSeq(fun( Bcol =>
            ReduceSeq(fun((acc, y) => multAndSumUp.apply(acc, Get(y, 0), Get(y, 1))), 0.0f) $ Zip(Arow, Bcol)
          )) o Transpose() $ B
        )) $ A
      })

    (s"mkdir -p $path") !

    HostCompiler ! (f, path, List(file) )

    val actual : String = native_compile_and_run(path, file)
    val expected : String = "5 6 7 8 17 22 27 32 29 38 47 56 \n"
    assertEquals(expected, actual)

    println("Done")

  }


  @Test
  def test_matrix_mul_transpose_on_B_tunable_schedule(): Unit = {

    val path = s"$common_path/13.matrixmul_transpose_on_B_change_granularity"
    val file = "libmatrixmul.cpp"

    //Split factor is the tunable parameters

    val f = fun(
      ArrayTypeWSWC(ArrayTypeWSWC(Float, K), M),
      ArrayTypeWSWC(ArrayTypeWSWC(Float, N), K),
      (A, B) => {

        MapSeq(
          fun( aa =>
            TransposeW() o MapSeq( fun( bb =>

              MapSeq( fun( a=>
                MapSeq( fun( b =>
                  ReduceSeq( fun( (acc, y )  => multAndSumUp.apply(acc, Get(y,0), Get(y,1)) ) , 0.0f ) $ Zip(a,b) )
                       ) $ bb )
                     ) $ aa

          )

          ) o Split(N/8) o Transpose() $ B )

        ) o Split(M/2) $ A

      })

    (s"mkdir -p $path") !

    HostCompiler ! (f, path, List(file) )

    val actual : String = native_compile_and_run(path, file)
    val expected : String = "43 46 49 52 55 58 61 64 124 136 148 160 172 184 196 208 205 226 247 268 289 310 331 352 286 316 346 376 406 436 466 496 \n"
    assertEquals(expected, actual)

    println("Done")

  }

=======
  // TODO by Naums: this test fails because of the lift namespace-related problem
  // Another problem is that this test depended on Lu's change to Rules.scala:splitJoinMapSeq rule. Since that change
  // is breaking older tests, I reverted the rule to its original state. This test will have to be fixed to
  // account for that
>>>>>>> 9fce3779
  @Test
  def test_rewrite_rule_hello_world(): Unit = {

    val path = s"$common_path/14.rewrite_rule_hello_world"
    val file = "librewrite_rule_hello_world.cpp"


    val f = fun( ArrayType(Float, N),
      in => MapSeq( incrementF ) $ in
    )

    HostCompiler ! (f, path, List(file) )

    val actual : String = native_compile_and_run(path, file)
    val expected : String = "1 1 1 1 1 1 1 1 1 1 1 1 1 1 1 1 \n"
    assertEquals(expected, actual)

    //----------------------------------------------------------------------
    //Now rewrite

    val f2 = fun( ArrayType(Float, N),
      in => MapSeq( incrementF ) $ in
    )

    //used to find which id to rewrite
    println(NumberPrinter(f2))

    //val g = if (Rules.splitJoinMapSeq.rewrite.isDefinedAt(f.body) ) Rules.splitJoinMapSeq(Cst(4)).rewrite(f.body) else f
    val g = if (Rules.splitJoinMapSeq.rewrite.isDefinedAt(f2.body) ) Rewrite.applyRuleAt(f2, f2.body, Rules.splitJoinMapSeq(Cst(4))) else f2


    HostCompiler ! (g, path, List(file) )
    val actual_rewrite : String = native_compile_and_run(path, file)

    assertEquals(expected, actual_rewrite)


    println("Test case test_map done!")

  }

  @Test
  def test_reduce_3d_matrix(): Unit = {

    val path = s"$common_path/15.reduce_3d_matrix"
    val file = "libreduce_3d_matrix.cpp"

    val array3d = ArrayType( ArrayType(ArrayType(Float, N), N), N)

    //I really want this, as it make it the shape right as early as possible
    //Join() o ReduceSeq(add,0.0f) o MapSeq(Join() o ReduceSeq(add, 0.0f)) o MapSeq(MapSeq(Join() o ReduceSeq(add, 0.0f) )) $ _

    //debug version
    // MapSeq( ReduceSeq(add, 0.0f) ) o MapSeq(Join() o MapSeq( ReduceSeq(add, 0.0f) )) $ _
    //simpler version
    // MapSeq(Join() o MapSeq( ReduceSeq(add, 0.0f) )) $ _

    val f = fun(
      array3d,
      //RduceSeq(add,0.0f) o Join() o
       ReduceSeq(add, 0.0f) o Join() o MapSeq( ReduceSeq(add, 0.0f)) o MapSeq(Join() o MapSeq( ReduceSeq(add, 0.0f) )) $ _

    )

    HostCompiler ! (f, path, List(file))

    val actual : String = native_compile_and_run(path, file)
    val expected : String = "64 \n"
    assertEquals(expected, actual)

    println("Test case test_reduce_3d_matrix done!")


  }

  @Test
  def test_slide_hello(): Unit = {

    val path = s"$common_path/16.slide_hello"
    val file = "libslide_hello.cpp"

    val f = fun(
      //ArrayTypeWSWC(ArrayTypeWSWC(Float, N), N),
      ArrayTypeWSWC(Float, N),
      in => MapSeq( MapSeq(incrementF) ) o Slide(3,1) $ in
    )

    ("mkdir -p " + s"$path" ) !!

    HostCompiler ! (f, path, List(file))

    val actual : String = native_compile_and_run(path, file)
    val expected : String = "2 3 4 3 4 5 4 5 6 5 6 7 6 7 8 7 8 9 8 9 10 9 10 11 \n"
    assertEquals(expected, actual)

    //("rm -rf " + s"$path" ) !!

    println("Test case test_slide_hello done!")
  }

  @Test
  def test_slide_meaningful(): Unit = {

    val path = s"$common_path/17.slide_meaningful"
    val file = "libslide_meaningful.cpp"

    val f = fun(
      //ArrayTypeWSWC(ArrayTypeWSWC(Float, N), N),
      ArrayTypeWSWC(Float, N),
      in => MapSeq( ReduceSeq(add, 0.0f) ) o Slide(3,1) $ in
    )

    ("mkdir -p " + s"$path" ) !!

    HostCompiler ! (f, path, List(file))

    /*
    import opencl.executor.Compile
    val gpu_f = fun(
      ArrayTypeWSWC(Float, N),
      in => MapGlb( toGlobal(MapSeq(id)) o ReduceSeq(add, 0.0f) ) o Slide(3,1) $ in
    )
    Compile(gpu_f)
    */


    val actual : String = native_compile_and_run(path, file)
    val expected : String = "3 3 3 3 3 3 3 3 \n"
    assertEquals(expected, actual)

    println("Test case test_slide_hello done!")
  }

  @Test
  def test_slide2d(): Unit = {

    val path = s"$common_path/18.slide2d"
    val file = "libslide2d.cpp"

    val f = fun(
      ArrayTypeWSWC(ArrayTypeWSWC(Float, N), N),
      in => MapSeq( Join() o MapSeq(
        ReduceSeq(add, 0.0f)  o
        Join() o MapSeq( ReduceSeq(add, 0.0f) ) )
      ) o Slide2D(3,1) $ in
    )

    ("mkdir -p " + s"$path" ) !!

    HostCompiler ! (f, path, List(file))

    val actual : String = native_compile_and_run(path, file)
    val expected : String = "9 9 9 9 9 9 9 9 9 9 9 9 9 9 9 9 9 9 9 9 9 9 9 9 9 9 9 9 9 9 9 9 9 9 9 9 9 9 9 9 9 9 9 9 9 9 9 9 9 9 9 9 9 9 9 9 9 9 9 9 9 9 9 9 \n"
    assertEquals(expected, actual)

    println("Test case test_slide2d done!")
  }

  @Test
  def test_slide3d_inner_part(): Unit = {

    val path = s"$common_path/21.slide3d_inner_part"
    val file = "libslide3d.cpp"

    /*
    val f = fun(
      ArrayTypeWSWC(ArrayTypeWSWC(ArrayTypeWSWC(Float, N), N), N),
      in => MapSeq( MapSeq( Join() o MapSeq(
        ReduceSeq(add, 0.0f)  o Join() o MapSeq( ReduceSeq(add, 0.0f) )  o MapSeq( Join() o MapSeq( ReduceSeq( add, 0.0f ) ))
      ) ) ) o Slide3D(3,1) $ in
    )*/

    val f = fun(
      ArrayTypeWSWC(ArrayTypeWSWC(ArrayTypeWSWC(Float, N), N), N),
      in => ReduceSeq(add, 0.0f)  o Join() o MapSeq( ReduceSeq(add, 0.0f) )  o MapSeq( Join() o MapSeq( ReduceSeq( add, 0.0f ) )) $ in
    )

    ("mkdir -p " + s"$path" ) !!

    HostCompiler ! (f, path, List(file))

    val actual : String = native_compile_and_run(path, file)
    val expected : String = "27 \n"
    assertEquals(expected, actual)

    println("Test case test_slide2d done!")
  }

  @Test
  def test_slide3d(): Unit = {

    val path = s"$common_path/22.slide3d"
    val file = "libslide3d.cpp"


    val f = fun(
      ArrayTypeWSWC(ArrayTypeWSWC(ArrayTypeWSWC(Float, N), N), N),
      in => MapSeq(  MapSeq( Join() o MapSeq(
        ReduceSeq(add, 0.0f)  o Join() o MapSeq( ReduceSeq(add, 0.0f) )  o MapSeq( Join() o MapSeq( ReduceSeq( add, 0.0f ) ))
      ) ) ) o Slide3D(3,1) $ in
    )

    ("mkdir -p " + s"$path" ) !!

    HostCompiler ! (f, path, List(file))

    val actual : String = native_compile_and_run(path, file)
    val expected : String = "27 27 27 27 27 27 27 27 \n"
    assertEquals(expected, actual)

    println("Test case test_slide2d done!")
  }

  @Test
  def test_viewmapseq(): Unit = {

    val path = s"$common_path/19.viewmap"
    val file = "libviewmap.cpp"

    val f = fun(
      ArrayTypeWSWC(ArrayTypeWSWC(Float, N), N),
      in => MapSeq(  MapSeq( id ) ) o MapSeq( MapSeq( id )) $ in
    )

    ("mkdir -p " + s"$path" ) !!

    HostCompiler ! (f, path, List(file))

    val actual : String = native_compile_and_run(path, file)
    val expected : String = "1 1 1 1 1 1 1 1 1 \n"
    assertEquals(expected, actual)

    println("Test case test_slide2d done!")
  }

  @Test
  def test_viewreduceseq(): Unit = {

    val path = s"$common_path/20.viewreduceseq"
    val file = "libviewreduce.cpp"

    val f = fun(
      ArrayTypeWSWC(ArrayTypeWSWC(Float, N), N),
      in =>  ReduceSeq( add, 0.0f ) o Join() o MapSeq( ReduceSeq( add, 0.0f )) $ in
    )

    ("mkdir -p " + s"$path" ) !!

    HostCompiler ! (f, path, List(file))

    val actual : String = native_compile_and_run(path, file)
    val expected : String = "9 \n"
    assertEquals(expected, actual)

    println("Test case test_viewreduce done!")
  }

  @Test
  def test_conv3d_atom(): Unit = {

    val path = s"$common_path/23.conv3d_atom"
    val file = "libconv3d_atom.cpp"


    val f = fun(
      ArrayTypeWSWC(ArrayTypeWSWC(ArrayTypeWSWC(Float, 6), 6), 6),
      ArrayTypeWSWC(ArrayTypeWSWC(ArrayTypeWSWC(Float, 6), 6), 6),
      (in, weights) =>
        ReduceSeq(add, 0.0f)  o Join() o
        MapSeq( ReduceSeq(add, 0.0f) )  o
        MapSeq( Join() o MapSeq( ReduceSeq( add, 0.0f ) ) ) o
        Split(6) o Split(6) o
          MapSeq( fun(y => mult.apply(Get(y,0), Get(y,1))))
          $ Zip( Join() o Join() $ in, Join() o Join() $ weights)
    )

    ("mkdir -p " + s"$path" ) !!

    HostCompiler ! (f, path, List(file))

    val actual : String = native_compile_and_run(path, file)
    val expected : String = "432 \n"
    assertEquals(expected, actual)

    println("Test case test_slide2d done!")
  }

  @Test
  def test_conv3d(): Unit = {

    val path = s"$common_path/24.conv3d"
    val file = "libconv3d.cpp"


    val f = fun(
      ArrayTypeWSWC(ArrayTypeWSWC(ArrayTypeWSWC(Float, 8), 8), 8),
      ArrayTypeWSWC(ArrayTypeWSWC(ArrayTypeWSWC(Float, 6), 6), 6),
      (in, weights) => MapSeq(  MapSeq( Join() o MapSeq(

        fun(cube =>

          ReduceSeq(add, 0.0f) o
          MapSeq( fun(y => mult.apply(Get(y,0), Get(y,1))) )
            $ Zip( Join() o Join() $ cube, Join() o Join() $ weights)

        )

      ) ) ) o Slide3D(6,1) $ in
    )

    ("mkdir -p " + s"$path" ) !!

    HostCompiler ! (f, path, List(file))

    val actual : String = native_compile_and_run(path, file)
    val expected : String = "432 432 432 432 432 432 432 432 432 432 432 432 432 432 432 432 432 432 432 432 432 432 432 432 432 432 432 \n"
    assertEquals(expected, actual)

    println("Test case test_slide2d done!")
  }

  @Test
  def test_conv3d_slide3D_diff(): Unit = {

    val path = s"$common_path/25.conv3d_slide3D_diff"
    val file = "libconv3d_slide3D_diff.cpp"


    val f = fun(
      ArrayTypeWSWC(ArrayTypeWSWC(ArrayTypeWSWC(Float, 8), 8), 8),
      ArrayTypeWSWC(ArrayTypeWSWC(ArrayTypeWSWC(Float, 6), 6), 8),
      (in, weights) => MapSeq(  MapSeq( Join() o MapSeq(

        fun(cube =>

          ReduceSeq(add, 0.0f) o
            MapSeq( fun(y => mult.apply(Get(y,0), Get(y,1))) )
            $ Zip( Join() o Join() $ cube, Join() o Join() $ weights)

        )

      ) ) ) o Slide3D(6,1,6,1,8,1) $ in
    )

    ("mkdir -p " + s"$path" ) !!

    HostCompiler ! (f, path, List(file))

    val actual : String = native_compile_and_run(path, file)
    //6*6*8*2 = 576
    val expected : String = "576 576 576 576 576 576 576 576 576 \n"
    assertEquals(expected, actual)

    println("Test case test_slide2d done!")
  }

  @Test
  def test_conv3d_slide3D_R_diff(): Unit = {

    val path = s"$common_path/27.conv3d_slide3D_R_diff"
    val file = "libconv3d_slide3D_R_diff.cpp"


    val f = fun(
      ArrayTypeWSWC(ArrayTypeWSWC(ArrayTypeWSWC(Float, 8), 8), 8),
      ArrayTypeWSWC(ArrayTypeWSWC(ArrayTypeWSWC(Float, 6), 6), 8),
      (in, weights) => MapSeq(  MapSeq( Join() o MapSeq(

        fun(cube =>

          ReduceSeq(add, 0.0f) o
            MapSeq( fun(y => mult.apply(Get(y,0), Get(y,1))) )
            $ Zip( Join() o Join() $ cube, Join() o Join() $ weights)

        )

      ) ) ) o Slide3D_R(8,1,6,1,6,1) $ in
    )

    ("mkdir -p " + s"$path" ) !!

    HostCompiler ! (f, path, List(file))

    val actual : String = native_compile_and_run(path, file)
    //6*6*8*2 = 576
    val expected : String = "576 576 576 576 576 576 576 576 576 \n"
    assertEquals(expected, actual)

    println("Test case test_slide2d done!")
  }

  @Test
  def test_pool(): Unit = {

    val path = s"$common_path/26.pool"
    val file = "libpool.cpp"

    val counts = 6 * 6 * 8

    val f = fun(
      ArrayTypeWSWC(ArrayTypeWSWC(ArrayTypeWSWC(Float, 8), 8), 8),
      in => MapSeq( MapSeq ( dividedBy(counts) )) o
        Join() o MapSeq( MapSeq( Join() o MapSeq(
        fun(y => ReduceSeq(add, 0.0f) o Join() o Join() $ y )
      ) ) ) o Slide3D(6,1,6,1,8,1) $ in
    )

    ("mkdir -p " + s"$path" ) !!

    HostCompiler ! (f, path, List(file))

    val actual : String = native_compile_and_run(path, file)
    //6*6*8*2 = 576
    val expected : String = "2 2 2 2 2 2 2 2 2 \n"
    assertEquals(expected, actual)

    println("Test case test_slide2d done!")
  }

  @Test
  def test_pool_r(): Unit = {

    val path = s"$common_path/28.pool"
    val file = "libpool_r.cpp"

    val counts = 8 * 6 * 6

    val f = fun(
      ArrayTypeWSWC(ArrayTypeWSWC(ArrayTypeWSWC(Float, 8), 8), 8),
      in => MapSeq( MapSeq ( dividedBy(counts) )) o
        Join() o MapSeq( MapSeq( Join() o MapSeq(
        fun(y => ReduceSeq(add, 0.0f) o Join() o Join() $ y )
      ) ) ) o Slide3D_R(8,1,6,1,6,1) $ in
    )

    ("mkdir -p " + s"$path" ) !!

    HostCompiler ! (f, path, List(file))

    val actual : String = native_compile_and_run(path, file)
    //6*6*8*2 = 576
    val expected : String = "2 2 2 2 2 2 2 2 2 \n"
    assertEquals(expected, actual)

    println("Test case test_slide2d done!")
  }

  //will not work, as it contains "concrete o nonconcrete o concrete"
  //use global compiler to slice them fix the issue
  /*
  @Test
  def test_conv_pool() : Unit = {


    val path = s"$common_path/29.conv_pool"
    val file = "libconv_pool.cpp"

    val counts = 8 * 6 * 6

    val f = fun(
      ArrayTypeWSWC(ArrayTypeWSWC(ArrayTypeWSWC(Float, 10), 10), 10),
      ArrayTypeWSWC(ArrayTypeWSWC(ArrayTypeWSWC(Float, 3), 3), 3),
      (in, weights) =>
        //pool
        MapSeq( MapSeq ( dividedBy(counts) )) o
        Join() o MapSeq( MapSeq( Join() o MapSeq(
        fun(y => ReduceSeq(add, 0.0f) o Join() o Join() $ y )
      ) ) ) o Slide3D_R(8,1,6,1,6,1) o
        //conv
        MapSeq(  MapSeq( Join() o MapSeq(

        fun(cube =>

          ReduceSeq(add, 0.0f) o
            MapSeq( fun(y => mult.apply(Get(y,0), Get(y,1))) )
            $ Zip( Join() o Join() $ cube, Join() o Join() $ weights)

        )

      ) ) ) o Slide3D_R(3,1,3,1,3,1) $ in
    )

    ("mkdir -p " + s"$path" ) !!

    HostCompiler ! (f, path, List(file))

    val actual : String = native_compile_and_run(path, file)
    //6*6*8*2 = 576
    val expected : String = "2 2 2 2 2 2 2 2 2 \n"
    assertEquals(expected, actual)

    println("Test case test_slide2d done!")

  }
  */

  @Test
  def test_concrete_non_concrete(): Unit = {

    val path = s"$common_path/30.concrete_non_concrete"
    val file = "libconcrete_non_concrete.cpp"

    val f = fun(
      //ArrayTypeWSWC(ArrayTypeWSWC(Float, N), N),
      ArrayTypeWSWC(Float, N),
      in => Join() o MapSeq( ReduceSeq(add, 0.0f) ) o Slide(3,1) o MapSeq(incrementF) $ in
    )

    ("mkdir -p " + s"$path" ) !!

    HostCompiler ! (f, path, List(file))

    /*
    import opencl.executor.Compile
    val gpu_f = fun(
      ArrayTypeWSWC(Float, N),
      in => MapGlb( toGlobal(MapSeq(id)) o ReduceSeq(add, 0.0f) ) o Slide(3,1) $ in
    )
    Compile(gpu_f)
    */


    val actual : String = native_compile_and_run(path, file)
    val expected : String = "6 6 6 6 6 6 6 6 \n"
    assertEquals(expected, actual)

    println("Test case test_slide_hello done!")
  }

  /* //stash for now, as this problem is bypassed by emitting function directly
  @Test
  def test_concrete_non2d_concrete(): Unit = {

    val path = s"$common_path/31.concrete_non2d_concrete"
    val file = "libconcrete_non2d_concrete.cpp"

    val f = fun(
      ArrayTypeWSWC(ArrayTypeWSWC(Float, N), N),
      in => MapSeq( MapSeq(
        Join() o MapSeq( ReduceSeq(add, 0.0f) )
      ) ) o Slide2D(3,1) o MapSeq(MapSeq(incrementF)) $ in
    )

    ("mkdir -p " + s"$path" ) !!

    HostCompiler ! (f, path, List(file))

    val actual : String = native_compile_and_run(path, file)
    val expected : String = "18 18 18 18 \n"
    assertEquals(expected, actual)

    println("Test case test_slide_hello done!")
  }

  @Test
  def test_concrete_nonTranspose_concrete(): Unit = {

    val path = s"$common_path/32.concrete_nonTranspose_concrete"
    val file = "libconcrete_nonTranspose_concrete.cpp"

    val f = fun(
      ArrayTypeWSWC(ArrayTypeWSWC(Float, M), N),
      in => MapSeq(MapSeq(incrementF)) o Transpose() o MapSeq(MapSeq(incrementF)) $ in
    )

    ("mkdir -p " + s"$path" ) !!

    HostCompiler ! (f, path, List(file))


    val actual : String = native_compile_and_run(path, file)
    val expected : String = "2 2 2 2 2 2 \n"
    assertEquals(expected, actual)

    println("Test case test_slide_hello done!")
  }

  */

  /*
  @Test
  def test_iterate(): Unit = {

    val path = s"$common_path/31.iterate"
    val file = "libiterate.cpp"

    val f = fun(
      ArrayTypeWSWC(Float, N),
      in => Iterate(6)(  MapSeq(incrementF) ) $ in
    )

    ("mkdir -p " + s"$path" ) !!

    HostCompiler ! (f, path, List(file))

    /*
    import opencl.executor.Compile
    val gpu_f = fun(
      ArrayTypeWSWC(Float, N),
      in => MapGlb( toGlobal(MapSeq(id)) o ReduceSeq(add, 0.0f) ) o Slide(3,1) $ in
    )
    Compile(gpu_f)
    */


    val actual : String = native_compile_and_run(path, file)
    val expected : String = "6 6 6 6 6 6 6 6 \n"
    assertEquals(expected, actual)

    println("Test case test_iterate done!")
  }
  */


  /*
  @Test
  def test_zip_unzip(): Unit = {

    val path = s"$common_path/31.iterate_zip"
    val file = "libiterate_zip.cpp"

    val f = fun(
      ArrayType(Float, N),
      ArrayType(Float, N),
      (left, right) =>  Unzip() o MapSeq( fun(y => tuple_in_tuple_out.apply(Get(y,0), Get(y,1)) ) ) $ Zip(left, right)
    )

    ("mkdir -p " + s"$path" ) !!

    HostCompiler ! (f, path, List(file))


    val actual : String = native_compile_and_run(path, file)
    val expected : String = "6 6 \n"
    assertEquals(expected, actual)

    println("Test case test_slide_hello done!")
  }*/

  @Test
  def test_array_tuple(): Unit = {

    val path = s"$common_path/32.array_tuple"
    val file = "libarray_tuple.cpp"

    /*
    val f = fun(
      ArrayType(Float, N),
      ArrayType(Float, N),
      //(left, right) => Iterate(6)( CPUFunc( Unzip() o MapSeq( fun(y => tuple_in_tuple_out.apply(Get(y,0), Get(y,1)) ) ) ) ) $ Zip(left, right)
      (left, right) =>  MapGlb( fun(y => tuple_in_tuple_out.apply(Get(y,0), Get(y,1)) ) )  $ Zip(left, right)
    )
    */

    val f = fun(
      ArrayType(TupleType(Float, Float), N),
      MapSeq( fun(y => tuple_in_tuple_out.apply(Get(y,0), Get(y,1)) ) ) $ _
    )

    val f_gpu = fun(
      ArrayType(TupleType(Float, Float), N),
      MapGlb( fun(y => tuple_in_tuple_out.apply(Get(y,0), Get(y,1)) ) ) $ _
    )

    ("mkdir -p " + s"$path" ) !!

    //import opencl.executor.Compile
    //val res = Compile(f_gpu)

    HostCompiler ! (f, path, List(file))



    val actual : String = native_compile_and_run(path, file)
    val expected : String = "2, 3, 4, 5\n"
    assertEquals(expected, actual)

    println("Test case test_slide_hello done!")
  }


  @Test
  def test_conv2d_for_cases_paper(): Unit = {

    val path = s"$common_path/33.conv2d_for_cases_paper"
    val file = "libconv2d.cpp"


    val f = fun(
      ArrayTypeWSWC(ArrayTypeWSWC(Float, 8), 8),
      ArrayTypeWSWC(ArrayTypeWSWC(Float, 6), 6),
      (in, weights) =>   MapSeq( Join() o MapSeq(

        fun(square =>

          ReduceSeq(add, 0.0f) o
            MapSeq( fun(y => mult.apply(Get(y,0), Get(y,1))) )
            $ Zip( Join() $ square, Join() $ weights)

        )

      ) )  o Slide2D(6,1) $ in
    )

    ("mkdir -p " + s"$path" ) !!

    HostCompiler ! (f, path, List(file))

    val actual : String = native_compile_and_run(path, file)
    //6*6*8*2 = 576
    val expected : String = "72 72 72 72 72 72 72 72 72 \n"
    assertEquals(expected, actual)

    println("Test case test_slide2d done!")
  }

  @Test
  def test_parallel_partial_reduce_then_sequential_reduce(): Unit = {

    val path = s"$common_path/34.parallel_partial_reduce_then_sequential_reduce"
    val file = "libpartial_reduce.cpp"

    val array = ArrayType(Float, N)


    val f = fun(
      array,
      ReduceSeq(add, 0.0f) o Join() o MapSeq( ReduceSeq(add, 0.0f) ) o Split(4) $ _
    )

    (s"mkdir -p $path") !

    HostCompiler ! (f, path, List(file))

    val actual : String = native_compile_and_run(path, file)
    val expected : String = "16 \n"
    assertEquals(expected, actual)

    println("Test case test_reduce_3d_matrix done!")


  }



  @Test
  def test_scanseq(): Unit = {

    val path = s"$common_path/35.scanseq"
    val file = "libscan.cpp"

    val array = ArrayType(Float, N)


    val f = fun(
      array,
      ScanSeq(add, 1.1f) $ _
    )

    (s"mkdir -p $path") !

    HostCompiler ! (f, path, List(file))

    val actual : String = native_compile_and_run(path, file)
    val expected : String = "2.1 3.1 4.1 5.1 6.1 7.1 8.1 9.1 10.1 11.1 12.1 13.1 14.1 15.1 16.1 17.1 \n"
    assertEquals(expected, actual)

    println("Test case test_reduce_3d_matrix done!")


  }

  @Test
  def test_numpy_diff(): Unit = {

    val path = s"$common_path/36.numpy_diff"
    val file = "libnumpy_diff.cpp"

    val array = ArrayType(Float, N)


    val f = fun(
      array,
      MapSeq( ReduceSeq(diff2, 0.0f) ) o Slide(2,1) $ _
    )

    (s"mkdir -p $path") !

    HostCompiler ! (f, path, List(file))

    val actual : String = native_compile_and_run(path, file)
    val expected : String = "1 2 3 -7 \n"
    assertEquals(expected, actual)

    println("Test case test_reduce_3d_matrix done!")


  }


  @Test
  def test_numpy_cross_prod(): Unit = {

    val path = s"$common_path/37.cross_prod"
    val file = "libcross_prod.cpp"

    val array = ArrayType(TupleType(Float, Float, Float) , N)


    val f = fun(
      array,
      array,
      (A,B) => MapSeq(  fun( y =>
        cross_calc.apply(
          Get(Get(y,0),0),
          Get(Get(y,0),1),
          Get(Get(y,0),2),
          Get(Get(y,1),0),
          Get(Get(y,1),1),
          Get(Get(y,1),2)
        ) )
      )  $ Zip(A,B)
    )

    (s"mkdir -p $path") !

    HostCompiler ! (f, path, List(file))

    val actual : String = native_compile_and_run(path, file)
    val expected : String = "-3 -7 11 -9 18 -9 \n"
    assertEquals(expected, actual)

    println("Test case test_reduce_3d_matrix done!")


  }


  @Test
  def test_numpy_trapz(): Unit = {

    val path = s"$common_path/38.trapz"
    val file = "libtrapz.cpp"

    val array = ArrayType(Float, N)


    val f = fun(
      array,
      array,
      (A,B) => MapSeq(
                  fun( (z) => trapz.apply(
                    Get( ArrayAccess(0) $ z, 0),
                    Get( ArrayAccess(1) $ z, 0),
                    Get( ArrayAccess(0) $ z, 1),
                    Get( ArrayAccess(1) $ z, 1) )
                  )
               ) o Slide(2,1) $ Zip(A,B)
    )

    (s"mkdir -p $path") !

    HostCompiler ! (f, path, List(file))

    val actual : String = native_compile_and_run(path, file)
    val expected : String = "4.5 5.5 \n"
    assertEquals(expected, actual)

    println("Test case test_reduce_3d_matrix done!")


  }

  val sin = UserFun("sin_uf", Array("x"),
    "{ return sin(x); }",
    Seq(Float), Float)

  val cos = UserFun("cos_uf", Array("x"),
    "{ return cos(x); }",
    Seq(Float), Float)

  val tan = UserFun("tan_uf", Array("x"),
    "{ return tan(x); }",
    Seq(Float), Float)

  val arcsin = UserFun("arcsin_uf", Array("x"),
    "{ return asin(x); }",
    Seq(Float), Float)

  val arccos = UserFun("arccos_uf", Array("x"),
    "{ return acos(x); }",
    Seq(Float), Float)

  val arctan = UserFun("arctan_uf", Array("x"),
    "{ return atan(x); }",
    Seq(Float), Float)

  val div = UserFun("div_uf", Array("x", "y"),
    "{ return (x)/(y); }",
    Seq(Float, Float), Float)

  val hypot = UserFun("hypot_uf", Array("x", "y"),
    "{ return sqrt((x*x)+(y*y)); }",
    Seq(Float, Float), Float)

  //Degree = radian * 180/π
  //radian = degree * π/180

  val degrees = UserFun("r2d_uf", Array("x"),
    "{ return x*180/M_PI; }",
    Seq(Float), Float)

  val radians = UserFun("d2r_uf", Array("x"),
    "{ return x*M_PI/180; }",
    Seq(Float), Float)


  val sinh = UserFun("sinh_uf", Array("x"),
    "{ return sinh(x); }",
    Seq(Float), Float)


  val cosh = UserFun("cosh_uf", Array("x"),
    "{ return cosh(x); }",
    Seq(Float), Float)

  val tanh = UserFun("tanh_uf", Array("x"),
    "{ return tanh(x); }",
    Seq(Float), Float)

  val arcsinh = UserFun("arcsinh_uf", Array("x"),
    "{ return asinh(x); }",
    Seq(Float), Float)

  val arccosh = UserFun("arccosh_uf", Array("x"),
    "{ return acosh(x); }",
    Seq(Float), Float)

  val arctanh = UserFun("arctanh_uf", Array("x"),
    "{ return atanh(x); }",
    Seq(Float), Float)

  val around = UserFun("round_uf", Array("x"),
    "return ( ((int) ceil(x)) % 2 == 0 ? ceil(x) : ceil(x) -1) ;",
    Seq(Float), Float)

  val rint = UserFun("rint_uf", Array("x"),
    "return round(x) ;",
    Seq(Float), Float)

  val fix = UserFun("fix_uf", Array("x"),
    "return trunc(x) ;",
    Seq(Float), Float)

  val floor = UserFun("floor_uf", Array("x"),
    "return floor(x);",
    Seq(Float), Float)

  val ceil = UserFun("ceil_uf", Array("x"),
    "return ceil(x);",
    Seq(Float), Float)

  val trunc = UserFun("trunc_uf", Array("x"),
    "return trunc(x);",
    Seq(Float), Float)

  val prod2 = UserFun("prod2_uf", Array("l", "r"),
    "{ return (l * r); }",
    Seq(Float, Float), Float)

  val gradient2 = UserFun("grad2_uf", Array("l", "r"),
    "{ return (l - r)/2.0f; }",
    Seq(Float, Float), Float)

  val exp = UserFun("exp_uf", Array("x"),
    "return exp(x) ;",
    Seq(Float), Float)

  val expm1 = UserFun("expm1_uf", Array("x"),
    "return exp(x) - 1 ;",
    Seq(Float), Float)

  val exp2 = UserFun("exp2_uf", Array("x"),
    "return pow(2,x) ;",
    Seq(Float), Float)

  val log = UserFun("log_uf", Array("x"),
    "return log(x) ;",
    Seq(Float), Float)

  val log10 = UserFun("log10_uf", Array("x"),
    "return log10(x) ;",
    Seq(Float), Float)

  val log2 = UserFun("log2_uf", Array("x"),
    "return log2(x) ;",
    Seq(Float), Float)

  val log1p = UserFun("log1p_uf", Array("x"),
    "return log(1+x) ;",
    Seq(Float), Float)

  val logaddexp = UserFun("logaddexp_uf", Array("x1", "x2"),
    "{ return log(exp(x1) + exp(x2)); }",
    Seq(Float, Float), Float)

  val logaddexp2 = UserFun("logaddexp2_uf", Array("x1", "x2"),
    "{ return log2(pow(2,x1) + pow(2,x2)); }",
    Seq(Float, Float), Float)

  val sinc = UserFun("sinc_uf", Array("x"),
    "return sin(M_PI*x)/(M_PI*x) ;",
    Seq(Float), Float)

  val signbit = UserFun("signbit_uf", Array("x"),
    "return x<0? 1:0 ;",
    Seq(Float), Float)

  val copysign = UserFun("copysign_uf", Array("x", "y"),
    "return y<0? x*(-1):x ;",
    Seq(Float, Float), Float)

  val frexp = UserFun("frexp_uf", Array("x"),
    "int exp; return {frexp(x,&exp), exp} ;",
    Seq(Float), TupleType(Float, Float) )

  val ldexp = UserFun("ldexp_uf", Array("x", "y"),
    "return x* pow(2,y) ;",
    Seq(Float, Float), Float)

  val nextafter = UserFun("nextafter_uf", Array("x", "y"),
    "return x<y? x+ std::numeric_limits<float>::epsilon() : (x>y? x - std::numeric_limits<float>::epsilon() : x)   ;",
    Seq(Float, Float), Float)

  val reciprocal = UserFun("reciprocal_uf", Array("x"),
    "return 1.0f/x",
    Seq(Float), Float)

  val negative = UserFun("negative_uf", Array("x"),
    "return (-1.0f)*x",
    Seq(Float), Float)

  val multiply = UserFun("multiply_uf", Array("x", "y"),
    "return x * y;",
    Seq(Float, Float), Float)

  val divide = UserFun("divide_uf", Array("x", "y"),
    "return x / y;",
    Seq(Float, Float), Float)

  val power = UserFun("power_uf", Array("x", "y"),
    "return pow(x, y);",
    Seq(Float, Float), Float)

  val subsract = UserFun("subtract_uf", Array("x", "y"),
    "return x - y;",
    Seq(Float, Float), Float)

  val floor_div = UserFun("floor_div_uf", Array("x", "y"),
    "return floor(x/y);",
    Seq(Float, Float), Float)

  val fmod = UserFun("fmod_uf", Array("x", "y"),
    "return ((int)x) % ((int)y);",
    Seq(Float, Float), Float)

  val modf = UserFun("modf_uf", Array("x"),
    "if(x>=0) return { x - floor(x), floor(x) }; else return  { x - round(x), round(x)} ;",
    Seq(Float), TupleType(Float, Float))

  //TODO: may need a closer look at this one, if x and y are not the same sign
  val remainder = UserFun("remainder_uf", Array("x", "y"),
    "if(x>=0) return x - floor(x/y)*y; else return x - round(x/y)*y",
    //"return int(x) % int(y)",
    Seq(Float, Float), Float)

  val divmod = UserFun("divmod_uf", Array("x", "y"),
    "return {int(x/y), x>=0? x - floor(x/y)*y : x - round(x/y)*y};",
    Seq(Float, Float), TupleType(Float, Float) )

  val angle_radian = UserFun("angle_randian_uf", Array("x", "y"),
    "{ return atan2(y,x); }",
    Seq(Float, Float), Float)

  val angle_degree = UserFun("angle_degree_uf", Array("x", "y"),
    "{ return atan2(y,x) * 180 / M_PI; }",
    Seq(Float, Float), Float)

  val real = UserFun("real_uf", Array("x", "y"),
    "{ return x; }",
    Seq(Float, Float), Float)

  val imag = UserFun("imag_uf", Array("x", "y"),
    "{ return y; }",
    Seq(Float, Float), Float)

  val conj = UserFun("conj_uf", Array("x", "y"),
    "{ return {x, (-1.0f)*y}; }",
    Seq(Float, Float), TupleType(Float, Float) )

  val sqrt = UserFun("sqrt_uf", Array("x"),
    "{ return sqrt(x); }",
    Seq(Float), Float)

  val cbrt = UserFun("cbrt_uf", Array("x"),
    "{ return cbrt(x); }",
    Seq(Float), Float)

  val square = UserFun("square_uf", Array("x"),
    "{ return x*x; }",
    Seq(Float), Float)

  val absolute = UserFun("absolute_uf", Array("x"),
    "{ return abs(x); }",
    Seq(Float), Float)

  val fabs = UserFun("fabs_uf", Array("x"),
    "{ return abs(x); }",
    Seq(Float), Float)

  val sign = UserFun("sign_uf", Array("x"),
    "{ return x==0? 0: ( x< 0 ? -1 : 1 ); }",
    Seq(Float), Float)

  //val heaviside

  val maximum = UserFun("maximum_uf", Array("x", "y"),
    "{ return max(x,y); }",
    Seq(Float, Float), Float)

  val minimum = UserFun("minimum_uf", Array("x", "y"),
    "{ return min(x,y); }",
    Seq(Float, Float), Float)

  val fmax = UserFun("fmax_uf", Array("x", "y"),
    "{ return max(x,y); }",
    Seq(Float, Float), Float)

  val fmin = UserFun("fmin_uf", Array("x", "y"),
    "{ return min(x,y); }",
    Seq(Float, Float), Float)

  //Not do it, because C++ don't have a NaN reprensentation
  //val nan_to_num

  //Not do it, because the output shape is run-time data dependent
  //real_if_close

  //reduce pattern
  //it is a bit hard to handle cases that is not within bounds,
  // because using map or reduce, it is hard to get access to the concept of the first element or the last element
  // if that is the case, maybe switch to numpy implementation instead.
  val interp = UserFun("interp_uf", Array("acc", "x", "x1", "y1", "x2", "y2"),
    "if (x >= x1 && x <= x2) {auto a = (y1-y2)/(x1-x2); auto b = y1 - a*x1; return acc + a*x + b;} else return acc + 0.0f;",
    Seq(Float, Float, Float, Float, Float, Float), Float)


  @Test
  def test_generate_all_numpy_functions(): Unit = {

    val path = s"$common_path/39.numpy/lift_numpy"

    val func_names = List(
      "lift_sin", "cos", "tan", "arcsin", "arccos", "arctan", "hypot", "arctan2", "degrees", "radians", "deg2rad", "rad2deg",
      "sinh", "cosh", "tanh", "arcsinh", "arccosh", "arctanh",
      "around", "round_", "rint", "fix", "lift_floor", "ceil", "trunc",
      "prod", "sum", "sum_axis_0", "sum_axis_1",  "nanprod", "nansum", "cumprod", "cumsum", "nancumprod", "nancumsum", "diff", "ediff1d", "gradient", "cross", "trapz",
      "lift_exp", "expm1", "exp2", "lift_log", "lift_log10", "lift_log2", "log1p", "logaddexp", "logaddexp2",
      "sinc",
      "signbit", "copysign", "lift_frexp", "ldexp", "nextafter",

      "add", "reciprocal", "positive", "negative", "multiply", "divide", "power", "subtract", "true_divide", "floor_divide", "float_power",
      "fmod", "mod", "modf", "lift_remainder", "divmod",

      "angle_radian", "angle_degree", "real", "imag", "conj",

      "convolve", //"clip"
      "sqrt", "cbrt", "square", "absolute", "fabs", "sign", "maximum", "minimum", "fmax", "fmin", "interp"
    )

    //val files = func_names.map("lib" + _ + ".cpp")

    val array = ArrayType(Float, N)
    val array_m = ArrayType(Float, M)
    val array_2d = ArrayType(ArrayType(Float, N), M)
    val array_t2 = ArrayType(TupleType(Float, Float) , N)
    val array_t3 = ArrayType(TupleType(Float, Float, Float) , N)

    val sin_f = fun( array, MapSeq( sin ) $ _ )
    val cos_f = fun( array, MapSeq( cos ) $ _ )
    val tan_f = fun( array, MapSeq( tan ) $ _ )
    val arcsin_f = fun( array, MapSeq( arcsin ) $ _ )
    val arccos_f = fun( array, MapSeq( arccos ) $ _ )
    val arctan_f = fun( array, MapSeq( arctan ) $ _ )
    val hypot_f = fun( array, array, MapSeq( fun( y => hypot.apply(Get(y,0), Get(y,1)) )  ) $ Zip(_,_) )
    val arctan2_f = fun( array, array, MapSeq( arctan ) o MapSeq( fun( y => div.apply(Get(y,0), Get(y,1)) )  ) $ Zip(_,_) )
    val degrees_f = fun( array, MapSeq( degrees ) $ _ )
    val radians_f = fun( array, MapSeq( radians ) $ _ )
    //val unwrap_f
    val deg2rad_f = radians_f
    val rad2deg_f = degrees_f

    val sinh_f = fun( array, MapSeq(sinh) $ _ )
    val cosh_f = fun( array, MapSeq(cosh) $ _ )
    val tanh_f = fun( array, MapSeq(tanh) $ _ )
    val arcsinh_f = fun( array, MapSeq(arcsinh) $ _ )
    val arccosh_f = fun( array, MapSeq(arccosh) $ _ )
    val arctanh_f = fun( array, MapSeq(arctanh) $ _ )

    val around_f = fun( array, MapSeq(around) $ _ )
    val round__f = around_f
    val rint_f = fun( array, MapSeq(rint) $ _ )
    val fix_f = fun( array, MapSeq(fix) $ _ )
    val floor_f = fun( array, MapSeq(floor) $ _ )
    val ceil_f = fun( array, MapSeq(ceil) $ _ )
    val trunc_f = fun( array, MapSeq(trunc) $ _ )

    val prod_f = fun( array, ReduceSeq(prod2, 1.0f) $ _ )
    val sum_f = fun( array, ReduceSeq(add2, 0.0f) $ _ )
    // tested on 2D array only
    val sum_axis_0_f = fun( array_2d, MapSeq(ReduceSeq(add2, 0.0f)) o Transpose() $ _ )
    // tested on 2D array only
    val sum_axis_1_f = fun( array_2d, MapSeq(ReduceSeq(add2, 0.0f)) $ _ )
    //can filter nan at python level, for prod, nan -> 1, for sum, nan -> 0
    val nanprod_f = prod_f
    val nansum_f = sum_f
    val cumprod_f = fun( array, ScanSeq(prod2, 1.0f) $ _ )
    val cumsum_f = fun( array, ScanSeq(add2, 0.0f) $ _ )
    val nancumprod_f = cumprod_f
    val nancumsum_f = cumsum_f
    val diff_f = fun( array, MapSeq( ReduceSeq(diff2, 0.0f) ) o Slide(2,1) $ _ )
    //the array concantenation can be done at python level
    val ediff1d_f = diff_f
    //the first element and the last element should be set manually
    //out[0] = in[0]
    //out[last] = in[last] - in[last - 1]
    val gradient_f = fun(array, MapSeq(  fun(arr => gradient2.apply(ArrayAccess(2) $ arr, ArrayAccess(0) $ arr ) ) ) o Slide(3,1) $ _)
    val cross_f = fun( array_t3, array_t3,
      (A,B) => MapSeq(  fun( y =>
        cross_calc.apply(
          Get(Get(y,0),0),
          Get(Get(y,0),1),
          Get(Get(y,0),2),
          Get(Get(y,1),0),
          Get(Get(y,1),1),
          Get(Get(y,1),2)
        ) )
      )  $ Zip(A,B)
    )
    val trapz_f = fun( array, array, (A,B) => ReduceSeq(add2, 0.0f) o MapSeq(
        fun( (z) => trapz.apply(
          Get( ArrayAccess(0) $ z, 0),
          Get( ArrayAccess(1) $ z, 0),
          Get( ArrayAccess(0) $ z, 1),
          Get( ArrayAccess(1) $ z, 1) )
        )
      ) o Slide(2,1) $ Zip(A,B)
    )

    val exp_f = fun( array, MapSeq(exp) $ _ )
    val expm1_f = fun( array, MapSeq(expm1) $ _ )
    val exp2_f = fun( array, MapSeq(exp2) $ _ )
    val log_f = fun( array, MapSeq(log) $ _ )
    val log10_f = fun( array, MapSeq(log10) $ _ )
    val log2_f = fun( array, MapSeq(log2) $ _ )
    val log1p_f = fun( array, MapSeq(log1p) $ _ )
    val logaddexp_f = fun( array, array, (A,B) => MapSeq( fun(y => logaddexp.apply(Get(y, 0), Get(y,1))) ) $ Zip(A,B) )
    val logaddexp2_f = fun( array, array, (A,B) => MapSeq( fun(y => logaddexp2.apply(Get(y, 0), Get(y,1))) ) $ Zip(A,B) )
    val nextafter_f = fun( array, array, (A,B) => MapSeq( fun(y => nextafter.apply(Get(y, 0), Get(y,1))) ) $ Zip(A,B) )

    //TODO: i0, can not find its math def
    val sinc_f = fun( array, MapSeq(sinc) $ _ )

    val signbit_f = fun( array, MapSeq(signbit) $ _ )
    val copysign_f = fun( array, array, (A,B) => MapSeq( fun(y => copysign.apply(Get(y, 0), Get(y,1))) ) $ Zip(A,B) )
    val frexp_f = fun( array, MapSeq(frexp) $ _ )
    val ldexp_f = fun( array, array, (A,B) => MapSeq( fun(y => ldexp.apply(Get(y, 0), Get(y,1))) ) $ Zip(A,B) )
    //TODO: can not find its math def
    //val spacing_f =

    val add_f = fun( array, array, (A,B) => MapSeq( fun(y => add2.apply(Get(y, 0), Get(y,1))) ) $ Zip(A,B) )
    val reciprocal_f = fun( array, MapSeq(reciprocal) $ _ )
    val positive_f = fun( array, MapSeq(id) $ _ )
    val negative_f = fun( array, MapSeq(negative) $ _ )
    //for different dimensionality, maybe handled at python level
    val multiply_f = fun( array, array, (A,B) => MapSeq( fun(y => multiply.apply(Get(y, 0), Get(y,1))) ) $ Zip(A,B) )
    val divide_f = fun( array, array, (A,B) => MapSeq( fun(y => divide.apply(Get(y, 0), Get(y,1))) ) $ Zip(A,B) )
    val power_f = fun( array, array, (A,B) => MapSeq( fun(y => power.apply(Get(y, 0), Get(y,1))) ) $ Zip(A,B) )
    val subtract_f = fun( array, array, (A,B) => MapSeq( fun(y => subtract.apply(Get(y, 0), Get(y,1))) ) $ Zip(A,B) )
    val true_divide = divide_f
    val floor_divide = fun( array, array, (A,B) => MapSeq( fun(y => floor_div.apply(Get(y, 0), Get(y,1))) ) $ Zip(A,B) )
    val float_power_f = power_f
    val fmod_f = fun( array, array, (A,B) => MapSeq( fun(y => fmod.apply(Get(y, 0), Get(y,1))) ) $ Zip(A,B) )
    val mod_f = fmod_f
    val modf_f = fun( array, MapSeq(modf) $ _ )
    val remainder_f = fun( array, array, (A,B) => MapSeq( fun(y => remainder.apply(Get(y, 0), Get(y,1))) ) $ Zip(A,B) )
    val divmod_f = fun( array, array, (A,B) => MapSeq( fun(y => divmod.apply(Get(y, 0), Get(y,1))) ) $ Zip(A,B) )

    val angle_radian_f = fun(array_t2, MapSeq( fun(y => angle_radian.apply(Get(y,0), Get(y,1))) ) $ _ )
    val angle_degree_f = fun(array_t2, MapSeq( fun(y => angle_degree.apply(Get(y,0), Get(y,1))) ) $ _ )
    val real_f = fun(array_t2, MapSeq( fun(y => real.apply(Get(y,0), Get(y,1))) ) $ _ )
    val imag_f = fun(array_t2, MapSeq( fun(y => imag.apply(Get(y,0), Get(y,1))) ) $ _ )
    val conj_f = fun(array_t2, MapSeq( fun(y => conj.apply(Get(y,0), Get(y,1))) ) $ _ )

    // Can slide window be a run-time parameter? Maybe you can, as Slide can take a arith expr as param, a variable is a arith expr
    // the truth is: it must be in that way, as type check need to make sure two inputs to zip are the same
    // assume M is already reversed, later may be doable in Lift
    val convolve_f = fun(array_m, array, (A, M) =>
      MapSeq( fun( y =>  ReduceSeq( fun( (acc, y) => multAndSumUp(acc, Get(y,0), Get(y,1)) ), 0.0f) $ Zip(y, M) ) ) o Slide(N,1) $ A)
    //two things: do we have a filter pattern? can we pass a scalar to the top level lambda instead of arrays?
    //val clip_f = fun(array, O, K,   )
    val sqrt_f = fun( array, MapSeq(sqrt) $ _ )
    val cbrt_f = fun( array, MapSeq(cbrt) $ _ )
    val square_f = fun( array, MapSeq(square) $ _ )
    val absolute_f = fun( array, MapSeq(absolute) $ _ )
    val fabs_f = absolute_f
    val sign_f = fun( array, MapSeq(sign) $ _ )
    val maximum_f = fun( array, array, MapSeq(fun(y => maximum.apply(Get(y,0), Get(y,1)))) $ Zip(_,_) )
    val minimum_f = fun( array, array, MapSeq(fun(y => minimum.apply(Get(y,0), Get(y,1)))) $ Zip(_,_) )
    val fmax_f = fun( array, array, MapSeq(fun(y => fmax.apply(Get(y,0), Get(y,1)))) $ Zip(_,_) )
    val fmin_f = fun( array, array, MapSeq(fun(y => fmin.apply(Get(y,0), Get(y,1)))) $ Zip(_,_) )
    val interp_f = fun(array, array_m, array_m, (I, X, Y) =>
      MapSeq( fun(ix =>
         ReduceSeq( fun( (acc, y) =>
           interp.apply(
             acc,
             ix,
             Get(ArrayAccess(0) $ y, 0),
             Get(ArrayAccess(0) $ y, 1),
             Get(ArrayAccess(1) $ y, 0),
             Get(ArrayAccess(1) $ y, 1)
           )
         ), 0.0f) o Slide(2,1) $ Zip(X,Y)
      ) ) $ I
    )

    val all_funcs = List(
      sin_f, cos_f, tan_f, arcsin_f, arccos_f, arctan_f, hypot_f, arctan2_f, degrees_f, radians_f, deg2rad_f, rad2deg_f,
      sinh_f, cosh_f, tanh_f, arcsinh_f, arccos_f, arctanh_f,
      around_f, round__f, rint_f, fix_f, floor_f, ceil_f, trunc_f,
      prod_f, sum_f, sum_axis_0_f, sum_axis_1_f, nanprod_f, nansum_f, cumprod_f, cumsum_f, nancumprod_f, nancumsum_f, diff_f, ediff1d_f, gradient_f, cross_f, trapz_f,
      exp_f, expm1_f, exp2_f, log_f, log10_f, log2_f, log1p_f, logaddexp_f, logaddexp2_f,
      sinc_f,
      signbit_f, copysign_f, frexp_f, ldexp_f, nextafter_f,

      add_f, reciprocal_f, positive_f, negative_f, multiply_f, divide_f, power_f, subtract_f, true_divide, floor_divide, float_power_f,
      fmod_f, mod_f, modf_f, remainder_f, divmod_f,

      angle_radian_f, angle_degree_f, real_f, imag_f, conj_f,

      convolve_f, //clip_f,
      sqrt_f, cbrt_f, square_f, absolute_f, fabs_f, sign_f, maximum_f, minimum_f, fmax_f, fmin_f, interp_f
    )

    (s"mkdir -p $path") !

    (func_names zip all_funcs).foreach {
      case (func_name, func) => HostCompiler ! (func, path, List("lib" + func_name + ".cpp"), func_name)
    }

    //HostCompiler ! (sin_f, path, List(files(0)), func_names(0))

    println("Done")

  }

  @Test
  def test_split_on_variable(): Unit = {

    val path = s"$common_path/40.split_on_variable"
    val file = "libsplit_on_variable.cpp"

    val f = fun( ArrayType(Float, N),
      //in => MapSeq( incrementF ) $ in
      in => MapSeq( MapSeq( incrementF ) ) o Split(N/2) $ in
    )

    (s"mkdir -p $path") !

    HostCompiler ! (f, path, List(file) )

    val actual : String = native_compile_and_run(path, file)
    val expected : String = "1 1 1 1 1 1 1 1 1 1 1 1 1 1 1 1 \n"
    assertEquals(expected, actual)

    println("Test case test_map done!")

  }

  @Test
  def test_temp(): Unit = {

    val path = s"$common_path/40.split_on_variable"
    val file = "libsplit_on_variable.cpp"

    val f = fun( ArrayType(Float, N),
      //in => MapSeq( incrementF ) $ in
      in => MapSeq( Join() o MapSeq( MapSeq(incrementF) ) o Split(2) ) o Split(8) $ in
    )

    (s"mkdir -p $path") !

    HostCompiler ! (f, path, List(file) )

    val actual : String = native_compile_and_run(path, file)
    val expected : String = "1 1 1 1 1 1 1 1 1 1 1 1 1 1 1 1 \n"
    assertEquals(expected, actual)

    println("Test case test_map done!")

  }

  @Test
  def test_par_reduce(): Unit = {

    val path = s"$common_path/41.parallel_reduce"
    val file = "libpar_reduce.cpp"

    //pure parallel reduce requires the size can be divided by 8, in the current expression

    val f = fun( ArrayType(Float, N),
      //in => MapSeq( incrementF ) $ in
      in => ReduceSeq(add2, 0.0f) o Join() o Join() o MapSeq(MapSeq( ReduceSeq(add2, 0.0f) ) ) o Split(4) o Split(N/8) $ in
    )

    (s"mkdir -p $path") !

    HostCompiler ! (f, path, List(file) )

    val actual : String = native_compile_and_run(path, file)
    val expected : String = "32 \n"
    assertEquals(expected, actual)

    println("Test case test_map done!")

  }

  @Test
  def test_slice(): Unit = {

    val path = s"$common_path/42.slice"
    val file = "libslice.cpp"

    val f = fun( ArrayType(Float, N),
      in => MapSeq( incrementF ) o Slice(3,N) $ in
    )

    (s"mkdir -p $path") !

    HostCompiler ! (f, path, List(file) )

    val actual : String = native_compile_and_run(path, file)
    val expected : String = "2 2 2 2 2 2 2 2 2 2 2 2 2 2 2 2 2 2 2 2 2 2 2 2 2 2 2 2 2 \n"
    assertEquals(expected, actual)

    println("Test case test_map done!")

  }

  @Test
  def test_concat(): Unit = {

    val path = s"$common_path/43.concat"
    val file = "libconcat.cpp"

    val f = fun(
      ArrayType(Float, N),
      ArrayType(Float, M),
      //The args in Concat must contain at least one operator,
      //as Concat is an output view construct, thus there must be at least one operator to produce output
      (in1, in2) => Concat( MapSeq(id) $ in1, MapSeq(id) $ in2)
    )

    (s"mkdir -p $path") !

    HostCompiler ! (f, path, List(file) )

    val actual : String = native_compile_and_run(path, file)
    val expected : String = "1 1 1 2 2 2 2 2 \n"
    assertEquals(expected, actual)

    println("Test case test_map done!")

  }

  @Test
  def test_concat_more(): Unit = {

    val path = s"$common_path/43.concat"
    val file = "libconcat.cpp"

    val f = fun(
      ArrayType(Float, N),
      ArrayType(Float, M),
      //The args in Concat must contain at least one operator,
      //as Concat is an output view construct, thus there must be at least one operator to produce output
      //TODO: if MapSeq(id) o MapSeq(id) $ in, the memory allocator will yield wrong final code
      (in1, in2) => MapSeq(incrementF) $ Concat( MapSeq(id) $ in1, MapSeq(id) $ in2)
    )

    (s"mkdir -p $path") !

    HostCompiler ! (f, path, List(file) )

    val actual : String = native_compile_and_run(path, file)
    val expected : String = "2 2 2 3 3 3 3 3 \n"
    assertEquals(expected, actual)

    println("Test case test_map done!")

  }

  @Test
  def test_concat_slice(): Unit = {

    val path = s"$common_path/44.concat_slice"
    val file = "libconcat_slice.cpp"

    val f = fun(
      ArrayType(Float, N),
      //The args in Concat must contain at least one operator,
      //as Concat is an output view construct, thus there must be at least one operator to produce output
      in => MapSeq(incrementF3) $ Concat( MapSeq(incrementF2) o Slice(0,3) $ in, MapSeq(incrementF) o Slice(3, N) $ in)
    )

    (s"mkdir -p $path") !

    HostCompiler ! (f, path, List(file) )

    val actual : String = native_compile_and_run(path, file)
    val expected : String = "3 3 3 3 3 3 3 3 \n"
    assertEquals(expected, actual)

    println("Test case test_map done!")

  }

  @Test
  def test_par_reduce_general_version_one_split(): Unit = {

    val path = s"$common_path/45.parallel_reduce_general_version"
    val file = "libpar_reduce_general.cpp"

    //the length of the parallel part
    //val par_part_len = N - N % 8
    val par_part_len = 8 * (N / 8)

    //pure parallel reduce requires the size can be divided by 8, in the current expression
    //also remove the sequential reduce, as there will be a sequential reduce at the end anyway,
    //so removed here, which allocate slightly more memory, but one less loop generated.
    val par_reduce = Join() o MapSeq( ReduceSeq(add2, 0.0f) ) o Split( par_part_len/8 )

    val f = fun( ArrayType(Float, N),
      in => ReduceSeq(add2_3, 0.0f) $ Concat( ReduceSeq(add2_2, 0.0f) o Slice(par_part_len, N) $ in , par_reduce o Slice(0, par_part_len) $ in )
    )

    (s"mkdir -p $path") !

    HostCompiler ! (f, path, List(file) )

    val actual : String = native_compile_and_run(path, file)
    val expected : String = "7 \n13 \n"
    assertEquals(expected, actual)

    println("Test case test_map done!")

  }

  @Test
  def test_par_reduce_general_version_two_splits(): Unit = {

    val path = s"$common_path/45.parallel_reduce_general_version"
    val file = "libpar_reduce_general.cpp"

    val par_part_len = 8 * (N / 8)

    //pure parallel reduce requires the size can be divided by 8, in the current expression
    //also remove the sequential reduce, as there will be a sequential reduce at the end anyway,
    //so removed here, which allocate slightly more memory, but one less loop generated.
    val par_reduce = Join() o Join() o MapSeq(MapSeq( ReduceSeq(add2, 0.0f) ) ) o Split(4) o Split(par_part_len/8)

    val f = fun( ArrayType(Float, N),
      in => ReduceSeq(add2_3, 0.0f) $ Concat( ReduceSeq(add2_2, 0.0f) o Slice(par_part_len, N) $ in , par_reduce o Slice(0, par_part_len) $ in )
    )

    (s"mkdir -p $path") !

    HostCompiler ! (f, path, List(file) )

    val actual : String = native_compile_and_run(path, file)
    val expected : String = "7 \n13 \n"
    assertEquals(expected, actual)

    println("Test case test_map done!")

  }


  @Test
  def test_sequential_conv_naums_version(): Unit = {

    val path = s"$common_path/46.sequential_conv_naums_version"
    val file = "libsequential_conv_naums_version.cpp"

    val activation_f = UserFun ( "sigmoid", Array("x"),  "return 1 / ( 1+exp(-x))", Seq(Float), Float  )

    /* val kernel_h = 4
    val kernel_w = 5
    val input_xdim = 13
    val input_ydim = 9
    val in_channels = 3
    val out_channels = 10 */

    val kernel_h = SizeVar("kernel_h")
    val kernel_w = SizeVar("kernel_w")
    val input_xdim = SizeVar("input_xdim")
    val input_ydim = SizeVar("input_ydim")
    val in_channels = SizeVar("in_channels")
    val out_channels = SizeVar("out_channels")



    val f = fun(
      ArrayType( ArrayType( ArrayType( ArrayType(Float, kernel_w), kernel_h ), in_channels  ), out_channels ),
      ArrayType( Float, out_channels ),
      ArrayType( ArrayType( ArrayType( Float, input_xdim ), input_ydim  ), in_channels ),
      //(K, B, X) => MapSeq( fun( x => MapSeq(activation_f) o ReduceSeq(add2, 0.0f) $ Zip( Join() o Join() o Slide() $ x, Join() o Join() $ K ) )  ) $ X
      //(K, B, X) =>  MapSeq( fun( x => MapSeq( fun( k => Join() o Join() o MapSeq(fun( x1 => MapSeq(fun( x2 => ReduceSeq(activation_f o add2, 0.0f) $ Zip(Join() o Join() $ k, Join() o Join() $ x2)  ) ) $ x1 ) ) o Slide2D() $ x  ) ) $ K ) ) $ X
      (KK, B, X) =>

        //this produce out_channels 2D matrices, as the final output
        MapSeq( fun( (O, b) =>
          //this produce a 2D matrix
         MapSeq( MapSeq(id) ) o MapSeq( MapSeq( fun( o => add2.apply(o, b)  ) )  )  $ O ) ) $

        Zip(

             //this produce out_channels number of 2D matrices
             MapSeq( fun( K =>

               //this produce one 2D matrix after reduction
               MapSeq( Join() o  MapSeq(ReduceSeq(add2, 0.0f)) o Transpose() ) o Transpose() o

               //this produce a 3D matrix, or out_channels 2D matricies, as there are three channels
                MapSeq(
                 //this produce a 2D matrix with the convolution result
                 fun (
                   (xx,k) =>
                     MapSeq( Join() o MapSeq( fun( x => ReduceSeq( add2,0.0f) o MapSeq( multiply )
                       $ Zip( Join() $ x,  Join() $ k)  ) ) ) o Slide2D(kernel_h, 1, kernel_w, 1) $ xx
                     )
                       ) $ Zip(X, K)
         )
        ) $ KK

          , B)
    )

    (s"mkdir -p $path") !

    HostCompiler ! (f, path, List(file) )

    val actual : String = native_compile_and_run(path, file)
    val expected : String = "7 \n13 \n"
    assertEquals(expected, actual)


    println("Test case test_map done!")

  }

  @Test
  def test_transpose_golden_data_for_conv(): Unit = {

    val kernel_h = SizeVar("kernel_h")
    val kernel_w = SizeVar("kernel_w")
    val input_xdim = SizeVar("input_xdim")
    val input_ydim = SizeVar("input_ydim")
    val in_channels = SizeVar("in_channels")
    val out_channels = SizeVar("out_channels")

    val path1 = s"$common_path/46.sequential_conv_naums_version/golden_data_prepare/X_transpose"
    val file = "libtranspose.cpp"

    val f = fun(
      ArrayType( ArrayType( ArrayType( Float, in_channels ), input_xdim  ), input_ydim ),
      (X) => MapSeq(MapSeq(MapSeq(id))) o Transpose() o Map(  Transpose() ) $ X
    )

    (s"mkdir -p $path1") !

    HostCompiler ! (f, path1, List(file) )

    val path2 = s"$common_path/46.sequential_conv_naums_version/golden_data_prepare/K_transpose"

    val f2 = fun(
      ArrayType(ArrayType(ArrayType(ArrayType(Float, out_channels), in_channels), kernel_w), kernel_h),

      (K) => MapSeq(MapSeq(MapSeq(MapSeq(id)))) o
        //transpose in_channels in place
                      Map( Transpose() o Map( Transpose() ) ) o
        //transpose out_channels in place
        Transpose() o Map( Transpose() o Map( Transpose() ) )  $ K

    )

    HostCompiler ! (f2, path2, List(file) )

    println("done")


  }

  @Test
  def test_general_transpose(): Unit = {

    val path = s"$common_path/47.general_transpose/1.map"
    val file = "libgeneral_transpose.cpp"


    //2D
    /*
    val f = fun(
      ArrayType( ArrayType(Float, N), M),
      MapSeq(MapSeq(id)) o Transpose() $ _
    )
    */

    //3D: transpose outer two dimensions
    /*
    val f = fun(

      ArrayType( ArrayType( ArrayType(Float, K), N), M),
      MapSeq(MapSeq(MapSeq(id))) o Transpose() $ _
    )
    */

    //3D: transpose inner two dimensions
    /* val f = fun(
      ArrayType( ArrayType( ArrayType(Float, K), N), M),
      //MapSeq(MapSeq(MapSeq(id))) o Map( Transpose() ) $ _
      MapSeq(  MapSeq(MapSeq(id)) o Transpose() )  $ _
    ) */

    //3D: transpose the outmost and innermost dimensions
    val f = fun(
      ArrayType( ArrayType( ArrayType(Float, K), N), M),
      //MapSeq(MapSeq(MapSeq(id))) o Map( Transpose() ) $ _
      MapSeq(  MapSeq(MapSeq(id)) o Transpose() ) o Transpose()  $ _
    )

    (s"mkdir -p $path") !

    HostCompiler ! (f, path, List(file) )

    val actual : String = native_compile_and_run(path, file)
    //val expected : String = "0, 4, 8, 1, 5, 9, 2, 6, 10, 3, 7, 11, 12, 16, 20, 13, 17, 21, 14, 18, 22, 15, 19, 23, \n"
    val expected : String = "0, 8, 16, 1, 9, 17, 2, 10, 18, 3, 11, 19, 4, 12, 20, 5, 13, 21, 6, 14, 22, 7, 15, 23, \n"
    assertEquals(expected, actual)


    println("Test case test_map done!")

  }

  @Test
  def test_general_transpose2(): Unit = {

    val path = s"$common_path/47.general_transpose/2.reduce"
    val file = "libgeneral_transpose.cpp"

    val f = fun(
      ArrayType( ArrayType( ArrayType(Float, K), N), M),
      //MapSeq(MapSeq(MapSeq(id))) o Map( Transpose() ) $ _
      MapSeq( Join() o MapSeq(ReduceSeq(add2, 0.0f)) o Transpose() ) o Transpose()  $ _
    )

    (s"mkdir -p $path") !

    HostCompiler ! (f, path, List(file) )

    val actual : String = native_compile_and_run(path, file)
    val expected : String = "24, 27, 30, 33, 36, 39, 42, 45, \n"
    assertEquals(expected, actual)


    println("Test case test_map done!")

  }

}<|MERGE_RESOLUTION|>--- conflicted
+++ resolved
@@ -589,7 +589,6 @@
 
   }
 
-<<<<<<< HEAD
 
   @Test
   def test_matrix_mul_transpose_on_B(): Unit = {
@@ -665,12 +664,10 @@
 
   }
 
-=======
   // TODO by Naums: this test fails because of the lift namespace-related problem
   // Another problem is that this test depended on Lu's change to Rules.scala:splitJoinMapSeq rule. Since that change
   // is breaking older tests, I reverted the rule to its original state. This test will have to be fixed to
   // account for that
->>>>>>> 9fce3779
   @Test
   def test_rewrite_rule_hello_world(): Unit = {
 
