--- conflicted
+++ resolved
@@ -59,11 +59,12 @@
       ArrayType(Float,List(Cst(8),Cst(8),Cst(8))),
       ArrayType(Float,List(Cst(8),Cst(6),Cst(6))),
       (X,W) => {
-        onnx.Conv(
-          autoPad = "NOTSET",
+        ConvWithoutBias(
+          auto_pad = "NOTSET",
+          dilations = List(0,0),
           group = 1,
-          kernelShape = List(8,6,6),
-          pads = Some(List(1, 1)),
+          kernel_shape = List(8,6,6),
+          pads = List(1,1),
           strides = List(1,1)
         ) (X,W)
       }
@@ -156,18 +157,6 @@
       }
     )
 
-<<<<<<< HEAD
-//    ONNXCompiler ! (f, path, List(host_file, gpu_file))
-//
-//    val actual : String = native_compile_and_run(path, host_file)
-//    val expected : String = "2 2 2 2 2 2 2 2 2 \n"
-//    assertEquals(expected, actual)
-//
-//
-//
-//
-//    println("cool")
-=======
     ONNXCompiler ! (f, path, List(host_file, gpu_file))
 
     val actual : String = native_compile_and_run(path, host_file)
@@ -178,7 +167,6 @@
 
 
     println("cool")
->>>>>>> 7926db64
 
 
 
