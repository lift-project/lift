package exploration

import apart.arithmetic.Var
import ir.ast._
import ir.{ArrayType, TypeChecker}
import opencl.ir._

object TestHighLevelRewrite {

  val highLevelRules =
    Seq(
      MacroRules.apply2DRegisterBlocking,
      MacroRules.apply1DRegisterBlocking,
      MacroRules.tileMapMap,
      MacroRules.finishTiling
    )

  def main(args: Array[String]) = {
<<<<<<< HEAD
    val N = 4096//Var("N")
    val M = 4096//Var("M")
    val K = 4096//Var("K")
=======
    val N = Var("N")
    val M = Var("M")
    val K = Var("K")
>>>>>>> d980ac47

    val startingExpression = fun(
      ArrayType(ArrayType(Float, K), M),
      ArrayType(ArrayType(Float, N), K),
      (A, B) => {
        Map(fun(aRow =>
          Map(fun(bCol =>
            Reduce(add, 0.0f) o Map(fun(x => mult(Get(x, 0), Get(x, 1)))) $ Zip(aRow, bCol)
          )) o Transpose() $ B
        )) $ A
      })
<<<<<<< HEAD
     val startingExpressionATransposed = fun(
=======

    val startingExpressionATransposed = fun(
>>>>>>> d980ac47
      ArrayType(ArrayType(Float, M), K),
      ArrayType(ArrayType(Float, N), K),
      (A, B) => {
        Map(fun(aRow =>
          Map(fun(bCol =>
            Reduce(add, 0.0f) o Map(fun(x => mult(Get(x, 0), Get(x, 1)))) $ Zip(aRow, bCol)
          )) o Transpose() $ B
        )) o Transpose() $ A
      })

    val newLambdas = rewrite(startingExpressionATransposed, Seq(), 5)

    val distinctLambdas = newLambdas.map(_._2).distinct

    println(failures + " rule application failures.")
    println(newLambdas.length + " resulting expressions.")
    println(distinctLambdas.length + " distinct sequences of rules (possibly different locations)")

    val oneKernel = newLambdas.filter(pair => hasOneMapOnFirstLevels(pair._1))

    println(oneKernel.length + " expressions with one kernel")

    println(
      oneKernel.count(pair =>
        pair._2 ==
          List(
            MacroRules.tileMapMap,
            MacroRules.finishTiling,
            MacroRules.finishTiling
          )
      ) + " expressions with the basic tiled sequence"
    )

    val oneDBlockingSequence = oneKernel.filter(pair =>
      pair._2 ==
        List(
          MacroRules.tileMapMap,
          MacroRules.finishTiling,
          MacroRules.apply1DRegisterBlocking,
          MacroRules.apply1DRegisterBlocking,
          MacroRules.finishTiling
        )
        ||
        pair._2 ==
          List(
            MacroRules.tileMapMap,
            MacroRules.apply1DRegisterBlocking,
            MacroRules.finishTiling,
            MacroRules.finishTiling,
            MacroRules.apply1DRegisterBlocking
          )
    )

    println(
      oneDBlockingSequence.length + " expressions with a possible tiled 1D blocking sequence,"
    )

    printMinAndMaxDepth(oneDBlockingSequence.map(_._1))

    val twoDBlockingSequence = oneKernel.filter(pair =>
      pair._2 ==
        List(
          MacroRules.tileMapMap,
          MacroRules.finishTiling,
          MacroRules.apply2DRegisterBlocking,
          MacroRules.apply2DRegisterBlocking,
          MacroRules.finishTiling
        ) && NumberExpression.byDepth(pair._1).values.max <= 8
        ||
        pair._2 ==
          List(
            MacroRules.tileMapMap,
            MacroRules.apply2DRegisterBlocking,
            MacroRules.finishTiling,
            MacroRules.finishTiling,
            MacroRules.apply2DRegisterBlocking
          )
    )

    println(
      twoDBlockingSequence.length + " expressions with a possible tiled 2D blocking sequence,"
    )

    val lambdas = twoDBlockingSequence.map(_._1)
    printMinAndMaxDepth(lambdas)

    val lowerSome = lower(lambdas, 1)

    println(lowerSome)
    println("testing " + lowerSome.length + " expressions")

    TestLowLevelRewrite.lowlevelexecutor(lowerSome)
  }

  def dumpLambdaToString(lambda: Lambda): String = {
    val tunableNodes = Utils.findTunableNodes(lambda)
    val vars = tunableNodes.collect({  case FunCall(Split(cs), _) => cs.varList }).flatten.distinct

    val varDecl =
      "val v_N_0 = Var(\"N\")\nval v_M_1 = Var(\"M\")\nval v_K_2 = Var(\"K\")\n" +
        vars.map(v => "val " + v + " = Var(\"" + v.name + "\")").mkString("\n") + "\n"

    val types = lambda.params.map(p => ScalaPrinter(p.t)).mkString(", ")

    val expr = ScalaPrinter(lambda)

    val fullString = varDecl + expr.substring(0, 4) + types + "," + expr.substring(4)

    fullString
  }

  def dumpLambasToFiles(lambdas: Seq[Lambda]): Unit = {

    lambdas.zipWithIndex.foreach(pair => {
      val lambda = pair._1
      val id = pair._2

      println(s"Processing $id/${lambdas.length - 1}")


      try {
        val appliedRules = applyAlwaysRules(lambda)
        val lowerNext = SimplifyAndFuse(appliedRules)

        val stringRep = dumpLambdaToString(lowerNext)

        val filename = "lambda_" + id

        scala.tools.nsc.io.File(filename).writeAll(stringRep)

      } catch {
        case t: Throwable =>
          println(s"$lambda failed with\n$t.")
      }
    })

  }

  def lower(lambdas: Seq[Lambda], numRandom: Int): List[Lambda] = {
    var loweredLambdas = List[Lambda]()

    var toGo = numRandom
    val numLambda = lambdas.length

    while (toGo > 0) {

      val currentLambda = lambdas(2/*util.Random.nextInt(numLambda)*/)

      try {
        val appliedRules = applyAlwaysRules(currentLambda)
        val lowerNext = Lower.lowerNoAddressSpaces(appliedRules)
        loweredLambdas = lowerNext :: loweredLambdas
      } catch {
        case t: Throwable =>
          println(s"Lowering\n$currentLambda failed with\n$t.")
      }

      toGo -= 1

      println(s"${numRandom - toGo}/$numRandom expressions lowered.")
    }

    loweredLambdas
  }

  def hasOneMapOnFirstLevels(lambda: Lambda): Boolean = {
    val mapsOnLevelOne = Utils.visitFunCallChainWithState(0)(lambda.body, (expr, count) => {
      expr match {
        case FunCall(m: AbstractMap, _) => count + 1
        case _ => count
      }
    })

    val mapsOnLevelTwo = Utils.visitFunCallChainWithState(0)(MacroRules.getMapBody(MacroRules.getMapAtDepth(lambda.body, 0)), (expr, count) => {
      expr match {
        case FunCall(m: AbstractMap, _) => count + 1
        case _ => count
      }
    })

    mapsOnLevelOne == 1 && mapsOnLevelTwo == 1
  }

  def applyAlwaysRules(lambda: Lambda): Lambda = {
    val alwaysApply = MacroRules.moveTransposeInsideTiling

    val locations = Rewrite.listAllPossibleRewrites(lambda, alwaysApply)
    if (locations.nonEmpty) {
      val ruleAt = locations.head
      applyAlwaysRules(Rewrite.applyRuleAt(lambda, ruleAt._2, ruleAt._1))
    } else {
      lambda
    }
  }

  def printMinAndMaxDepth(lambda: Seq[Lambda]): Unit = {
    val res = lambda.map(NumberExpression.byDepth(_).values.max)
    println(s"with a minimum depth of ${res.min} of and maximum depth of ${res.max}")
  }

  var failures = 0
  var depthReached = 0

  def rewrite(lambda: Lambda, rulesSoFar: Seq[Rule], levels: Int): Seq[(Lambda, Seq[Rule])] = {
    TypeChecker.check(lambda.body)

    var rewritten = Seq[(Lambda, Seq[Rule])]()

    val distinctRulesApplied = rulesSoFar.distinct
    val numberOfTimesEachRule = distinctRulesApplied.map(r1 => rulesSoFar.count(r2 => r1 == r2))

    // Filter out some rules
    var dontTryThese = (distinctRulesApplied, numberOfTimesEachRule)
      .zipped
      .filter((_, times) => times >= 2)
      ._1

    if (distinctRulesApplied.contains(MacroRules.apply1DRegisterBlocking)
      || distinctRulesApplied.contains(MacroRules.apply2DRegisterBlocking)
      || distinctRulesApplied.contains(MacroRules.tileMapMap))
      dontTryThese = MacroRules.tileMapMap +: dontTryThese

    if (distinctRulesApplied.contains(MacroRules.apply1DRegisterBlocking))
      dontTryThese = MacroRules.apply2DRegisterBlocking +: MacroRules.tileMapMap +: dontTryThese

    if (distinctRulesApplied.contains(MacroRules.apply2DRegisterBlocking))
      dontTryThese = MacroRules.apply1DRegisterBlocking +: dontTryThese

    val rulesToTry = highLevelRules diff dontTryThese

    val allRulesAt = Rewrite.listAllPossibleRewritesForRules(lambda, rulesToTry)
    allRulesAt.foreach(ruleAt => {
      try{
        val applied = Rewrite.applyRuleAt(lambda, ruleAt._2, ruleAt._1)

        TypeChecker(applied)

        rewritten = rewritten :+ (applied, rulesSoFar :+ ruleAt._1)

      } catch {
        case t: Throwable =>
          //          println(s"Applying ${ruleAt._1} to\n$lambda\nafter ${rulesSoFar.mkString(", ")},\nfailed with\n$t.\n")
          failures += 1
      }
    })

    if (levels == 1 || rulesToTry.isEmpty) {
      depthReached += 1
      rewritten
    } else {
      rewritten ++ rewritten.flatMap(pair => rewrite(pair._1, pair._2, levels-1))
    }
  }

}<|MERGE_RESOLUTION|>--- conflicted
+++ resolved
@@ -16,15 +16,9 @@
     )
 
   def main(args: Array[String]) = {
-<<<<<<< HEAD
-    val N = 4096//Var("N")
-    val M = 4096//Var("M")
-    val K = 4096//Var("K")
-=======
     val N = Var("N")
     val M = Var("M")
     val K = Var("K")
->>>>>>> d980ac47
 
     val startingExpression = fun(
       ArrayType(ArrayType(Float, K), M),
@@ -36,12 +30,7 @@
           )) o Transpose() $ B
         )) $ A
       })
-<<<<<<< HEAD
-     val startingExpressionATransposed = fun(
-=======
-
     val startingExpressionATransposed = fun(
->>>>>>> d980ac47
       ArrayType(ArrayType(Float, M), K),
       ArrayType(ArrayType(Float, N), K),
       (A, B) => {
