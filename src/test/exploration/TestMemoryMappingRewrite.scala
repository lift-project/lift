--- conflicted
+++ resolved
@@ -2,12 +2,8 @@
 
 import ir._
 import ir.ast._
-<<<<<<< HEAD
-import opencl.executor.{LongTestsEnabled, Compile}
-=======
 import lift.arithmetic.SizeVar
 import opencl.executor.LongTestsEnabled
->>>>>>> 53a6d242
 import opencl.ir._
 import opencl.ir.pattern._
 import org.junit.Assert._
@@ -93,8 +89,8 @@
 
   @Test
   def unrolledReduce(): Unit = {
-    val highLevel = fun(ArrayType(Float, N),(p_0) => FunCall(Join(), FunCall(Map(fun((p_1) => FunCall(Reduce(fun((p_2, p_3) => FunCall(add, p_2, p_3))), Value("0.0f", Float), p_1))), FunCall(Slide(3,1), FunCall(Pad(1,1,Pad.Boundary.Clamp), p_0)))))
-    val gold = fun(ArrayType(Float, N),(p_0) => FunCall(Join(), FunCall(MapGlb(0)(fun((p_1) => FunCall(toGlobal(fun((p_2) => FunCall(MapSeq(fun((p_3) => FunCall(idfloat, p_3))), p_2))), FunCall(MapSeq(fun((p_4) => p_4)), FunCall(ReduceSeqUnroll(fun((p_5, p_6) => FunCall(fun((p_7) => FunCall(fun((p_8) => FunCall(add, p_5, p_8)), p_7)), p_6))), FunCall(idfloat, Value("0.0f", Float)), p_1))))), FunCall(Slide(3,1), FunCall(Pad(1,1,Pad.Boundary.Clamp), p_0)))))
+    val highLevel = fun(ArrayTypeWSWC(Float, N),(p_0) => FunCall(Join(), FunCall(Map(fun((p_1) => FunCall(Reduce(fun((p_2, p_3) => FunCall(add, p_2, p_3))), Value("0.0f", Float), p_1))), FunCall(Slide(3,1), FunCall(Pad(1,1,Pad.Boundary.Clamp), p_0)))))
+    val gold = fun(ArrayTypeWSWC(Float, N),(p_0) => FunCall(Join(), FunCall(MapGlb(0)(fun((p_1) => FunCall(toGlobal(fun((p_2) => FunCall(MapSeq(fun((p_3) => FunCall(idfloat, p_3))), p_2))), FunCall(MapSeq(fun((p_4) => p_4)), FunCall(ReduceSeqUnroll(fun((p_5, p_6) => FunCall(fun((p_7) => FunCall(fun((p_8) => FunCall(add, p_5, p_8)), p_7)), p_6))), FunCall(idfloat, Value("0.0f", Float)), p_1))))), FunCall(Slide(3,1), FunCall(Pad(1,1,Pad.Boundary.Clamp), p_0)))))
     val goldHash = getHash(gold)
 
     val mapped = MemoryMappingRewrite.lowerLambda(highLevel, enabledMappings, true)
