package rewriting

import apart.arithmetic.Var
import exploration.HighLevelRewrite
import ir._
import ir.ast._
import opencl.executor.{Execute, Executor, LongTestsEnabled}
import opencl.ir._
import opencl.ir.pattern._
import org.junit.Assert._
import org.junit._
import rewriting.utils.{NumberExpression, Utils}

object TestRewriteMatrixMatrix {
  @BeforeClass def before() {
    Executor.loadLibrary()
    Executor.init()
  }

  @AfterClass def after() {
    Executor.shutdown()
  }
}

class TestRewriteMatrixMatrix {

<<<<<<< HEAD
  def checkDepth(lambda: Lambda, ruleSeq: Seq[Rule] = Seq()): Unit =
    assertTrue("Depth filter.", HighLevelRewrite.filterByDepth(lambda, ruleSeq))

  def checkDistance(lambda: Lambda): Unit =
    assertTrue("Distance filter", HighLevelRewrite.filterByDistance(lambda))

  @Ignore // Takes too long
=======
  val N = Var("N")
  val M = Var("M")
  val K = Var("K")

>>>>>>> cecb4947
  @Test
  def reuseBothWithTiling(): Unit = {

    LongTestsEnabled()

    val f0: Lambda = fun(
      ArrayType(ArrayType(Float, K), M),
      ArrayType(ArrayType(Float, N), K),
      (A, B) => {
        Map(fun(aRow =>
          Map(fun(bCol =>
            Reduce(add, 0.0f) o Map(fun(x => mult(Get(x, 0), Get(x, 1)))) $ Zip(aRow, bCol)
          )) o Transpose() $ B
        )) $ A
      })

    val f1 = Rewrite.applyRuleAtId(f0, 0, MacroRules.tileMapMap)
    val f2 = Rewrite.applyRuleAtId(f1, 12, MacroRules.finishTiling)
    val f3 = Rewrite.applyRuleAtId(f2, 24, MacroRules.apply2DRegisterBlocking)
    val f4 = Rewrite.applyRuleAtId(f3, 11, MacroRules.apply2DRegisterBlocking)
    val f5 = Rewrite.applyRuleAtId(f4, 13, MacroRules.finishTiling)
    val f6 = Rewrite.applyRuleAtId(f5, 98, Rules.partialReduceToReduce)
    val f7 = SimplifyAndFuse(f6)

    // Final steps, move transpose inside tiling + tiling (kernel) for A
    val f8 = Rewrite.applyRuleAtId(f7, 1, MacroRules.finishRectangularTiles)

    // Tile the transposition
    val f9 = Rewrite.applyRuleAtId(f8, 5, Rules.addCopy)
    val f10 = Rewrite.applyRuleAtId(f9, 6, MacroRules.tileTranspose)

<<<<<<< HEAD
    val ruleSeq = Seq(
      MacroRules.tileMapMap, MacroRules.finishTiling,
      MacroRules.apply2DRegisterBlocking, MacroRules.apply2DRegisterBlocking,
      MacroRules.finishTiling
    )

=======
    val ruleSequence = Seq(
      MacroRules.tileMapMap, MacroRules.finishTiling, MacroRules.apply2DRegisterBlocking,
      MacroRules.apply2DRegisterBlocking, MacroRules.finishTiling
    )

    assertTrue(HighLevelRewrite.filterByDepth(f10, ruleSequence))
    // TODO
    // assertTrue(HighLevelRewrite.filterByDistance(f10))
>>>>>>> cecb4947

    val numExpressionsFinal = NumberExpression.breadthFirst(f10).values.max
    assertEquals(128, numExpressionsFinal)
    checkDepth(f10, ruleSeq)
    checkDistance(f10)
  }

  @Test
  def vectorLoads(): Unit = {
    val tileSizeMN = 16
    val tileSizeK = 8
    val workPerThreadN = 2
    val workPerThreadM = 4
    val vectorWidth = 4

    val tileTranspositionM = 32
    val tileTranspositionK = 32

    val f0 = fun(ArrayType(ArrayType(Float, K), M), ArrayType(ArrayType(Float, N), K), (p450003680, p2134991632) => FunCall(Join(), FunCall(Map(fun((p756185697) => FunCall(TransposeW(), FunCall(Join(), FunCall(Map(fun((p1237598030) => FunCall(TransposeW(), FunCall(Map(fun((p660879561) => FunCall(Scatter(ReorderWithStride(tileSizeMN/workPerThreadM)), p660879561))), FunCall(Join(), FunCall(Map(fun((p376416077) => FunCall(TransposeW(), FunCall(Join(), FunCall(Map(fun((p1089504328) => FunCall(TransposeW(), p1089504328))), p376416077))))), FunCall(Map(fun((p294184992) => FunCall(Map(fun((p793315160) => FunCall(Map(fun((p270397815) => FunCall(TransposeW(), p270397815))), FunCall(TransposeW(), p793315160)))), FunCall(TransposeW(), p294184992)))), FunCall(TransposeW(), FunCall(toGlobal(fun((p1485697819) => FunCall(MapSeq(fun((p867398280) => FunCall(Map(fun((p2007331442) => FunCall(Map(fun((p1904324159) => FunCall(Map(fun((p1176735295) => FunCall(Map(fun((p1848415041) => FunCall(id, p1848415041))), p1176735295))), p1904324159))), p2007331442))), p867398280))), p1485697819))), FunCall(ReduceSeq(fun((p1032000752, p843467284) => FunCall(Map(fun((p124407148) => FunCall(Map(fun((p1825027294) => FunCall(Map(fun((p19986569) => FunCall(Join(), FunCall(Transpose(), p19986569)))), FunCall(Transpose(), FunCall(toGlobal(fun((p852445367) => FunCall(MapSeq(fun((p1738236591) => FunCall(Map(fun((p1558021762) => FunCall(Map(fun((p225290371) => FunCall(id, p225290371))), p1558021762))), p1738236591))), p852445367))), FunCall(ReduceSeq(fun((p1004095028, p1169146729) => FunCall(Map(fun((p1948863195) => FunCall(Map(fun((p1890187342) => FunCall(add, FunCall(Get(0), p1890187342), FunCall(Get(1), p1890187342)))), FunCall(Zip(2), FunCall(Get(0), p1948863195), FunCall(Get(1), p1948863195))))), FunCall(Zip(2), p1004095028, FunCall(Map(fun((p876213901) => FunCall(Map(fun((p230528013) => FunCall(mult, p876213901, p230528013))), FunCall(Get(1), p1169146729)))), FunCall(Get(0), p1169146729)))))), FunCall(Get(0), p1825027294), FunCall(Zip(2), FunCall(Transpose(), FunCall(Get(1), p124407148)), FunCall(Transpose(), FunCall(Get(1), p1825027294))))))))), FunCall(Zip(2), FunCall(Get(0), p124407148), FunCall(Split(workPerThreadM), FunCall(Gather(ReorderWithStride(tileSizeMN/workPerThreadM)), FunCall(Transpose(), FunCall(Get(1), p843467284)))))))), FunCall(Zip(2), p1032000752, FunCall(Split(workPerThreadN), FunCall(Transpose(), FunCall(Get(0), p843467284))))))), FunCall(Map(fun((p1822383117) => FunCall(Map(fun((p233021551) => FunCall(Map(fun((p1991313236) => FunCall(Map(fun((p736778932) => FunCall(id, p736778932))), p1991313236))), p233021551))), p1822383117))), Value(0.0f, ArrayType(ArrayType(ArrayType(ArrayType(Float, workPerThreadM), workPerThreadN), tileSizeMN/workPerThreadM), tileSizeMN/workPerThreadN))), FunCall(Zip(2), p756185697, p1237598030))))))))))), FunCall(Transpose(), FunCall(Map(fun((p24606376) => FunCall(Transpose(), p24606376))), FunCall(Split(tileSizeK), FunCall(Map(fun((p302155142) => FunCall(Split(tileSizeMN), p302155142))), p2134991632))))))))), FunCall(Transpose(), FunCall(Map(fun((p1891546521) => FunCall(Transpose(), p1891546521))), FunCall(Split(tileSizeK), FunCall(Map(fun((p297927961) => FunCall(Split(tileSizeMN), p297927961))), FunCall(Join(), FunCall(Map(fun((p1881129850) => FunCall(TransposeW(), FunCall(Join(), FunCall(Map(fun((p912011468) => FunCall(TransposeW(), FunCall(Map(fun((p1312884893) => FunCall(Map(fun((p849373393) => FunCall(id, p849373393))), p1312884893))), FunCall(Transpose(), p912011468))))), p1881129850))))), FunCall(Transpose(), FunCall(Map(fun((p2142080121) => FunCall(Transpose(), p2142080121))), FunCall(Split(tileTranspositionK), FunCall(Map(fun((p673186785) => FunCall(Split(tileTranspositionM), p673186785))), p450003680)))))))))))))

    val f1 = Rewrite.applyRuleAtId(f0, 52, Rules.addIdForCurrentValueInReduce)
    val f2 = Rewrite.applyRuleAtId(f1, 67, Rules.implementIdAsDeepCopy)
    val f3 = Rewrite.applyRuleAtId(f2, 69, Rules.tupleMap)
    val f4 = Rewrite.applyRuleAtId(f3, 82, Rules.vectorize(vectorWidth))
    val f5 = Rewrite.applyRuleAtId(f4, 77, Rules.vectorize(vectorWidth))
    val f6 = Rewrite.applyRuleAtId(f5, 76, Rules.tupleFission)
    val f7 = Rewrite.applyRuleAtId(f6, 77, Rules.tupleFission)
    val f8 = Rewrite.applyRuleAtId(f7, 85, Rules.tupleMap)

    val numExpressions = NumberExpression.breadthFirst(f8).values.max
    assertEquals(196, numExpressions)
  }

  @Test
  def loweringTiledAndBlockedBInnermost(): Unit = {
    val tileSizeMN = 16
    val tileSizeK = 8
    val workPerThreadN = 2
    val workPerThreadM = 4

    val f0 = fun(ArrayType(ArrayType(Float, K), M), ArrayType(ArrayType(Float, N), K),(p450003680, p2134991632) => FunCall(Join(), FunCall(Map(fun((p756185697) => FunCall(TransposeW(), FunCall(Join(), FunCall(Map(fun((p1237598030) => FunCall(TransposeW(), FunCall(Map(fun((p660879561) => FunCall(Scatter(ReorderWithStride(tileSizeMN/workPerThreadM)), p660879561))), FunCall(Join(), FunCall(Map(fun((p376416077) => FunCall(TransposeW(), FunCall(Join(), FunCall(Map(fun((p1089504328) => FunCall(TransposeW(), p1089504328))), p376416077))))), FunCall(Map(fun((p294184992) => FunCall(Map(fun((p793315160) => FunCall(Map(fun((p270397815) => FunCall(TransposeW(), p270397815))), FunCall(TransposeW(), p793315160)))), FunCall(TransposeW(), p294184992)))), FunCall(TransposeW(), FunCall(toGlobal(fun((p1485697819) => FunCall(MapSeq(fun((p867398280) => FunCall(Map(fun((p2007331442) => FunCall(Map(fun((p1904324159) => FunCall(Map(fun((p1176735295) => FunCall(Map(fun((p1848415041) => FunCall(id, p1848415041))), p1176735295))), p1904324159))), p2007331442))), p867398280))), p1485697819))), FunCall(ReduceSeq(fun((p1032000752, p843467284) => FunCall(Map(fun((p124407148) => FunCall(Map(fun((p1825027294) => FunCall(Map(fun((p19986569) => FunCall(Join(), FunCall(Transpose(), p19986569)))), FunCall(Transpose(), FunCall(toPrivate(fun((p852445367) => FunCall(MapSeq(fun((p1738236591) => FunCall(Map(fun((p1558021762) => FunCall(Map(fun((p225290371) => FunCall(id, p225290371))), p1558021762))), p1738236591))), p852445367))), FunCall(ReduceSeq(fun((p1004095028, p1169146729) => FunCall(Map(fun((p1948863195) => FunCall(Map(fun((p1890187342) => FunCall(add, FunCall(Get(0), p1890187342), FunCall(Get(1), p1890187342)))), FunCall(Zip(2), FunCall(Get(0), p1948863195), FunCall(Get(1), p1948863195))))), FunCall(Zip(2), p1004095028, FunCall(Map(fun((p876213901) => FunCall(Map(fun((p230528013) => FunCall(mult, p876213901, p230528013))), FunCall(Get(1), p1169146729)))), FunCall(Get(0), p1169146729)))))), FunCall(Get(0), p1825027294), FunCall(Zip(2), FunCall(Transpose(), FunCall(Get(1), p124407148)), FunCall(Transpose(), FunCall(Get(1), p1825027294))))))))), FunCall(Zip(2), FunCall(Get(0), p124407148), FunCall(Split(workPerThreadM), FunCall(Gather(ReorderWithStride(tileSizeMN/workPerThreadM)), FunCall(Transpose(), FunCall(Get(1), p843467284)))))))), FunCall(Zip(2), p1032000752, FunCall(Split(workPerThreadN), FunCall(Transpose(), FunCall(Get(0), p843467284))))))), FunCall(Map(fun((p1822383117) => FunCall(Map(fun((p233021551) => FunCall(Map(fun((p1991313236) => FunCall(Map(fun((p736778932) => FunCall(id, p736778932))), p1991313236))), p233021551))), p1822383117))), Value(0.0f, ArrayType(ArrayType(ArrayType(ArrayType(Float, workPerThreadM), workPerThreadN), tileSizeMN/workPerThreadM), tileSizeMN/workPerThreadN))), FunCall(Zip(2), p756185697, p1237598030))))))))))), FunCall(Transpose(), FunCall(Map(fun((p24606376) => FunCall(Transpose(), p24606376))), FunCall(Split(tileSizeK), FunCall(Map(fun((p302155142) => FunCall(Split(tileSizeMN), p302155142))), p2134991632))))))))), FunCall(Transpose(), FunCall(Map(fun((p1891546521) => FunCall(Transpose(), p1891546521))), FunCall(Split(tileSizeK), FunCall(Map(fun((p297927961) => FunCall(Split(tileSizeMN), p297927961))), FunCall(Transpose(), p450003680))))))))

    // Add and simplify copies
    val f1 = Rewrite.applyRuleAtId(f0, 64, Rules.addIdForCurrentValueInReduce)
    val f2 = Rewrite.applyRuleAtId(f1, 31, Rules.addIdForCurrentValueInReduce)
    val f3 = Rewrite.applyRuleAtId(f2, 46, Rules.implementIdAsDeepCopy)
    val f4 = Rewrite.applyRuleAtId(f3, 93, Rules.implementOneLevelOfId)
    val f5 = Rewrite.applyRuleAtId(f4, 99, Rules.dropId)
    val f6 = Rewrite.applyRuleAtId(f5, 96, Rules.implementIdAsDeepCopy)
    val f7 = Rewrite.applyRuleAtId(f6, 105, Rules.addCopy)
    val f8 = Rewrite.applyRuleAtId(f7, 48, Rules.tupleMap)
    val f9 = Rewrite.applyRuleAtId(f8, 55, Rules.tupleMap)

    // Lower to OpenCL execution model
    val f10 = Lower.simpleMapLoweringStrategy(f9)

    // Lower to OpenCL memory model
    val f11 = Rewrite.applyRuleAtId(f10, 49, Rules.localMemory)
    val f12 = Rewrite.applyRuleAtId(f11, 114, Rules.privateMemory)
    val f13 = Rewrite.applyRuleAtId(f12, 104, Rules.privateMemory)

    val mSize = 256
    val kSize = 256
    val nSize = 256
    val matrixA = Array.tabulate(mSize, kSize)((r, c) => (((r * 3 + c * 2) % 10) + 1) * 1.0f)
    val matrixB = Array.tabulate(kSize, nSize)((r, c) => (((r * 7 + c * 3) % 10) + 1) * 1.0f)

    val values = Seq(matrixA, matrixB)

    val (localRange, globalRange) = InferNDRange(f13, values:_*)

    val (output: Array[Float], _) = Execute(localRange(0).eval, localRange(1).eval,
      globalRange(0).eval, globalRange(1).eval, (true, true))(f13, values:_*)

    val gold = opencl.executor.Utils.matrixMatrixMultiply(matrixA, matrixB)

    assertArrayEquals(gold.flatten, output, 0.0001f)
  }

  @Test
  def simpleLowering(): Unit = {
    val tileSizeMN = 16
    val tileSizeK = 8
    val workPerThreadN = 2
    val workPerThreadM = 8

    val h0 = fun(ArrayType(ArrayType(Float, M), K), ArrayType(ArrayType(Float, N), K),(p1795960102, p477289012) => FunCall(Join(), FunCall(Map(fun((p1889248251) => FunCall(TransposeW(), FunCall(Join(), FunCall(Map(fun((p2023938592) => FunCall(TransposeW(), FunCall(Map(fun((p225290371) => FunCall(Scatter(ReorderWithStride(tileSizeMN/workPerThreadM)), p225290371))), FunCall(Join(), FunCall(Map(fun((p297927961) => FunCall(TransposeW(), FunCall(Join(), FunCall(Map(fun((p733672688) => FunCall(TransposeW(), FunCall(Map(fun((p756185697) => FunCall(TransposeW(), p756185697))), FunCall(TransposeW(), p733672688))))), FunCall(TransposeW(), p297927961)))))), FunCall(TransposeW(), FunCall(MapSeq(fun((p1691875296) => FunCall(Id(), p1691875296))), FunCall(ReduceSeq(fun((p500179317, p1225197672) => FunCall(Map(fun((p1500608548) => FunCall(Map(fun((p513700442) => FunCall(Map(fun((p912011468) => FunCall(Join(), FunCall(Transpose(), p912011468)))), FunCall(Transpose(), FunCall(MapSeq(fun((p1195067075) => FunCall(Id(), p1195067075))), FunCall(ReduceSeq(fun((p1983025922, p1007309018) => FunCall(Map(fun((p2038148563) => FunCall(Map(fun((p2142080121) => FunCall(add, FunCall(Get(0), p2142080121), FunCall(Get(1), p2142080121)))), FunCall(Zip(2), FunCall(Get(0), p2038148563), FunCall(Map(fun((p112619572) => FunCall(mult, FunCall(Get(1), p2038148563), p112619572))), FunCall(Get(1), p1007309018)))))), FunCall(Zip(2), p1983025922, FunCall(Get(0), p1007309018))))), FunCall(Get(0), p513700442), FunCall(Zip(2), FunCall(Transpose(), FunCall(Get(1), p1500608548)), FunCall(Transpose(), FunCall(Get(1), p513700442))))))))), FunCall(Zip(2), FunCall(Get(0), p1500608548), FunCall(Split(workPerThreadM), FunCall(Gather(ReorderWithStride(tileSizeMN/workPerThreadM)), FunCall(Transpose(), FunCall(Get(1), p1225197672)))))))), FunCall(Zip(2), p500179317, FunCall(Split(workPerThreadN), FunCall(Transpose(), FunCall(Get(0), p1225197672))))))), FunCall(Map(fun((p1786364562) => FunCall(Map(fun((p326298949) => FunCall(Map(fun((p876926621) => FunCall(Map(fun((p1268959798) => FunCall(id, p1268959798))), p876926621))), p326298949))), p1786364562))), Value(0.0f, ArrayType(ArrayType(ArrayType(ArrayType(Float, workPerThreadM), workPerThreadN), tileSizeMN/workPerThreadM), tileSizeMN/workPerThreadN))), FunCall(Zip(2), p1889248251, p2023938592)))))))))), FunCall(Transpose(), FunCall(Map(fun((p1935972447) => FunCall(Transpose(), p1935972447))), FunCall(Split(tileSizeK), FunCall(Map(fun((p1890627974) => FunCall(Split(tileSizeMN), p1890627974))), p477289012))))))))), FunCall(Transpose(), FunCall(Map(fun((p1641313620) => FunCall(Transpose(), p1641313620))), FunCall(Split(tileSizeK), FunCall(Map(fun((p192881625) => FunCall(Split(tileSizeMN), p192881625))), p1795960102)))))))
    val h1 = Lower.simpleMapStrategy(h0)

    val mSize = 256
    val kSize = 256
    val nSize = 256
    val matrixA = Array.tabulate(mSize, kSize)((r, c) => (((r * 3 + c * 2) % 10) + 1) * 1.0f)
    val matrixB = Array.tabulate(kSize, nSize)((r, c) => (((r * 7 + c * 3) % 10) + 1) * 1.0f)

    val values = Seq(matrixA.transpose, matrixB)

    val (localRange, globalRange) = InferNDRange(h1, values:_*)

    val (output: Array[Float], _) = Execute(localRange(0).eval, localRange(1).eval,
      globalRange(0).eval, globalRange(1).eval, (true, true))(h1, values:_*)

    val gold = opencl.executor.Utils.matrixMatrixMultiply(matrixA, matrixB)

    assertArrayEquals(gold.flatten, output, 0.0001f)

    val tileSizeMNVar = Var("tileSizeMNVar")
    val tileSizeKVar = Var("tileSizeKVar")
    val workPerThreadNVar = Var("workPerThreadNVar")
    val workPerThreadMVar = Var("workPerThreadMVar")

    val fast = fun(ArrayType(ArrayType(Float, M), K), ArrayType(ArrayType(Float, N), K), (p54495403, p1260134048) => FunCall(Join(), FunCall(MapWrg(1)(fun((p1408652377) => FunCall(TransposeW(), FunCall(Join(), FunCall(MapWrg(0)(fun((p990416209) => FunCall(TransposeW(), FunCall(Map(fun((p1651855867) => FunCall(Scatter(ReorderWithStride(tileSizeMNVar/^workPerThreadMVar)), p1651855867))), FunCall(Join(), FunCall(Map(fun((p1468303011) => FunCall(TransposeW(), FunCall(Join(), FunCall(Map(fun((p523691575) => FunCall(TransposeW(), p523691575))), p1468303011))))), FunCall(Map(fun((p1354011814) => FunCall(Map(fun((p1852584274) => FunCall(Map(fun((p1857815974) => FunCall(TransposeW(), p1857815974))), FunCall(TransposeW(), p1852584274)))), FunCall(TransposeW(), p1354011814)))), FunCall(TransposeW(), FunCall(toGlobal(fun((p520016214) => FunCall(MapSeq(fun((p1675763772) => FunCall(MapLcl(1)(fun((p841283083) => FunCall(MapLcl(0)(fun((p990398217) => FunCall(MapSeq(fun((p1468357786) => FunCall(MapSeq(fun((p36333492) => FunCall(id, p36333492))), p1468357786))), p990398217))), p841283083))), p1675763772))), p520016214))), FunCall(ReduceSeq(fun((p1511785794, p527446182) => FunCall(fun((p1205555397) => FunCall(MapLcl(1)(fun((p1454031203) => FunCall(MapLcl(0)(fun((p407858146) => FunCall(Map(fun((p817406040) => FunCall(Join(), FunCall(Transpose(), p817406040)))), FunCall(Transpose(), FunCall(ReduceSeq(fun((p603650290, p1754638213) => FunCall(fun((p278934944) => FunCall(MapSeq(fun((p222624801) => FunCall(MapSeq(fun((p85777802) => FunCall(add, FunCall(Get(0), p85777802), FunCall(Get(1), p85777802)))), FunCall(Zip(2), FunCall(Get(0), p222624801), FunCall(Get(1), p222624801))))), FunCall(Zip(2), p603650290, FunCall(MapSeq(fun((p280744458) => FunCall(MapSeq(fun((p1213216872) => FunCall(mult, p280744458, p1213216872))), FunCall(Get(1), p278934944)))), FunCall(toPrivate(fun((p1686369710) => FunCall(MapSeq(fun((p385337537) => FunCall(id, p385337537))), p1686369710))), FunCall(Get(0), p278934944)))))), FunCall(fun((p1282811396) => FunCall(Tuple(2), FunCall(Get(0), p1282811396), FunCall(toPrivate(fun((p439928219) => FunCall(MapSeq(fun((p1883840933) => FunCall(id, p1883840933))), p439928219))), FunCall(Get(1), p1282811396)))), p1754638213)))), FunCall(Get(0), p407858146), FunCall(Zip(2), FunCall(Transpose(), FunCall(Get(1), p1454031203)), FunCall(Transpose(), FunCall(Get(1), p407858146)))))))), FunCall(Zip(2), FunCall(Get(0), p1454031203), FunCall(Split(workPerThreadMVar), FunCall(Gather(ReorderWithStride(tileSizeMNVar/^workPerThreadMVar)), FunCall(Transpose(), FunCall(Get(1), p1205555397)))))))), FunCall(Zip(2), p1511785794, FunCall(Split(workPerThreadNVar), FunCall(Transpose(), FunCall(Get(0), p1205555397)))))), FunCall(fun((p1209669119) => FunCall(Unzip(), FunCall(toLocal(fun((p1607305514) => FunCall(MapLcl(1)(fun((p832279283) => FunCall(Unzip(), FunCall(MapLcl(0)(fun((p668210649) => FunCall(Tuple(2), FunCall(id, FunCall(Get(0), p668210649)), FunCall(id, FunCall(Get(1), p668210649))))), FunCall(Zip(2), FunCall(Get(0), p832279283), FunCall(Get(1), p832279283)))))), p1607305514))), FunCall(Zip(2), FunCall(Get(0), p1209669119), FunCall(Get(1), p1209669119))))), p527446182)))), FunCall(MapLcl(1)(fun((p1301664418) => FunCall(MapLcl(0)(fun((p513169028) => FunCall(MapSeq(fun((p377478451) => FunCall(MapSeq(fun((p1596467899) => FunCall(id, p1596467899))), p377478451))), p513169028))), p1301664418))), Value(0.0f, ArrayType(ArrayType(ArrayType(ArrayType(Float, workPerThreadMVar), workPerThreadNVar), tileSizeMNVar/^workPerThreadMVar), tileSizeMNVar/^workPerThreadNVar))), FunCall(Zip(2), p1408652377, p990416209))))))))))), FunCall(Transpose(), FunCall(Map(fun((p1952779858) => FunCall(Transpose(), p1952779858))), FunCall(Split(tileSizeKVar), FunCall(Map(fun((p1791868405) => FunCall(Split(tileSizeMNVar), p1791868405))), p1260134048))))))))), FunCall(Transpose(), FunCall(Map(fun((p81009902) => FunCall(Transpose(), p81009902))), FunCall(Split(tileSizeKVar), FunCall(Map(fun((p674483268) => FunCall(Split(tileSizeMNVar), p674483268))), p54495403)))))))
    TypeChecker(fast)

    val f0 = fun(ArrayType(ArrayType(Float, M), K), ArrayType(ArrayType(Float, N), K),(p1795960102, p477289012) => FunCall(Join(), FunCall(Map(fun((p1889248251) => FunCall(TransposeW(), FunCall(Join(), FunCall(Map(fun((p2023938592) => FunCall(TransposeW(), FunCall(Map(fun((p225290371) => FunCall(Scatter(ReorderWithStride(tileSizeMNVar/^workPerThreadMVar)), p225290371))), FunCall(Join(), FunCall(Map(fun((p297927961) => FunCall(TransposeW(), FunCall(Join(), FunCall(Map(fun((p733672688) => FunCall(TransposeW(), FunCall(Map(fun((p756185697) => FunCall(TransposeW(), p756185697))), FunCall(TransposeW(), p733672688))))), FunCall(TransposeW(), p297927961)))))), FunCall(TransposeW(), FunCall(MapSeq(fun((p1691875296) => FunCall(Id(), p1691875296))), FunCall(ReduceSeq(fun((p500179317, p1225197672) => FunCall(Map(fun((p1500608548) => FunCall(Map(fun((p513700442) => FunCall(Map(fun((p912011468) => FunCall(Join(), FunCall(Transpose(), p912011468)))), FunCall(Transpose(), FunCall(MapSeq(fun((p1195067075) => FunCall(Id(), p1195067075))), FunCall(ReduceSeq(fun((p1983025922, p1007309018) => FunCall(Map(fun((p2038148563) => FunCall(Map(fun((p2142080121) => FunCall(add, FunCall(Get(0), p2142080121), FunCall(Get(1), p2142080121)))), FunCall(Zip(2), FunCall(Get(0), p2038148563), FunCall(Map(fun((p112619572) => FunCall(mult, FunCall(Get(1), p2038148563), p112619572))), FunCall(Get(1), p1007309018)))))), FunCall(Zip(2), p1983025922, FunCall(Get(0), p1007309018))))), FunCall(Get(0), p513700442), FunCall(Zip(2), FunCall(Transpose(), FunCall(Get(1), p1500608548)), FunCall(Transpose(), FunCall(Get(1), p513700442))))))))), FunCall(Zip(2), FunCall(Get(0), p1500608548), FunCall(Split(workPerThreadMVar), FunCall(Gather(ReorderWithStride(tileSizeMNVar/^workPerThreadMVar)), FunCall(Transpose(), FunCall(Get(1), p1225197672)))))))), FunCall(Zip(2), p500179317, FunCall(Split(workPerThreadNVar), FunCall(Transpose(), FunCall(Get(0), p1225197672))))))), FunCall(Map(fun((p1786364562) => FunCall(Map(fun((p326298949) => FunCall(Map(fun((p876926621) => FunCall(Map(fun((p1268959798) => FunCall(id, p1268959798))), p876926621))), p326298949))), p1786364562))), Value(0.0f, ArrayType(ArrayType(ArrayType(ArrayType(Float, workPerThreadMVar), workPerThreadNVar), tileSizeMNVar/^workPerThreadMVar), tileSizeMNVar/^workPerThreadNVar))), FunCall(Zip(2), p1889248251, p2023938592)))))))))), FunCall(Transpose(), FunCall(Map(fun((p1935972447) => FunCall(Transpose(), p1935972447))), FunCall(Split(tileSizeKVar), FunCall(Map(fun((p1890627974) => FunCall(Split(tileSizeMNVar), p1890627974))), p477289012))))))))), FunCall(Transpose(), FunCall(Map(fun((p1641313620) => FunCall(Transpose(), p1641313620))), FunCall(Split(tileSizeKVar), FunCall(Map(fun((p192881625) => FunCall(Split(tileSizeMNVar), p192881625))), p1795960102)))))))
    TypeChecker(f0)
  }

  @Test
  def reuseWithTiling(): Unit = {

    val f0: Lambda = fun(
      ArrayType(ArrayType(Float, K), M),
      ArrayType(ArrayType(Float, N), K),
      (A, B) => {
        Map(fun( aRow =>
          Map(fun( bCol =>
            Reduce(add, 0.0f) o Map(fun(x => mult(Get(x, 0), Get(x, 1)) )) $ Zip(aRow, bCol)
          )) o Transpose() $ B
        )) $ A
      })

    val f1 = Rewrite.applyRuleAtId(f0, 0, MacroRules.tileMapMap)
    val f2 = Rewrite.applyRuleAtId(f1, 12, MacroRules.finishTiling)
    val f3 = Rewrite.applyRuleAtId(f2, 24, MacroRules.apply1DRegisterBlocking)
    val f4 = Rewrite.applyRuleAtId(f3, 11, MacroRules.apply1DRegisterBlocking)
    val f5 = Rewrite.applyRuleAtId(f4, 12, MacroRules.finishTiling)
    val f6 = Rewrite.applyRuleAtId(f5, 6, MacroRules.moveTransposeInsideTiling)

    val f7 = Rewrite.applyRuleAtId(f6, 82, Rules.partialReduceToReduce)
    val f8 = SimplifyAndFuse(f7)


    val ruleSeq = Seq(
      MacroRules.tileMapMap, MacroRules.finishTiling,
      MacroRules.apply1DRegisterBlocking, MacroRules.apply1DRegisterBlocking,
      MacroRules.finishTiling
    )

    val numExpressions = NumberExpression.breadthFirst(f8).values.max
    assertEquals(79, numExpressions)
    checkDepth(f8, ruleSeq)
    checkDistance(f8)
  }

  @Test
  def tiledTransposeWithLocalMemory(): Unit = {

    val f = fun(
      ArrayType(ArrayType(Float, M), N),
      input => Map(Map(id)) o Transpose() $ input
    )

    val x = 8
    val y = 4

    val f1 = Rewrite.applyRuleAtId(f, 0, MacroRules.tileTranspose(x, y))

    // Add the copy
    val f2 = Rewrite.applyRuleAtId(f1, 17, Rules.addCopy)

    // Lower to OpenCL execution model
    val f3 = Lower.simpleMapLoweringStrategy(f2)

    // Lower to OpenCL memory model
    val f4 = Rewrite.applyRuleAtId(f3, 16, Rules.globalMemory)
    val f5 = Rewrite.applyRuleAtId(f4, 18, Rules.localMemory)

    val nSize = 12
    val mSize = 8
    val matrix = Array.tabulate(nSize, mSize)((r, c) => c * 1.0f + r * 8.0f)
    val gold = matrix.transpose

    val (output: Array[Float], _) =
      Execute(y, x, nSize, mSize, (false, false))(f5, matrix)
    assertArrayEquals(gold.flatten, output, 0.0f)
  }

  @Test
  def mmSquareTilesLocalMemory(): Unit = {

    val f0 = fun(ArrayType(ArrayType(Float, K), M), ArrayType(ArrayType(Float, K), N), (p1538399081, p1800890735) => FunCall(Join(), FunCall(Map(fun((p1957502751) => FunCall(TransposeW(), FunCall(Join(), FunCall(Map(fun((p1177377518) => FunCall(TransposeW(), FunCall(Map(fun((p1122805102) => FunCall(TransposeW(), p1122805102))), FunCall(TransposeW(), FunCall(toGlobal(fun((p183284570) => FunCall(MapSeq(fun((p2109874862) => FunCall(Map(fun((p275310919) => FunCall(Map(fun((p797925218) => FunCall(id, p797925218))), p275310919))), p2109874862))), p183284570))), FunCall(ReduceSeq(fun((p1136497418, p1943325854) => FunCall(Map(fun((p1413378318) => FunCall(Map(fun((p1181869371) => FunCall(add, FunCall(Get(0), p1181869371), FunCall(Get(1), p1181869371)))), FunCall(Zip(2), FunCall(Get(0), p1413378318), FunCall(Join(), FunCall(Map(fun((p1256728724) => FunCall(toPrivate(fun((p1157058691) => FunCall(MapSeq(fun((p1667689440) => FunCall(id, p1667689440))), p1157058691))), FunCall(ReduceSeq(fun((p852687460, p1138193439) => FunCall(add, p852687460, FunCall(mult, FunCall(Get(0), p1138193439), FunCall(Get(1), p1138193439))))), FunCall(id, Value(0.0f, Float)), FunCall(Zip(2), FunCall(Get(1), p1413378318), p1256728724))))), FunCall(Transpose(), FunCall(Get(1), p1943325854)))))))), FunCall(Zip(2), p1136497418, FunCall(Transpose(), FunCall(Get(0), p1943325854)))))), FunCall(Map(fun((p194706439) => FunCall(Map(fun((p1686369710) => FunCall(id, p1686369710))), p194706439))), Value(0.0f, ArrayType(ArrayType(Float, 4), 4))), FunCall(Zip(2), FunCall(Split(4), FunCall(Transpose(), p1957502751)), FunCall(Split(4), FunCall(Transpose(), p1177377518)))))))))), FunCall(Split(4), p1800890735)))))), FunCall(Split(4), p1538399081))))

    // Add a copy
    val f1 = Rewrite.applyRuleAtId(f0, 13, Rules.addIdForCurrentValueInReduce)
    val f2 = Rewrite.applyRuleAtId(f1, 28, Rules.implementIdAsDeepCopy)

    // Lower to OpenCL execution model
    val f3 = Lower.simpleMapLoweringStrategy(f2)

    // Lower to OpenCL memory model
    val f4 = Rewrite.applyRuleAtId(f3, 38, Rules.localMemory)
    val f5 = Rewrite.applyRuleAtId(f4, 31, Rules.localMemory)

    val mSize = 16
    val kSize = 16
    val nSize = 16
    val matrixA = Array.tabulate(mSize, kSize)((r, c) => (((r * 3 + c * 2) % 10) + 1) * 1.0f)
    val matrixB = Array.tabulate(kSize, nSize)((r, c) => (((r * 7 + c * 3) % 10) + 1) * 1.0f)

    val (output: Array[Float], _) = Execute(4, 4, mSize, kSize, (true, true))(f5, matrixA, matrixB.transpose)

    val gold = opencl.executor.Utils.matrixMatrixMultiply(matrixA, matrixB)

    assertArrayEquals(gold.flatten, output, 0.0001f)
  }

  @Test
  def rectangularTiles(): Unit = {

    // Derivation the same, except split on the zip is different than the others
    val h0 = fun(ArrayType(ArrayType(Float, K), M), ArrayType(ArrayType(Float, N), K), (p951880373, p1752203484) => FunCall(Join(), FunCall(Map(fun((p243745864) => FunCall(TransposeW(), FunCall(Join(), FunCall(Map(fun((p699780352) => FunCall(toGlobal(fun((p1613255205) => FunCall(MapSeq(fun((p1897115967) => FunCall(Map(fun((p1166151249) => FunCall(Map(fun((p1121453612) => FunCall(id, p1121453612))), p1166151249))), p1897115967))), p1613255205))), FunCall(ReduceSeq(fun((p2619171, p1728790703) => FunCall(Map(fun((p1227074340) => FunCall(Map(fun((p1154002927) => FunCall(add, FunCall(Get(0), p1154002927), FunCall(Get(1), p1154002927)))), FunCall(Zip(2), FunCall(Get(0), p1227074340), FunCall(Get(1), p1227074340))))), FunCall(Zip(2), p2619171, FunCall(fun((p2070529722) => FunCall(Map(fun((p1188753216) => FunCall(Join(), FunCall(Map(fun((p317986356) => FunCall(toPrivate(fun((p331510866) => FunCall(MapSeq(fun((p640363654) => FunCall(id, p640363654))), p331510866))), FunCall(ReduceSeq(fun((p924477420, p99451533) => FunCall(add, p924477420, FunCall(fun((p84739718) => FunCall(mult, FunCall(Get(0), p84739718), FunCall(Get(1), p84739718))), p99451533)))), FunCall(toPrivate(id), Value(0.0f, Float)), FunCall(Zip(2), p317986356, p1188753216))))), FunCall(Transpose(), FunCall(Get(0), p2070529722)))))), FunCall(Transpose(), FunCall(Get(1), p2070529722)))), p1728790703))))), FunCall(toPrivate(Map(fun((p2050835901) => FunCall(Map(fun((p511473681) => FunCall(id, p511473681))), p2050835901)))), Value(0.0f, ArrayType(ArrayType(Float, 8), 8))), FunCall(Zip(2), FunCall(Split(4), FunCall(Transpose(), p243745864)), FunCall(Split(4), FunCall(Transpose(), p699780352))))))), FunCall(Split(8), FunCall(Transpose(), p1752203484))))))), FunCall(Split(8), p951880373))))

    val h1 = Rewrite.applyRuleAtId(h0, 1, MacroRules.finishRectangularTiles)

    val numExpressions = NumberExpression.breadthFirst(h1).values.max
    assertEquals(91, numExpressions)
    checkDepth(h1)
  }

  @Test
  def mmReuseB(): Unit = {

    val f0 = fun(
      ArrayType(ArrayType(Float, K), M),
      ArrayType(ArrayType(Float, K), N), // Already transposed
      (A, B) => {
        Map(fun( aRow =>
          Map(fun( bCol =>
            Reduce(add, 0.0f) o Map(fun(x => mult(Get(x, 0), Get(x, 1)) )) $ Zip(aRow, bCol)
          )) $ B
        )) $ A
      })

    val f1 = Rewrite.applyRuleAtId(f0, 0, MacroRules.apply1DRegisterBlocking)
    val f2 = SimplifyAndFuse(f1)

    val numExpressions = NumberExpression.breadthFirst(f2).values.max
    assertEquals(32, numExpressions)
<<<<<<< HEAD
    checkDepth(f2)
    checkDistance(f2)
=======
    assertTrue(HighLevelRewrite.filterByDistance(f2))
>>>>>>> cecb4947
  }

  @Test
  def mmReuseBoth(): Unit = {

    val f0: Lambda = fun(
      ArrayType(ArrayType(Float, K), M),
      ArrayType(ArrayType(Float, K), N), // Already transposed
      (A, B) => {
        Map(fun( aRow =>
          Map(fun( bCol =>
            Reduce(add, 0.0f) o Map(fun(x => mult(Get(x, 0), Get(x, 1)) )) $ Zip(aRow, bCol)
          )) $ B
        )) $ A
      })

    val f1 = Rewrite.applyRuleAtId(f0, 0, MacroRules.apply2DRegisterBlocking)
    val f2 = SimplifyAndFuse(f1)

<<<<<<< HEAD
    val numExpressions = NumberExpression.breadthFirst(f2).values.max
    assertEquals(51, numExpressions)
    checkDepth(f2)
    checkDistance(f2)
=======
    val numExpressions = NumberExpression.breadthFirst(f1).values.max
    assertEquals(55, numExpressions)
    // TODO
//     assertTrue(HighLevelRewrite.filterByDistance(f1))
>>>>>>> cecb4947
  }

  @Test
  def transposeInsideTiling(): Unit = {

    val f0: Lambda = fun(
      ArrayType(ArrayType(Float, M), K),
      ArrayType(ArrayType(Float, N), K),
      (A, B) => {
        Map(fun( aRow =>
          Map(fun( bCol =>
            Reduce(add, 0.0f) o Map(fun(x => mult(Get(x, 0), Get(x, 1)) )) $ Zip(aRow, bCol)
          )) o Transpose() $ B
        )) o Transpose() $ A
      })

    val f1 = Rewrite.applyRuleAtId(f0, 0, MacroRules.tileMapMap)
    val f2 = Rewrite.applyRuleAtId(f1, 13, MacroRules.finishTiling)
    val f3 = Rewrite.applyRuleAtId(f2, 1, MacroRules.moveTransposeInsideTiling)

    val f4 = Rewrite.applyRuleAtId(f3, 18, MacroRules.finishTiling)
    val f5 = Rewrite.applyRuleAtId(f4, 70, Rules.partialReduceToReduce)
    val f6 = SimplifyAndFuse(f5)

    val numExpressions = NumberExpression.breadthFirst(f3).values.max
    assertEquals(56, numExpressions)
<<<<<<< HEAD
    checkDepth(f3)
    checkDistance(f6)
=======
    // TODO
//     assertTrue(HighLevelRewrite.filterByDistance(f3))
>>>>>>> cecb4947
  }

  @Test
  def mmTiled(): Unit = {

    val f0: Lambda = fun(
      ArrayType(ArrayType(Float, K), M),
      ArrayType(ArrayType(Float, N), K),
      (A, B) => {
        Map(fun( aRow =>
          Map(fun( bCol =>
            Reduce(add, 0.0f) o Map(fun(x => mult(Get(x, 0), Get(x, 1)) )) $ Zip(aRow, bCol)
          )) o Transpose() $ B
        )) $ A
      })

    val f1 = Rewrite.applyRuleAtId(f0, 0, MacroRules.tileMapMap)
    val f2 = Rewrite.applyRuleAtId(f1, 12, MacroRules.finishTiling)
    val f3 = Rewrite.applyRuleAtId(f2, 6, MacroRules.moveTransposeInsideTiling)
    val f4 = Rewrite.applyRuleAtId(f3, 17, MacroRules.finishTiling)
    val f5 = SimplifyAndFuse(f4)

    val numExpressions = NumberExpression.breadthFirst(f5).values.max
    assertEquals(66, numExpressions)
    checkDepth(f5)
    checkDistance(f5)
  }

  @Test
  def partiallyVectorisedTiled(): Unit = {

    val f0: Lambda = fun(
      ArrayType(ArrayType(Float, K), M),
      ArrayType(ArrayType(Float, K), N), // Transposed
      (A, B) => {
        Map(fun( aRow =>
          Map(fun( bCol =>
            Reduce(add, 0.0f) o Map(fun(x => mult(Get(x, 0), Get(x, 1)) )) $ Zip(aRow, bCol)
          )) $ B
        )) $ A
      })

    val f1 = Rewrite.applyRuleAtId(f0, 0, MacroRules.tileMapMap)

    val f2 = Rewrite.applyRuleAtId(f1, 10, MacroRules.finishTiling)
    val f3 = Rewrite.applyRuleAtId(f2, 15, MacroRules.finishTiling)
    val f4 = Rewrite.applyRuleAtId(f3, 36, Rules.vectorizeMapZip(4))
    val f5 = HighLevelRewrite.finishRewriting(f4)

    // Useful as a sanity check for HighLevelRewrite
    val stringRep = Utils.dumpLambdaToString(f5)
    val sha256 = Utils.Sha256Hash(stringRep)
    println(sha256)

    val numExpressions = NumberExpression.breadthFirst(f5).values.max
    assertEquals(64, numExpressions)
    checkDepth(f5)
    checkDistance(f5)
  }

  @Test
  def vectorised(): Unit = {

    val f0: Lambda = fun(
      ArrayType(ArrayType(Float, K), M),
      ArrayType(ArrayType(Float, K), N), // Transposed
      (A, B) => {
        Map(fun( aRow =>
          Map(fun( bCol =>
            Reduce(add, 0.0f) o Map(fun(x => mult(Get(x, 0), Get(x, 1)) )) $ Zip(aRow, bCol)
          )) $ B
        )) $ A
      })

    val f1 = Rewrite.applyRuleAtId(f0, 5, Rules.vectorizeMapZip(4))
    val f2 = Rewrite.applyRuleAtId(f1, 4, MacroRules.vectorizeReduce(4))
    val f3 = Rewrite.applyRuleAtId(f2, 6, Rules.partialReduceToReduce)
    val f4 = SimplifyAndFuse(f3)

    // Useful as a sanity check for HighLevelRewrite
    val stringRep = Utils.dumpLambdaToString(f4)
    val sha256 = Utils.Sha256Hash(stringRep)
    println(sha256)

    val numExpressions = NumberExpression.breadthFirst(f4).values.max
    assertEquals(27, numExpressions)
    checkDepth(f4)
    checkDistance(f4)
  }

  @Ignore
  @Test
  def gemmTiled(): Unit = {

    val f0: Lambda = fun(
      ArrayType(ArrayType(Float, K), N),
      ArrayType(ArrayType(Float, M), K),
      ArrayType(ArrayType(Float, M), N),
      Float,
      Float,
      (A, B, C, alpha, beta) => {
        Map(fun( aRow =>
          Map(fun( bCol =>
              Map(fun(x =>
                add(
                  mult(x, alpha),
                  mult(Get(bCol, 1), beta)
                )
              )) o Reduce(add, 0.0f) o
                Map(fun(x => mult(Get(x, 0), Get(x, 1)))) $ Zip(Get(aRow, 0), Get(bCol, 0))
          )) $ Zip(Transpose() $ B, Get(aRow, 1))
        )) $ Zip(A, C)
      })

    val f1 = Rewrite.applyRuleAtId(f0, 0, MacroRules.tileMapMap)

    val f2 = Rewrite.applyRuleAtId(f1, 21, MacroRules.finishTiling)
    val f3 = Rewrite.applyRuleAtId(f2, 20, MacroRules.finishTiling)
    val f4 = Rewrite.applyRuleAtId(f3, 19, MacroRules.finishTiling)
    SimplifyAndFuse(f4)
  }

  @Test
  def dot(): Unit = {
    val v_K0_0 = Var("K")
    val v_M1_1 = Var("M")
    val v_N2_2 = Var("N")
    val v_3_3 = Var("")
    val v_4_4 = Var("")
    val v_5_5 = Var("")

    val idfloat = UserFun("idfloat", Array("x"), """|{ return x; }""".stripMargin, Seq(Float), Float)
    val mult = UserFun("mult", Array("l", "r"), """|{ return l * r; }""".stripMargin, Seq(Float, Float), Float)
    val add = UserFun("add", Array("x", "y"), """|{ return x+y; }""".stripMargin, Seq(Float, Float), Float)
    val f0 = fun(
      ArrayType(ArrayType(Float, v_K0_0), v_M1_1),
      ArrayType(ArrayType(Float, v_K0_0), v_N2_2),
      (p_0, p_1) =>
        FunCall(Join(),
          FunCall(Map(fun((p_2) =>
            FunCall(TransposeW(),
              FunCall(Join(),
                FunCall(Map(fun((p_3) =>
                  FunCall(TransposeW(),
                    FunCall(Map(fun((p_4) =>
                      FunCall(TransposeW(), p_4))),
                      FunCall(TransposeW(),
                        FunCall(MapSeq(fun((p_5) =>
                          FunCall(Id(), p_5))),
                          FunCall(ReduceSeq(fun((p_6, p_7) =>
                            FunCall(Map(fun((p_8) =>
                              FunCall(Join(),
                                FunCall(Map(fun((p_9) =>
                                  FunCall(Reduce(fun((p_10, p_11) =>
                                    FunCall(add, p_10, p_11))),
                                    FunCall(Get(0), p_9),
                                    FunCall(asScalar(),
                                      FunCall(Map(fun((p_12) =>
                                        FunCall(VectorizeUserFun(4,mult),
                                          FunCall(Get(0), p_12),
                                          FunCall(Get(1), p_12)))),
                                        FunCall(Zip(2),
                                          FunCall(asVector(4),
                                            FunCall(Get(1), p_8)),
                                          FunCall(asVector(4),
                                            FunCall(Get(1), p_9)))))))),
                                  FunCall(Zip(2),
                                    FunCall(Get(0), p_8),
                                    FunCall(Transpose(),
                                      FunCall(Get(1), p_7))))))),
                              FunCall(Zip(2), p_6,
                                FunCall(Transpose(),
                                  FunCall(Get(0), p_7)))))),
                            FunCall(Map(fun((p_13) =>
                              FunCall(Map(fun((p_14) =>
                                FunCall(idfloat, p_14))), p_13))),
                              Value("0.0f", ArrayType(ArrayType(Float, v_3_3), v_4_4))),
                            FunCall(Zip(2),
                              FunCall(Split(v_5_5),
                                FunCall(Transpose(), p_2)),
                              FunCall(Split(v_5_5),
                                FunCall(Transpose(), p_3)))))))))),
                  FunCall(Split(v_3_3), p_1)))))),
            FunCall(Split(v_4_4), p_0))))

    val f1 = Rewrite.applyRuleAtId(f0, 41, Rules.dotBuiltin)

    checkDepth(f1)
    checkDistance(f1)
  }

}<|MERGE_RESOLUTION|>--- conflicted
+++ resolved
@@ -24,24 +24,20 @@
 
 class TestRewriteMatrixMatrix {
 
-<<<<<<< HEAD
   def checkDepth(lambda: Lambda, ruleSeq: Seq[Rule] = Seq()): Unit =
     assertTrue("Depth filter.", HighLevelRewrite.filterByDepth(lambda, ruleSeq))
 
   def checkDistance(lambda: Lambda): Unit =
-    assertTrue("Distance filter", HighLevelRewrite.filterByDistance(lambda))
-
-  @Ignore // Takes too long
-=======
+    assertTrue("Distance filter.", HighLevelRewrite.filterByDistance(lambda))
+
   val N = Var("N")
   val M = Var("M")
   val K = Var("K")
 
->>>>>>> cecb4947
   @Test
   def reuseBothWithTiling(): Unit = {
 
-    LongTestsEnabled()
+//    LongTestsEnabled()
 
     val f0: Lambda = fun(
       ArrayType(ArrayType(Float, K), M),
@@ -69,23 +65,11 @@
     val f9 = Rewrite.applyRuleAtId(f8, 5, Rules.addCopy)
     val f10 = Rewrite.applyRuleAtId(f9, 6, MacroRules.tileTranspose)
 
-<<<<<<< HEAD
     val ruleSeq = Seq(
       MacroRules.tileMapMap, MacroRules.finishTiling,
       MacroRules.apply2DRegisterBlocking, MacroRules.apply2DRegisterBlocking,
       MacroRules.finishTiling
     )
-
-=======
-    val ruleSequence = Seq(
-      MacroRules.tileMapMap, MacroRules.finishTiling, MacroRules.apply2DRegisterBlocking,
-      MacroRules.apply2DRegisterBlocking, MacroRules.finishTiling
-    )
-
-    assertTrue(HighLevelRewrite.filterByDepth(f10, ruleSequence))
-    // TODO
-    // assertTrue(HighLevelRewrite.filterByDistance(f10))
->>>>>>> cecb4947
 
     val numExpressionsFinal = NumberExpression.breadthFirst(f10).values.max
     assertEquals(128, numExpressionsFinal)
@@ -335,12 +319,8 @@
 
     val numExpressions = NumberExpression.breadthFirst(f2).values.max
     assertEquals(32, numExpressions)
-<<<<<<< HEAD
     checkDepth(f2)
     checkDistance(f2)
-=======
-    assertTrue(HighLevelRewrite.filterByDistance(f2))
->>>>>>> cecb4947
   }
 
   @Test
@@ -360,17 +340,10 @@
     val f1 = Rewrite.applyRuleAtId(f0, 0, MacroRules.apply2DRegisterBlocking)
     val f2 = SimplifyAndFuse(f1)
 
-<<<<<<< HEAD
     val numExpressions = NumberExpression.breadthFirst(f2).values.max
     assertEquals(51, numExpressions)
     checkDepth(f2)
     checkDistance(f2)
-=======
-    val numExpressions = NumberExpression.breadthFirst(f1).values.max
-    assertEquals(55, numExpressions)
-    // TODO
-//     assertTrue(HighLevelRewrite.filterByDistance(f1))
->>>>>>> cecb4947
   }
 
   @Test
@@ -397,13 +370,8 @@
 
     val numExpressions = NumberExpression.breadthFirst(f3).values.max
     assertEquals(56, numExpressions)
-<<<<<<< HEAD
     checkDepth(f3)
     checkDistance(f6)
-=======
-    // TODO
-//     assertTrue(HighLevelRewrite.filterByDistance(f3))
->>>>>>> cecb4947
   }
 
   @Test
