package rewriting

import apart.arithmetic.{SizeVar, Var}
import exploration.HighLevelRewrite
import ir._
import ir.ast._
import opencl.executor.{Execute, Executor, LongTestsEnabled}
import opencl.ir._
import opencl.ir.pattern._
import org.junit.Assert._
import org.junit._
import rewriting.utils.{NumberExpression, NumberPrinter}

object TestRewriteMatrixMatrix {
  @BeforeClass def before() {
    Executor.loadLibrary()
    Executor.init()
  }

  @AfterClass def after() {
    Executor.shutdown()
  }
}

class TestRewriteMatrixMatrix {

<<<<<<< HEAD
  def checkDepth(lambda: Lambda, ruleSeq: Seq[Rule] = Seq()): Unit =
    assertTrue("Depth filter.", HighLevelRewrite.filterByDepth(lambda, ruleSeq))

  def checkDistance(lambda: Lambda): Unit =
    assertTrue("Distance filter.", HighLevelRewrite.filterByDistance(lambda))

  val N = Var("N")
  val M = Var("M")
  val K = Var("K")
=======
  val N = SizeVar("N")
  val M = SizeVar("M")
  val K = SizeVar("K")
>>>>>>> c8731fc5

  @Test
  def reuseBothWithTiling(): Unit = {

    LongTestsEnabled()

    val f0 = fun(
      ArrayType(ArrayType(Float, K), M),
      ArrayType(ArrayType(Float, N), K),
      (A, B) => {
        Map(fun(aRow =>
          Map(fun(bCol =>
            Reduce(add, 0.0f) o Map(fun(x => mult(Get(x, 0), Get(x, 1)))) $ Zip(aRow, bCol)
          )) o Transpose() $ B
        )) $ A
      })

    val f1 = Rewrite.applyRuleAtId(f0, 0, MacroRules.tileMapMap)
    val f2 = Rewrite.applyRuleAtId(f1, 12, MacroRules.finishTiling)
    val f3 = Rewrite.applyRuleAtId(f2, 24, MacroRules.apply2DRegisterBlocking)
    val f4 = Rewrite.applyRuleAtId(f3, 11, MacroRules.apply2DRegisterBlocking)
    val f5 = Rewrite.applyRuleAtId(f4, 13, MacroRules.finishTiling)
    val f6 = Rewrite.applyRuleAtId(f5, 98, Rules.partialReduceToReduce)
    val f7 = SimplifyAndFuse(f6)

    // Final steps, move transpose inside tiling + tiling (kernel) for A
    val f8 = Rewrite.applyRuleAtId(f7, 1, MacroRules.finishRectangularTiles)

    // Tile the transposition
    val f9 = Rewrite.applyRuleAtId(f8, 5, Rules.addCopy)
    val f10 = Rewrite.applyRuleAtId(f9, 6, MacroRules.tileTranspose)

    val ruleSeq = Seq(
      MacroRules.tileMapMap, MacroRules.finishTiling,
      MacroRules.apply2DRegisterBlocking, MacroRules.apply2DRegisterBlocking,
      MacroRules.finishTiling
    )

    val numExpressionsFinal = NumberExpression.breadthFirst(f10).values.max
    assertEquals(128, numExpressionsFinal)
    checkDepth(f10, ruleSeq)
    checkDistance(f10)
  }

  @Test
  def vectorLoads(): Unit = {
    val tileSizeMN = 16
    val tileSizeK = 8
    val workPerThreadN = 2
    val workPerThreadM = 4
    val vectorWidth = 4

    val tileTranspositionM = 32
    val tileTranspositionK = 32

    val f0 = fun(ArrayType(ArrayType(Float, K), M), ArrayType(ArrayType(Float, N), K), (p450003680, p2134991632) => FunCall(Join(), FunCall(Map(fun((p756185697) => FunCall(TransposeW(), FunCall(Join(), FunCall(Map(fun((p1237598030) => FunCall(TransposeW(), FunCall(Map(fun((p660879561) => FunCall(Scatter(ReorderWithStride(tileSizeMN/workPerThreadM)), p660879561))), FunCall(Join(), FunCall(Map(fun((p376416077) => FunCall(TransposeW(), FunCall(Join(), FunCall(Map(fun((p1089504328) => FunCall(TransposeW(), p1089504328))), p376416077))))), FunCall(Map(fun((p294184992) => FunCall(Map(fun((p793315160) => FunCall(Map(fun((p270397815) => FunCall(TransposeW(), p270397815))), FunCall(TransposeW(), p793315160)))), FunCall(TransposeW(), p294184992)))), FunCall(TransposeW(), FunCall(toGlobal(fun((p1485697819) => FunCall(MapSeq(fun((p867398280) => FunCall(Map(fun((p2007331442) => FunCall(Map(fun((p1904324159) => FunCall(Map(fun((p1176735295) => FunCall(Map(fun((p1848415041) => FunCall(id, p1848415041))), p1176735295))), p1904324159))), p2007331442))), p867398280))), p1485697819))), FunCall(ReduceSeq(fun((p1032000752, p843467284) => FunCall(Map(fun((p124407148) => FunCall(Map(fun((p1825027294) => FunCall(Map(fun((p19986569) => FunCall(Join(), FunCall(Transpose(), p19986569)))), FunCall(Transpose(), FunCall(toGlobal(fun((p852445367) => FunCall(MapSeq(fun((p1738236591) => FunCall(Map(fun((p1558021762) => FunCall(Map(fun((p225290371) => FunCall(id, p225290371))), p1558021762))), p1738236591))), p852445367))), FunCall(ReduceSeq(fun((p1004095028, p1169146729) => FunCall(Map(fun((p1948863195) => FunCall(Map(fun((p1890187342) => FunCall(add, FunCall(Get(0), p1890187342), FunCall(Get(1), p1890187342)))), FunCall(Zip(2), FunCall(Get(0), p1948863195), FunCall(Get(1), p1948863195))))), FunCall(Zip(2), p1004095028, FunCall(Map(fun((p876213901) => FunCall(Map(fun((p230528013) => FunCall(mult, p876213901, p230528013))), FunCall(Get(1), p1169146729)))), FunCall(Get(0), p1169146729)))))), FunCall(Get(0), p1825027294), FunCall(Zip(2), FunCall(Transpose(), FunCall(Get(1), p124407148)), FunCall(Transpose(), FunCall(Get(1), p1825027294))))))))), FunCall(Zip(2), FunCall(Get(0), p124407148), FunCall(Split(workPerThreadM), FunCall(Gather(ReorderWithStride(tileSizeMN/workPerThreadM)), FunCall(Transpose(), FunCall(Get(1), p843467284)))))))), FunCall(Zip(2), p1032000752, FunCall(Split(workPerThreadN), FunCall(Transpose(), FunCall(Get(0), p843467284))))))), FunCall(Map(fun((p1822383117) => FunCall(Map(fun((p233021551) => FunCall(Map(fun((p1991313236) => FunCall(Map(fun((p736778932) => FunCall(id, p736778932))), p1991313236))), p233021551))), p1822383117))), Value(0.0f, ArrayType(ArrayType(ArrayType(ArrayType(Float, workPerThreadM), workPerThreadN), tileSizeMN/workPerThreadM), tileSizeMN/workPerThreadN))), FunCall(Zip(2), p756185697, p1237598030))))))))))), FunCall(Transpose(), FunCall(Map(fun((p24606376) => FunCall(Transpose(), p24606376))), FunCall(Split(tileSizeK), FunCall(Map(fun((p302155142) => FunCall(Split(tileSizeMN), p302155142))), p2134991632))))))))), FunCall(Transpose(), FunCall(Map(fun((p1891546521) => FunCall(Transpose(), p1891546521))), FunCall(Split(tileSizeK), FunCall(Map(fun((p297927961) => FunCall(Split(tileSizeMN), p297927961))), FunCall(Join(), FunCall(Map(fun((p1881129850) => FunCall(TransposeW(), FunCall(Join(), FunCall(Map(fun((p912011468) => FunCall(TransposeW(), FunCall(Map(fun((p1312884893) => FunCall(Map(fun((p849373393) => FunCall(id, p849373393))), p1312884893))), FunCall(Transpose(), p912011468))))), p1881129850))))), FunCall(Transpose(), FunCall(Map(fun((p2142080121) => FunCall(Transpose(), p2142080121))), FunCall(Split(tileTranspositionK), FunCall(Map(fun((p673186785) => FunCall(Split(tileTranspositionM), p673186785))), p450003680)))))))))))))

    val f1 = Rewrite.applyRuleAtId(f0, 52, Rules.addIdForCurrentValueInReduce)
    val f2 = Rewrite.applyRuleAtId(f1, 67, Rules.implementIdAsDeepCopy)
    val f3 = Rewrite.applyRuleAtId(f2, 69, Rules.tupleMap)
    val f4 = Rewrite.applyRuleAtId(f3, 82, Rules.vectorize(vectorWidth))
    val f5 = Rewrite.applyRuleAtId(f4, 77, Rules.vectorize(vectorWidth))
    val f6 = Rewrite.applyRuleAtId(f5, 76, Rules.tupleFission)
    val f7 = Rewrite.applyRuleAtId(f6, 77, Rules.tupleFission)
    val f8 = Rewrite.applyRuleAtId(f7, 85, Rules.tupleMap)

    val numExpressions = NumberExpression.breadthFirst(f8).values.max
    assertEquals(196, numExpressions)
  }

  @Test
  def loweringTiledAndBlockedBInnermost(): Unit = {
    val tileSizeMN = 16
    val tileSizeK = 8
    val workPerThreadN = 2
    val workPerThreadM = 4

    val f0 = fun(ArrayType(ArrayType(Float, K), M), ArrayType(ArrayType(Float, N), K),(p450003680, p2134991632) => FunCall(Join(), FunCall(Map(fun((p756185697) => FunCall(TransposeW(), FunCall(Join(), FunCall(Map(fun((p1237598030) => FunCall(TransposeW(), FunCall(Map(fun((p660879561) => FunCall(Scatter(ReorderWithStride(tileSizeMN/workPerThreadM)), p660879561))), FunCall(Join(), FunCall(Map(fun((p376416077) => FunCall(TransposeW(), FunCall(Join(), FunCall(Map(fun((p1089504328) => FunCall(TransposeW(), p1089504328))), p376416077))))), FunCall(Map(fun((p294184992) => FunCall(Map(fun((p793315160) => FunCall(Map(fun((p270397815) => FunCall(TransposeW(), p270397815))), FunCall(TransposeW(), p793315160)))), FunCall(TransposeW(), p294184992)))), FunCall(TransposeW(), FunCall(toGlobal(fun((p1485697819) => FunCall(MapSeq(fun((p867398280) => FunCall(Map(fun((p2007331442) => FunCall(Map(fun((p1904324159) => FunCall(Map(fun((p1176735295) => FunCall(Map(fun((p1848415041) => FunCall(id, p1848415041))), p1176735295))), p1904324159))), p2007331442))), p867398280))), p1485697819))), FunCall(ReduceSeq(fun((p1032000752, p843467284) => FunCall(Map(fun((p124407148) => FunCall(Map(fun((p1825027294) => FunCall(Map(fun((p19986569) => FunCall(Join(), FunCall(Transpose(), p19986569)))), FunCall(Transpose(), FunCall(toPrivate(fun((p852445367) => FunCall(MapSeq(fun((p1738236591) => FunCall(Map(fun((p1558021762) => FunCall(Map(fun((p225290371) => FunCall(id, p225290371))), p1558021762))), p1738236591))), p852445367))), FunCall(ReduceSeq(fun((p1004095028, p1169146729) => FunCall(Map(fun((p1948863195) => FunCall(Map(fun((p1890187342) => FunCall(add, FunCall(Get(0), p1890187342), FunCall(Get(1), p1890187342)))), FunCall(Zip(2), FunCall(Get(0), p1948863195), FunCall(Get(1), p1948863195))))), FunCall(Zip(2), p1004095028, FunCall(Map(fun((p876213901) => FunCall(Map(fun((p230528013) => FunCall(mult, p876213901, p230528013))), FunCall(Get(1), p1169146729)))), FunCall(Get(0), p1169146729)))))), FunCall(Get(0), p1825027294), FunCall(Zip(2), FunCall(Transpose(), FunCall(Get(1), p124407148)), FunCall(Transpose(), FunCall(Get(1), p1825027294))))))))), FunCall(Zip(2), FunCall(Get(0), p124407148), FunCall(Split(workPerThreadM), FunCall(Gather(ReorderWithStride(tileSizeMN/workPerThreadM)), FunCall(Transpose(), FunCall(Get(1), p843467284)))))))), FunCall(Zip(2), p1032000752, FunCall(Split(workPerThreadN), FunCall(Transpose(), FunCall(Get(0), p843467284))))))), FunCall(Map(fun((p1822383117) => FunCall(Map(fun((p233021551) => FunCall(Map(fun((p1991313236) => FunCall(Map(fun((p736778932) => FunCall(id, p736778932))), p1991313236))), p233021551))), p1822383117))), Value(0.0f, ArrayType(ArrayType(ArrayType(ArrayType(Float, workPerThreadM), workPerThreadN), tileSizeMN/workPerThreadM), tileSizeMN/workPerThreadN))), FunCall(Zip(2), p756185697, p1237598030))))))))))), FunCall(Transpose(), FunCall(Map(fun((p24606376) => FunCall(Transpose(), p24606376))), FunCall(Split(tileSizeK), FunCall(Map(fun((p302155142) => FunCall(Split(tileSizeMN), p302155142))), p2134991632))))))))), FunCall(Transpose(), FunCall(Map(fun((p1891546521) => FunCall(Transpose(), p1891546521))), FunCall(Split(tileSizeK), FunCall(Map(fun((p297927961) => FunCall(Split(tileSizeMN), p297927961))), FunCall(Transpose(), p450003680))))))))

    // Add and simplify copies
    val f1 = Rewrite.applyRuleAtId(f0, 64, Rules.addIdForCurrentValueInReduce)
    val f2 = Rewrite.applyRuleAtId(f1, 31, Rules.addIdForCurrentValueInReduce)
    val f3 = Rewrite.applyRuleAtId(f2, 46, Rules.implementIdAsDeepCopy)
    val f4 = Rewrite.applyRuleAtId(f3, 93, Rules.implementOneLevelOfId)
    val f5 = Rewrite.applyRuleAtId(f4, 99, Rules.dropId)
    val f6 = Rewrite.applyRuleAtId(f5, 96, Rules.implementIdAsDeepCopy)
    val f7 = Rewrite.applyRuleAtId(f6, 105, Rules.addCopy)
    val f8 = Rewrite.applyRuleAtId(f7, 48, Rules.tupleMap)
    val f9 = Rewrite.applyRuleAtId(f8, 55, Rules.tupleMap)

    // Lower to OpenCL execution model
    val f10 = Lower.simpleMapLoweringStrategy(f9)

    // Lower to OpenCL memory model
    val f11 = Rewrite.applyRuleAtId(f10, 49, Rules.localMemory)
    val f12 = Rewrite.applyRuleAtId(f11, 114, Rules.privateMemory)
    val f13 = Rewrite.applyRuleAtId(f12, 104, Rules.privateMemory)

    val mSize = 256
    val kSize = 256
    val nSize = 256
    val matrixA = Array.tabulate(mSize, kSize)((r, c) => (((r * 3 + c * 2) % 10) + 1) * 1.0f)
    val matrixB = Array.tabulate(kSize, nSize)((r, c) => (((r * 7 + c * 3) % 10) + 1) * 1.0f)

    val values = Seq(matrixA, matrixB)

    val (localRange, globalRange) = InferNDRange(f13, values:_*)

    val (output: Array[Float], _) = Execute(localRange(0).eval, localRange(1).eval,
      globalRange(0).eval, globalRange(1).eval, (true, true))(f13, values:_*)

    val gold = opencl.executor.Utils.matrixMatrixMultiply(matrixA, matrixB)

    assertArrayEquals(gold.flatten, output, 0.0001f)
  }

  @Test
  def simpleLowering(): Unit = {
    val tileSizeMN = 16
    val tileSizeK = 8
    val workPerThreadN = 2
    val workPerThreadM = 8

    val h0 = fun(ArrayType(ArrayType(Float, M), K), ArrayType(ArrayType(Float, N), K),(p1795960102, p477289012) => FunCall(Join(), FunCall(Map(fun((p1889248251) => FunCall(TransposeW(), FunCall(Join(), FunCall(Map(fun((p2023938592) => FunCall(TransposeW(), FunCall(Map(fun((p225290371) => FunCall(Scatter(ReorderWithStride(tileSizeMN/workPerThreadM)), p225290371))), FunCall(Join(), FunCall(Map(fun((p297927961) => FunCall(TransposeW(), FunCall(Join(), FunCall(Map(fun((p733672688) => FunCall(TransposeW(), FunCall(Map(fun((p756185697) => FunCall(TransposeW(), p756185697))), FunCall(TransposeW(), p733672688))))), FunCall(TransposeW(), p297927961)))))), FunCall(TransposeW(), FunCall(MapSeq(fun((p1691875296) => FunCall(Id(), p1691875296))), FunCall(ReduceSeq(fun((p500179317, p1225197672) => FunCall(Map(fun((p1500608548) => FunCall(Map(fun((p513700442) => FunCall(Map(fun((p912011468) => FunCall(Join(), FunCall(Transpose(), p912011468)))), FunCall(Transpose(), FunCall(MapSeq(fun((p1195067075) => FunCall(Id(), p1195067075))), FunCall(ReduceSeq(fun((p1983025922, p1007309018) => FunCall(Map(fun((p2038148563) => FunCall(Map(fun((p2142080121) => FunCall(add, FunCall(Get(0), p2142080121), FunCall(Get(1), p2142080121)))), FunCall(Zip(2), FunCall(Get(0), p2038148563), FunCall(Map(fun((p112619572) => FunCall(mult, FunCall(Get(1), p2038148563), p112619572))), FunCall(Get(1), p1007309018)))))), FunCall(Zip(2), p1983025922, FunCall(Get(0), p1007309018))))), FunCall(Get(0), p513700442), FunCall(Zip(2), FunCall(Transpose(), FunCall(Get(1), p1500608548)), FunCall(Transpose(), FunCall(Get(1), p513700442))))))))), FunCall(Zip(2), FunCall(Get(0), p1500608548), FunCall(Split(workPerThreadM), FunCall(Gather(ReorderWithStride(tileSizeMN/workPerThreadM)), FunCall(Transpose(), FunCall(Get(1), p1225197672)))))))), FunCall(Zip(2), p500179317, FunCall(Split(workPerThreadN), FunCall(Transpose(), FunCall(Get(0), p1225197672))))))), FunCall(Map(fun((p1786364562) => FunCall(Map(fun((p326298949) => FunCall(Map(fun((p876926621) => FunCall(Map(fun((p1268959798) => FunCall(id, p1268959798))), p876926621))), p326298949))), p1786364562))), Value(0.0f, ArrayType(ArrayType(ArrayType(ArrayType(Float, workPerThreadM), workPerThreadN), tileSizeMN/workPerThreadM), tileSizeMN/workPerThreadN))), FunCall(Zip(2), p1889248251, p2023938592)))))))))), FunCall(Transpose(), FunCall(Map(fun((p1935972447) => FunCall(Transpose(), p1935972447))), FunCall(Split(tileSizeK), FunCall(Map(fun((p1890627974) => FunCall(Split(tileSizeMN), p1890627974))), p477289012))))))))), FunCall(Transpose(), FunCall(Map(fun((p1641313620) => FunCall(Transpose(), p1641313620))), FunCall(Split(tileSizeK), FunCall(Map(fun((p192881625) => FunCall(Split(tileSizeMN), p192881625))), p1795960102)))))))
    val h1 = Lower.simpleMapStrategy(h0)

    val mSize = 256
    val kSize = 256
    val nSize = 256
    val matrixA = Array.tabulate(mSize, kSize)((r, c) => (((r * 3 + c * 2) % 10) + 1) * 1.0f)
    val matrixB = Array.tabulate(kSize, nSize)((r, c) => (((r * 7 + c * 3) % 10) + 1) * 1.0f)

    val values = Seq(matrixA.transpose, matrixB)

    val (localRange, globalRange) = InferNDRange(h1, values:_*)

    val (output: Array[Float], _) = Execute(localRange(0).eval, localRange(1).eval,
      globalRange(0).eval, globalRange(1).eval, (true, true))(h1, values:_*)

    val gold = opencl.executor.Utils.matrixMatrixMultiply(matrixA, matrixB)

    assertArrayEquals(gold.flatten, output, 0.0001f)

    val tileSizeMNVar = SizeVar("tileSizeMNVar")
    val tileSizeKVar = SizeVar("tileSizeKVar")
    val workPerThreadNVar = SizeVar("workPerThreadNVar")
    val workPerThreadMVar = SizeVar("workPerThreadMVar")

    val fast = fun(ArrayType(ArrayType(Float, M), K), ArrayType(ArrayType(Float, N), K), (p54495403, p1260134048) => FunCall(Join(), FunCall(MapWrg(1)(fun((p1408652377) => FunCall(TransposeW(), FunCall(Join(), FunCall(MapWrg(0)(fun((p990416209) => FunCall(TransposeW(), FunCall(Map(fun((p1651855867) => FunCall(Scatter(ReorderWithStride(tileSizeMNVar/^workPerThreadMVar)), p1651855867))), FunCall(Join(), FunCall(Map(fun((p1468303011) => FunCall(TransposeW(), FunCall(Join(), FunCall(Map(fun((p523691575) => FunCall(TransposeW(), p523691575))), p1468303011))))), FunCall(Map(fun((p1354011814) => FunCall(Map(fun((p1852584274) => FunCall(Map(fun((p1857815974) => FunCall(TransposeW(), p1857815974))), FunCall(TransposeW(), p1852584274)))), FunCall(TransposeW(), p1354011814)))), FunCall(TransposeW(), FunCall(toGlobal(fun((p520016214) => FunCall(MapSeq(fun((p1675763772) => FunCall(MapLcl(1)(fun((p841283083) => FunCall(MapLcl(0)(fun((p990398217) => FunCall(MapSeq(fun((p1468357786) => FunCall(MapSeq(fun((p36333492) => FunCall(id, p36333492))), p1468357786))), p990398217))), p841283083))), p1675763772))), p520016214))), FunCall(ReduceSeq(fun((p1511785794, p527446182) => FunCall(fun((p1205555397) => FunCall(MapLcl(1)(fun((p1454031203) => FunCall(MapLcl(0)(fun((p407858146) => FunCall(Map(fun((p817406040) => FunCall(Join(), FunCall(Transpose(), p817406040)))), FunCall(Transpose(), FunCall(ReduceSeq(fun((p603650290, p1754638213) => FunCall(fun((p278934944) => FunCall(MapSeq(fun((p222624801) => FunCall(MapSeq(fun((p85777802) => FunCall(add, FunCall(Get(0), p85777802), FunCall(Get(1), p85777802)))), FunCall(Zip(2), FunCall(Get(0), p222624801), FunCall(Get(1), p222624801))))), FunCall(Zip(2), p603650290, FunCall(MapSeq(fun((p280744458) => FunCall(MapSeq(fun((p1213216872) => FunCall(mult, p280744458, p1213216872))), FunCall(Get(1), p278934944)))), FunCall(toPrivate(fun((p1686369710) => FunCall(MapSeq(fun((p385337537) => FunCall(id, p385337537))), p1686369710))), FunCall(Get(0), p278934944)))))), FunCall(fun((p1282811396) => FunCall(Tuple(2), FunCall(Get(0), p1282811396), FunCall(toPrivate(fun((p439928219) => FunCall(MapSeq(fun((p1883840933) => FunCall(id, p1883840933))), p439928219))), FunCall(Get(1), p1282811396)))), p1754638213)))), FunCall(Get(0), p407858146), FunCall(Zip(2), FunCall(Transpose(), FunCall(Get(1), p1454031203)), FunCall(Transpose(), FunCall(Get(1), p407858146)))))))), FunCall(Zip(2), FunCall(Get(0), p1454031203), FunCall(Split(workPerThreadMVar), FunCall(Gather(ReorderWithStride(tileSizeMNVar/^workPerThreadMVar)), FunCall(Transpose(), FunCall(Get(1), p1205555397)))))))), FunCall(Zip(2), p1511785794, FunCall(Split(workPerThreadNVar), FunCall(Transpose(), FunCall(Get(0), p1205555397)))))), FunCall(fun((p1209669119) => FunCall(Unzip(), FunCall(toLocal(fun((p1607305514) => FunCall(MapLcl(1)(fun((p832279283) => FunCall(Unzip(), FunCall(MapLcl(0)(fun((p668210649) => FunCall(Tuple(2), FunCall(id, FunCall(Get(0), p668210649)), FunCall(id, FunCall(Get(1), p668210649))))), FunCall(Zip(2), FunCall(Get(0), p832279283), FunCall(Get(1), p832279283)))))), p1607305514))), FunCall(Zip(2), FunCall(Get(0), p1209669119), FunCall(Get(1), p1209669119))))), p527446182)))), FunCall(MapLcl(1)(fun((p1301664418) => FunCall(MapLcl(0)(fun((p513169028) => FunCall(MapSeq(fun((p377478451) => FunCall(MapSeq(fun((p1596467899) => FunCall(id, p1596467899))), p377478451))), p513169028))), p1301664418))), Value(0.0f, ArrayType(ArrayType(ArrayType(ArrayType(Float, workPerThreadMVar), workPerThreadNVar), tileSizeMNVar/^workPerThreadMVar), tileSizeMNVar/^workPerThreadNVar))), FunCall(Zip(2), p1408652377, p990416209))))))))))), FunCall(Transpose(), FunCall(Map(fun((p1952779858) => FunCall(Transpose(), p1952779858))), FunCall(Split(tileSizeKVar), FunCall(Map(fun((p1791868405) => FunCall(Split(tileSizeMNVar), p1791868405))), p1260134048))))))))), FunCall(Transpose(), FunCall(Map(fun((p81009902) => FunCall(Transpose(), p81009902))), FunCall(Split(tileSizeKVar), FunCall(Map(fun((p674483268) => FunCall(Split(tileSizeMNVar), p674483268))), p54495403)))))))
    TypeChecker(fast)

    val f0 = fun(ArrayType(ArrayType(Float, M), K), ArrayType(ArrayType(Float, N), K),(p1795960102, p477289012) => FunCall(Join(), FunCall(Map(fun((p1889248251) => FunCall(TransposeW(), FunCall(Join(), FunCall(Map(fun((p2023938592) => FunCall(TransposeW(), FunCall(Map(fun((p225290371) => FunCall(Scatter(ReorderWithStride(tileSizeMNVar/^workPerThreadMVar)), p225290371))), FunCall(Join(), FunCall(Map(fun((p297927961) => FunCall(TransposeW(), FunCall(Join(), FunCall(Map(fun((p733672688) => FunCall(TransposeW(), FunCall(Map(fun((p756185697) => FunCall(TransposeW(), p756185697))), FunCall(TransposeW(), p733672688))))), FunCall(TransposeW(), p297927961)))))), FunCall(TransposeW(), FunCall(MapSeq(fun((p1691875296) => FunCall(Id(), p1691875296))), FunCall(ReduceSeq(fun((p500179317, p1225197672) => FunCall(Map(fun((p1500608548) => FunCall(Map(fun((p513700442) => FunCall(Map(fun((p912011468) => FunCall(Join(), FunCall(Transpose(), p912011468)))), FunCall(Transpose(), FunCall(MapSeq(fun((p1195067075) => FunCall(Id(), p1195067075))), FunCall(ReduceSeq(fun((p1983025922, p1007309018) => FunCall(Map(fun((p2038148563) => FunCall(Map(fun((p2142080121) => FunCall(add, FunCall(Get(0), p2142080121), FunCall(Get(1), p2142080121)))), FunCall(Zip(2), FunCall(Get(0), p2038148563), FunCall(Map(fun((p112619572) => FunCall(mult, FunCall(Get(1), p2038148563), p112619572))), FunCall(Get(1), p1007309018)))))), FunCall(Zip(2), p1983025922, FunCall(Get(0), p1007309018))))), FunCall(Get(0), p513700442), FunCall(Zip(2), FunCall(Transpose(), FunCall(Get(1), p1500608548)), FunCall(Transpose(), FunCall(Get(1), p513700442))))))))), FunCall(Zip(2), FunCall(Get(0), p1500608548), FunCall(Split(workPerThreadMVar), FunCall(Gather(ReorderWithStride(tileSizeMNVar/^workPerThreadMVar)), FunCall(Transpose(), FunCall(Get(1), p1225197672)))))))), FunCall(Zip(2), p500179317, FunCall(Split(workPerThreadNVar), FunCall(Transpose(), FunCall(Get(0), p1225197672))))))), FunCall(Map(fun((p1786364562) => FunCall(Map(fun((p326298949) => FunCall(Map(fun((p876926621) => FunCall(Map(fun((p1268959798) => FunCall(id, p1268959798))), p876926621))), p326298949))), p1786364562))), Value(0.0f, ArrayType(ArrayType(ArrayType(ArrayType(Float, workPerThreadMVar), workPerThreadNVar), tileSizeMNVar/^workPerThreadMVar), tileSizeMNVar/^workPerThreadNVar))), FunCall(Zip(2), p1889248251, p2023938592)))))))))), FunCall(Transpose(), FunCall(Map(fun((p1935972447) => FunCall(Transpose(), p1935972447))), FunCall(Split(tileSizeKVar), FunCall(Map(fun((p1890627974) => FunCall(Split(tileSizeMNVar), p1890627974))), p477289012))))))))), FunCall(Transpose(), FunCall(Map(fun((p1641313620) => FunCall(Transpose(), p1641313620))), FunCall(Split(tileSizeKVar), FunCall(Map(fun((p192881625) => FunCall(Split(tileSizeMNVar), p192881625))), p1795960102)))))))
    TypeChecker(f0)
  }

  @Test
  def reuseWithTiling(): Unit = {

    val f0 = fun(
      ArrayType(ArrayType(Float, K), M),
      ArrayType(ArrayType(Float, N), K),
      (A, B) => {
        Map(fun( aRow =>
          Map(fun( bCol =>
            Reduce(add, 0.0f) o Map(fun(x => mult(Get(x, 0), Get(x, 1)) )) $ Zip(aRow, bCol)
          )) o Transpose() $ B
        )) $ A
      })

    val f1 = Rewrite.applyRuleAtId(f0, 0, MacroRules.tileMapMap)

    println(NumberPrinter(f1))
    val f2 = Rewrite.applyRuleAtId(f1, 12, MacroRules.finishTiling)


    val f3 = Rewrite.applyRuleAtId(f2, 24, MacroRules.apply1DRegisterBlocking)
    val f4 = Rewrite.applyRuleAtId(f3, 11, MacroRules.apply1DRegisterBlocking)
    val f5 = Rewrite.applyRuleAtId(f4, 12, MacroRules.finishTiling)
    val f6 = Rewrite.applyRuleAtId(f5, 6, MacroRules.moveTransposeInsideTiling)

    val f7 = Rewrite.applyRuleAtId(f6, 82, Rules.partialReduceToReduce)
    val f8 = SimplifyAndFuse(f7)


    val ruleSeq = Seq(
      MacroRules.tileMapMap, MacroRules.finishTiling,
      MacroRules.apply1DRegisterBlocking, MacroRules.apply1DRegisterBlocking,
      MacroRules.finishTiling
    )

    val numExpressions = NumberExpression.breadthFirst(f8).values.max
    assertEquals(79, numExpressions)
    checkDepth(f8, ruleSeq)
    checkDistance(f8)
  }

  @Test
  def tiledTransposeWithLocalMemory(): Unit = {

    val f = fun(
      ArrayType(ArrayType(Float, M), N),
      input => Map(Map(id)) o Transpose() $ input
    )

    val x = 8
    val y = 4

    val f1 = Rewrite.applyRuleAtId(f, 0, MacroRules.tileTranspose(x, y))

    // Add the copy
    val f2 = Rewrite.applyRuleAtId(f1, 17, Rules.addCopy)

    // Lower to OpenCL execution model
    val f3 = Lower.simpleMapLoweringStrategy(f2)

    // Lower to OpenCL memory model
    val f4 = Rewrite.applyRuleAtId(f3, 16, Rules.globalMemory)
    val f5 = Rewrite.applyRuleAtId(f4, 18, Rules.localMemory)

    val nSize = 12
    val mSize = 8
    val matrix = Array.tabulate(nSize, mSize)((r, c) => c * 1.0f + r * 8.0f)
    val gold = matrix.transpose

    val (output: Array[Float], _) =
      Execute(y, x, nSize, mSize, (false, false))(f5, matrix)
    assertArrayEquals(gold.flatten, output, 0.0f)
  }

  @Test
  def mmSquareTilesLocalMemory(): Unit = {

    val f0 = fun(ArrayType(ArrayType(Float, K), M), ArrayType(ArrayType(Float, K), N), (p1538399081, p1800890735) => FunCall(Join(), FunCall(Map(fun((p1957502751) => FunCall(TransposeW(), FunCall(Join(), FunCall(Map(fun((p1177377518) => FunCall(TransposeW(), FunCall(Map(fun((p1122805102) => FunCall(TransposeW(), p1122805102))), FunCall(TransposeW(), FunCall(toGlobal(fun((p183284570) => FunCall(MapSeq(fun((p2109874862) => FunCall(Map(fun((p275310919) => FunCall(Map(fun((p797925218) => FunCall(id, p797925218))), p275310919))), p2109874862))), p183284570))), FunCall(ReduceSeq(fun((p1136497418, p1943325854) => FunCall(Map(fun((p1413378318) => FunCall(Map(fun((p1181869371) => FunCall(add, FunCall(Get(0), p1181869371), FunCall(Get(1), p1181869371)))), FunCall(Zip(2), FunCall(Get(0), p1413378318), FunCall(Join(), FunCall(Map(fun((p1256728724) => FunCall(toPrivate(fun((p1157058691) => FunCall(MapSeq(fun((p1667689440) => FunCall(id, p1667689440))), p1157058691))), FunCall(ReduceSeq(fun((p852687460, p1138193439) => FunCall(add, p852687460, FunCall(mult, FunCall(Get(0), p1138193439), FunCall(Get(1), p1138193439))))), FunCall(id, Value(0.0f, Float)), FunCall(Zip(2), FunCall(Get(1), p1413378318), p1256728724))))), FunCall(Transpose(), FunCall(Get(1), p1943325854)))))))), FunCall(Zip(2), p1136497418, FunCall(Transpose(), FunCall(Get(0), p1943325854)))))), FunCall(Map(fun((p194706439) => FunCall(Map(fun((p1686369710) => FunCall(id, p1686369710))), p194706439))), Value(0.0f, ArrayType(ArrayType(Float, 4), 4))), FunCall(Zip(2), FunCall(Split(4), FunCall(Transpose(), p1957502751)), FunCall(Split(4), FunCall(Transpose(), p1177377518)))))))))), FunCall(Split(4), p1800890735)))))), FunCall(Split(4), p1538399081))))

    // Add a copy
    val f1 = Rewrite.applyRuleAtId(f0, 13, Rules.addIdForCurrentValueInReduce)
    val f2 = Rewrite.applyRuleAtId(f1, 28, Rules.implementIdAsDeepCopy)

    // Lower to OpenCL execution model
    val f3 = Lower.simpleMapLoweringStrategy(f2)

    // Lower to OpenCL memory model
    val f4 = Rewrite.applyRuleAtId(f3, 38, Rules.localMemory)
    val f5 = Rewrite.applyRuleAtId(f4, 31, Rules.localMemory)

    val mSize = 16
    val kSize = 16
    val nSize = 16
    val matrixA = Array.tabulate(mSize, kSize)((r, c) => (((r * 3 + c * 2) % 10) + 1) * 1.0f)
    val matrixB = Array.tabulate(kSize, nSize)((r, c) => (((r * 7 + c * 3) % 10) + 1) * 1.0f)

    val (output: Array[Float], _) = Execute(4, 4, mSize, kSize, (true, true))(f5, matrixA, matrixB.transpose)

    val gold = opencl.executor.Utils.matrixMatrixMultiply(matrixA, matrixB)

    assertArrayEquals(gold.flatten, output, 0.0001f)
  }

  @Test
  def rectangularTiles(): Unit = {

    // Derivation the same, except split on the zip is different than the others
    val h0 = fun(ArrayType(ArrayType(Float, K), M), ArrayType(ArrayType(Float, N), K), (p951880373, p1752203484) => FunCall(Join(), FunCall(Map(fun((p243745864) => FunCall(TransposeW(), FunCall(Join(), FunCall(Map(fun((p699780352) => FunCall(toGlobal(fun((p1613255205) => FunCall(MapSeq(fun((p1897115967) => FunCall(Map(fun((p1166151249) => FunCall(Map(fun((p1121453612) => FunCall(id, p1121453612))), p1166151249))), p1897115967))), p1613255205))), FunCall(ReduceSeq(fun((p2619171, p1728790703) => FunCall(Map(fun((p1227074340) => FunCall(Map(fun((p1154002927) => FunCall(add, FunCall(Get(0), p1154002927), FunCall(Get(1), p1154002927)))), FunCall(Zip(2), FunCall(Get(0), p1227074340), FunCall(Get(1), p1227074340))))), FunCall(Zip(2), p2619171, FunCall(fun((p2070529722) => FunCall(Map(fun((p1188753216) => FunCall(Join(), FunCall(Map(fun((p317986356) => FunCall(toPrivate(fun((p331510866) => FunCall(MapSeq(fun((p640363654) => FunCall(id, p640363654))), p331510866))), FunCall(ReduceSeq(fun((p924477420, p99451533) => FunCall(add, p924477420, FunCall(fun((p84739718) => FunCall(mult, FunCall(Get(0), p84739718), FunCall(Get(1), p84739718))), p99451533)))), FunCall(toPrivate(id), Value(0.0f, Float)), FunCall(Zip(2), p317986356, p1188753216))))), FunCall(Transpose(), FunCall(Get(0), p2070529722)))))), FunCall(Transpose(), FunCall(Get(1), p2070529722)))), p1728790703))))), FunCall(toPrivate(Map(fun((p2050835901) => FunCall(Map(fun((p511473681) => FunCall(id, p511473681))), p2050835901)))), Value(0.0f, ArrayType(ArrayType(Float, 8), 8))), FunCall(Zip(2), FunCall(Split(4), FunCall(Transpose(), p243745864)), FunCall(Split(4), FunCall(Transpose(), p699780352))))))), FunCall(Split(8), FunCall(Transpose(), p1752203484))))))), FunCall(Split(8), p951880373))))

    val h1 = Rewrite.applyRuleAtId(h0, 1, MacroRules.finishRectangularTiles)

    val numExpressions = NumberExpression.breadthFirst(h1).values.max
    assertEquals(91, numExpressions)
    checkDepth(h1)
  }

  @Test
  def mmReuseB(): Unit = {

    val f0 = fun(
      ArrayType(ArrayType(Float, K), M),
      ArrayType(ArrayType(Float, K), N), // Already transposed
      (A, B) => {
        Map(fun( aRow =>
          Map(fun( bCol =>
            Reduce(add, 0.0f) o Map(fun(x => mult(Get(x, 0), Get(x, 1)) )) $ Zip(aRow, bCol)
          )) $ B
        )) $ A
      })

    val f1 = Rewrite.applyRuleAtId(f0, 0, MacroRules.apply1DRegisterBlocking)
    val f2 = SimplifyAndFuse(f1)

    val numExpressions = NumberExpression.breadthFirst(f2).values.max
    assertEquals(32, numExpressions)
    checkDepth(f2)
    checkDistance(f2)
  }

  @Test
  def mmReuseBoth(): Unit = {

    val f0 = fun(
      ArrayType(ArrayType(Float, K), M),
      ArrayType(ArrayType(Float, K), N), // Already transposed
      (A, B) => {
        Map(fun( aRow =>
          Map(fun( bCol =>
            Reduce(add, 0.0f) o Map(fun(x => mult(Get(x, 0), Get(x, 1)) )) $ Zip(aRow, bCol)
          )) $ B
        )) $ A
      })

    val f1 = Rewrite.applyRuleAtId(f0, 0, MacroRules.apply2DRegisterBlocking)
    val f2 = SimplifyAndFuse(f1)

    val numExpressions = NumberExpression.breadthFirst(f2).values.max
    assertEquals(51, numExpressions)
    checkDepth(f2)
    checkDistance(f2)
  }

  @Test
  def transposeInsideTiling(): Unit = {

    val f0 = fun(
      ArrayType(ArrayType(Float, M), K),
      ArrayType(ArrayType(Float, N), K),
      (A, B) => {
        Map(fun( aRow =>
          Map(fun( bCol =>
            Reduce(add, 0.0f) o Map(fun(x => mult(Get(x, 0), Get(x, 1)) )) $ Zip(aRow, bCol)
          )) o Transpose() $ B
        )) o Transpose() $ A
      })

    val f1 = Rewrite.applyRuleAtId(f0, 0, MacroRules.tileMapMap)
    val f2 = Rewrite.applyRuleAtId(f1, 13, MacroRules.finishTiling)
    val f3 = Rewrite.applyRuleAtId(f2, 1, MacroRules.moveTransposeInsideTiling)

    val f4 = Rewrite.applyRuleAtId(f3, 18, MacroRules.finishTiling)
    val f5 = Rewrite.applyRuleAtId(f4, 70, Rules.partialReduceToReduce)
    val f6 = SimplifyAndFuse(f5)

    val numExpressions = NumberExpression.breadthFirst(f3).values.max
    assertEquals(56, numExpressions)
    checkDepth(f3)
    checkDistance(f6)
  }

  @Test
  def mmTiled(): Unit = {

    val f0 = fun(
      ArrayType(ArrayType(Float, K), M),
      ArrayType(ArrayType(Float, N), K),
      (A, B) => {
        Map(fun( aRow =>
          Map(fun( bCol =>
            Reduce(add, 0.0f) o Map(fun(x => mult(Get(x, 0), Get(x, 1)) )) $ Zip(aRow, bCol)
          )) o Transpose() $ B
        )) $ A
      })

    val f1 = Rewrite.applyRuleAtId(f0, 0, MacroRules.tileMapMap)
    val f2 = Rewrite.applyRuleAtId(f1, 12, MacroRules.finishTiling)
    val f3 = Rewrite.applyRuleAtId(f2, 6, MacroRules.moveTransposeInsideTiling)
    val f4 = Rewrite.applyRuleAtId(f3, 17, MacroRules.finishTiling)
    val f5 = SimplifyAndFuse(f4)

    val numExpressions = NumberExpression.breadthFirst(f5).values.max
    assertEquals(66, numExpressions)
    checkDepth(f5)
    checkDistance(f5)
  }

  @Test
  def partiallyVectorisedTiled(): Unit = {

    val f0 = fun(
      ArrayType(ArrayType(Float, K), M),
      ArrayType(ArrayType(Float, K), N), // Transposed
      (A, B) => {
        Map(fun( aRow =>
          Map(fun( bCol =>
            Reduce(add, 0.0f) o Map(fun(x => mult(Get(x, 0), Get(x, 1)) )) $ Zip(aRow, bCol)
          )) $ B
        )) $ A
      })

    val f1 = Rewrite.applyRuleAtId(f0, 0, MacroRules.tileMapMap)

    val f2 = Rewrite.applyRuleAtId(f1, 10, MacroRules.finishTiling)
    val f3 = Rewrite.applyRuleAtId(f2, 15, MacroRules.finishTiling)
    val f4 = Rewrite.applyRuleAtId(f3, 36, Rules.vectorizeMapZip(4))
    val f5 = HighLevelRewrite.finishRewriting(f4)

    val numExpressions = NumberExpression.breadthFirst(f5).values.max
    assertEquals(64, numExpressions)
    checkDepth(f5)
    checkDistance(f5)
  }

  @Test
  def vectorised(): Unit = {

    val f0 = fun(
      ArrayType(ArrayType(Float, K), M),
      ArrayType(ArrayType(Float, K), N), // Transposed
      (A, B) => {
        Map(fun( aRow =>
          Map(fun( bCol =>
            Reduce(add, 0.0f) o Map(fun(x => mult(Get(x, 0), Get(x, 1)) )) $ Zip(aRow, bCol)
          )) $ B
        )) $ A
      })

    val f1 = Rewrite.applyRuleAtId(f0, 5, Rules.vectorizeMapZip(4))
    val f2 = Rewrite.applyRuleAtId(f1, 4, MacroRules.vectorizeReduce(4))
    val f3 = Rewrite.applyRuleAtId(f2, 6, Rules.partialReduceToReduce)
    val f4 = SimplifyAndFuse(f3)

    val numExpressions = NumberExpression.breadthFirst(f4).values.max
    assertEquals(27, numExpressions)
    checkDepth(f4)
    checkDistance(f4)
  }

  @Ignore
  @Test
  def gemmTiled(): Unit = {

    val f0 = fun(
      ArrayType(ArrayType(Float, K), N),
      ArrayType(ArrayType(Float, M), K),
      ArrayType(ArrayType(Float, M), N),
      Float,
      Float,
      (A, B, C, alpha, beta) => {
        Map(fun( aRow =>
          Map(fun( bCol =>
              Map(fun(x =>
                add(
                  mult(x, alpha),
                  mult(Get(bCol, 1), beta)
                )
              )) o Reduce(add, 0.0f) o
                Map(fun(x => mult(Get(x, 0), Get(x, 1)))) $ Zip(Get(aRow, 0), Get(bCol, 0))
          )) $ Zip(Transpose() $ B, Get(aRow, 1))
        )) $ Zip(A, C)
      })

    val f1 = Rewrite.applyRuleAtId(f0, 0, MacroRules.tileMapMap)

    val f2 = Rewrite.applyRuleAtId(f1, 21, MacroRules.finishTiling)
    val f3 = Rewrite.applyRuleAtId(f2, 20, MacroRules.finishTiling)
    val f4 = Rewrite.applyRuleAtId(f3, 19, MacroRules.finishTiling)
    SimplifyAndFuse(f4)
  }

  @Test
  def dot(): Unit = {
    val v_K0_0 = SizeVar("K")
    val v_M1_1 = SizeVar("M")
    val v_N2_2 = SizeVar("N")
    val v_3_3 = SizeVar("")
    val v_4_4 = SizeVar("")
    val v_5_5 = SizeVar("")

    val idfloat = UserFun("idfloat", Array("x"), """|{ return x; }""".stripMargin, Seq(Float), Float)
    val mult = UserFun("mult", Array("l", "r"), """|{ return l * r; }""".stripMargin, Seq(Float, Float), Float)
    val add = UserFun("add", Array("x", "y"), """|{ return x+y; }""".stripMargin, Seq(Float, Float), Float)
    val f0 = fun(
      ArrayType(ArrayType(Float, v_K0_0), v_M1_1),
      ArrayType(ArrayType(Float, v_K0_0), v_N2_2),
      (p_0, p_1) =>
        FunCall(Join(),
          FunCall(Map(fun((p_2) =>
            FunCall(TransposeW(),
              FunCall(Join(),
                FunCall(Map(fun((p_3) =>
                  FunCall(TransposeW(),
                    FunCall(Map(fun((p_4) =>
                      FunCall(TransposeW(), p_4))),
                      FunCall(TransposeW(),
                        FunCall(MapSeq(fun((p_5) =>
                          FunCall(Id(), p_5))),
                          FunCall(ReduceSeq(fun((p_6, p_7) =>
                            FunCall(Map(fun((p_8) =>
                              FunCall(Join(),
                                FunCall(Map(fun((p_9) =>
                                  FunCall(Reduce(fun((p_10, p_11) =>
                                    FunCall(add, p_10, p_11))),
                                    FunCall(Get(0), p_9),
                                    FunCall(asScalar(),
                                      FunCall(Map(fun((p_12) =>
                                        FunCall(VectorizeUserFun(4,mult),
                                          FunCall(Get(0), p_12),
                                          FunCall(Get(1), p_12)))),
                                        FunCall(Zip(2),
                                          FunCall(asVector(4),
                                            FunCall(Get(1), p_8)),
                                          FunCall(asVector(4),
                                            FunCall(Get(1), p_9)))))))),
                                  FunCall(Zip(2),
                                    FunCall(Get(0), p_8),
                                    FunCall(Transpose(),
                                      FunCall(Get(1), p_7))))))),
                              FunCall(Zip(2), p_6,
                                FunCall(Transpose(),
                                  FunCall(Get(0), p_7)))))),
                            FunCall(Map(fun((p_13) =>
                              FunCall(Map(fun((p_14) =>
                                FunCall(idfloat, p_14))), p_13))),
                              Value("0.0f", ArrayType(ArrayType(Float, v_3_3), v_4_4))),
                            FunCall(Zip(2),
                              FunCall(Split(v_5_5),
                                FunCall(Transpose(), p_2)),
                              FunCall(Split(v_5_5),
                                FunCall(Transpose(), p_3)))))))))),
                  FunCall(Split(v_3_3), p_1)))))),
            FunCall(Split(v_4_4), p_0))))

    val f1 = Rewrite.applyRuleAtId(f0, 41, Rules.dotBuiltin)

    checkDepth(f1)
    checkDistance(f1)
  }

}<|MERGE_RESOLUTION|>--- conflicted
+++ resolved
@@ -24,21 +24,15 @@
 
 class TestRewriteMatrixMatrix {
 
-<<<<<<< HEAD
   def checkDepth(lambda: Lambda, ruleSeq: Seq[Rule] = Seq()): Unit =
     assertTrue("Depth filter.", HighLevelRewrite.filterByDepth(lambda, ruleSeq))
 
   def checkDistance(lambda: Lambda): Unit =
     assertTrue("Distance filter.", HighLevelRewrite.filterByDistance(lambda))
 
-  val N = Var("N")
-  val M = Var("M")
-  val K = Var("K")
-=======
   val N = SizeVar("N")
   val M = SizeVar("M")
   val K = SizeVar("K")
->>>>>>> c8731fc5
 
   @Test
   def reuseBothWithTiling(): Unit = {
