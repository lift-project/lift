package rewriting

import ir._
import ir.ast._
import opencl.executor.{Execute, TestWithExecutor}
import opencl.ir._
import opencl.ir.pattern.ReduceSeq
import org.junit.Assert._
import org.junit._
import rodinia.Kmeans._

object TestRewriteKmeans extends TestWithExecutor

class TestRewriteKmeans {

  val currentDistance = UserFun("currentDistance", Array("x", "y"),
    "{ return (x - y) * (x - y); }",
      Seq(Float, Float), Float)

  @Test
  def kMeansLocalMemory(): Unit = {

    val f = fun(
      featuresType, clustersType,
      (features, clusters) =>
        Map( \( feature =>
          Map(Map(select)) o
          ReduceSeq( \( (tuple, cluster) =>
            Map(\((x) => test(x._0,x._1)))
              $ Zip(Reduce(add, 0.0f) o
              Map(fun(x => currentDistance(x._0, x._1))) $ Zip(feature, cluster), tuple)
          ), Value("{3.40282347e+38, 0, 0}", ArrayTypeWSWC(TupleType(Float, Int, Int),1))
          ) $ clusters
        )) o Transpose() $ features
    )

    val f1 = Rewrite.applyRuleAtId(f, 0, Rules.splitJoin(128))

    // TODO: Next 3 should come after parallelism mapping
    val f2 = Rewrite.applyRuleAtId(f1, 8, Rules.addIdRed)
    val f4 = Rewrite.applyRuleAtId(f2, 5, Rules.mapFission)
    val f5 = Rewrite.applyRuleAtId(f4, 6, Rules.extractFromMap)

    val f6 = SimplifyAndFuse(f5)

    val lastToGlobal = Lower.lastWriteToGlobal(f6)
    val f7 = Lower.lowerNextLevelWithRule(lastToGlobal, Rules.mapWrg)
    val f8 = Lower.lowerNextLevelWithRule(f7, Rules.mapLcl)
    val f9 = Lower.lowerNextLevelWithRule(f8, Rules.mapSeq)
    val f10 = Lower.lowerNextLevelWithRule(f9, Rules.mapSeq)

    val f12 = Rewrite.applyRuleAtId(f10, 6, Rules.localMemory)
    val f3 = Rewrite.applyRuleAtId(f12, 8, Rules.implementIdAsDeepCopy)
    val l0 = Lower.lowerNextLevelWithRule(f3, Rules.mapLcl)
    val l1 = Lower.lowerNextLevelWithRule(l0, Rules.mapSeq)

    val numPoints = 1024
    val numClusters = 5
    val numFeatures = 8

    val points = Array.fill(numPoints, numFeatures)(util.Random.nextFloat())
    val clusters = Array.fill(numClusters, numFeatures)(util.Random.nextFloat())

    val gold = calculateMembership(points, clusters)

<<<<<<< HEAD
    val (output: Array[Int], _) = Execute(numPoints)(l1, points.transpose, clusters)
=======
    val (output, _) = Execute(numPoints)[Array[Int]](f13, points.transpose, clusters)
>>>>>>> 9b86692c
    assertArrayEquals(gold, output)
  }
}<|MERGE_RESOLUTION|>--- conflicted
+++ resolved
@@ -63,11 +63,7 @@
 
     val gold = calculateMembership(points, clusters)
 
-<<<<<<< HEAD
-    val (output: Array[Int], _) = Execute(numPoints)(l1, points.transpose, clusters)
-=======
-    val (output, _) = Execute(numPoints)[Array[Int]](f13, points.transpose, clusters)
->>>>>>> 9b86692c
+    val (output, _) = Execute(numPoints)[Array[Int]](l1, points.transpose, clusters)
     assertArrayEquals(gold, output)
   }
 }