--- conflicted
+++ resolved
@@ -6,22 +6,10 @@
 import opencl.executor.{Execute, TestWithExecutor, Utils}
 import opencl.ir._
 import org.junit.Assert._
-<<<<<<< HEAD
-import org.junit.{AfterClass, BeforeClass, Test}
+import org.junit.Test
 import rewriting.utils.NumberPrinter
 
-object TestRewriteGesummv {
-  @BeforeClass
-  def before(): Unit = Executor.loadAndInit()
-
-  @AfterClass
-  def after(): Unit = Executor.shutdown()
-}
-=======
-import org.junit.Test
-
 object TestRewriteGesummv extends TestWithExecutor
->>>>>>> 4c1d736c
 
 class TestRewriteGesummv {
 
