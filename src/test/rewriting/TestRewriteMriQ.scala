package rewriting

import java.io.DataInputStream
import java.nio.{ByteBuffer, ByteOrder}

import ir._
import ir.ast._
import lift.arithmetic.SizeVar
import opencl.executor.{DeviceCapabilityException, Execute, TestWithExecutor}
import opencl.ir._
import opencl.ir.pattern._
import org.junit.Assert._
import org.junit.{Assume, Test}
import rewriting.macrorules.{MacroRules, ReuseRules}
import rewriting.rules._

object TestRewriteMriQ extends TestWithExecutor

class TestRewriteMriQ {

  private def bytesToFloats(bytes: Array[Byte]) = {
    val byteBuffer = ByteBuffer.wrap(bytes)
    val floatBuffer = byteBuffer.asFloatBuffer()
    byteBuffer.order(ByteOrder.LITTLE_ENDIAN)

    val floatArray = Array.ofDim[Float](floatBuffer.capacity())

    for (i <- floatArray.indices) {
      floatArray(i) = byteBuffer.getFloat(i * 4)
    }

    floatArray
  }

  private def floatArrayFromResource(name: String): Array[Float] = {
    val inputStream = this.getClass.getClassLoader.getResourceAsStream(name)
    val availableBytes = inputStream.available()
    val byteArray = Array.ofDim[Byte](availableBytes)

    val dataInputStream = new DataInputStream(inputStream)
    dataInputStream.readFully(byteArray)
    dataInputStream.close()

    bytesToFloats(byteArray)
  }

  private val x = floatArrayFromResource("mriq/xVals.bin")
  private val y = floatArrayFromResource("mriq/yVals.bin")
  private val z = floatArrayFromResource("mriq/zVals.bin")
  private val k = floatArrayFromResource("mriq/kVals.bin").grouped(4).map(x => (x(0), x(1), x(2), x(3))).toArray

  private val Qr = floatArrayFromResource("mriq/qrVals.bin")
  private val Qi = floatArrayFromResource("mriq/qiVals.bin")

  private val xNum = x.length
  private val kNum = k.length / 4

  private val gold = (Qr, Qi).zipped.flatMap((a, b) => Seq(a,b))

  private val qFun = UserFun("computeQ",
    Array("sX", "sY", "sZ", "Kx", "Ky", "Kz", "PhiMag", "acc"),
    """{
      |    #define PIx2 6.2831853071795864769252867665590058f
      |    float expArg = PIx2 * (Kx * sX + Ky * sY + Kz * sZ);
      |    acc._0 = acc._0 + PhiMag * cos(expArg);
      |    acc._1 = acc._1 + PhiMag * sin(expArg);
      |
      |    return acc;
      |}""".
      stripMargin,
    Seq(Float, Float, Float, Float, Float, Float, Float, TupleType
    (Float, Float)),
    TupleType(Float, Float))

  private val mapFun = UserFun("mapFun",
    Array("sX", "sY", "sZ", "Kx", "Ky", "Kz", "PhiMag"),
    """{
      |    #define PIx2 6.2831853071795864769252867665590058f
      |    float expArg = PIx2 * (Kx * sX + Ky * sY + Kz * sZ);
      |    Tuple2_float_float bla = { PhiMag * cos(expArg), PhiMag * sin(expArg) };
      |    return  bla;
      |}""".stripMargin,
    Seq(Float, Float, Float, Float, Float, Float, Float), TupleType(Float, Float))

  private val reduceFun = UserFun("reduceFun",
    Array("x", "y"),
    """{
          | x._0 += y._0;
          | x._1 += y._1;
          | return x;
        }""".stripMargin,
    Seq(TupleType(Float, Float), TupleType(Float, Float)), TupleType(Float, Float))

  private val xSize = SizeVar("X")
  private val kSize = SizeVar("K")

  private val f = fun(
      ArrayType(Float, xSize),
      ArrayType(Float, xSize),
      ArrayType(Float, xSize),
      ArrayType(TupleType(Float, Float, Float, Float), kSize),
      (x, y, z, kValues) =>
        Map(\(t =>
          Reduce(reduceFun, Value("{ 0.0f, 0.0f}", TupleType(Float, Float))) o
            Map(\(k => mapFun(t._0, t._1, t._2, k._0, k._1, k._2, k._3))) $ kValues
        )) $ Zip(x, y, z)
    )

  private val mappings = EnabledMappings(
    global0 = false, global01 = false, global10 = false,
    global012 = false, global210 = false,
    group0 = true, group01 = false, group10 = false)

  @Test
  def computeQ(): Unit = {

    // TODO: Qr & Qi are outputs initialised to 0.0f
    // TODO: Whole kernel split into 3 invokations??
    val f = fun(
      ArrayType(Float, xSize),
      ArrayType(Float, xSize),
      ArrayType(Float, xSize),
      ArrayType(Float, xSize),
      ArrayType(Float, xSize),
      ArrayType(TupleType(Float, Float, Float, Float), kSize),
      (x, y, z, Qr, Qi, kvalues) =>
        Map(\(t =>
          ReduceSeq(\((acc, p) =>
            qFun(t._0, t._1, t._2, p._0, p._1, p._2, p._3, acc)
          ), Tuple(t._3, t._4)) $ kvalues
        )) $ Zip(x, y, z, Qr, Qi)
    )

    val f0 = Rewrite.applyRuleAtId(f, 0, CopyRules.addIdForMapParam)
    val f1 = Rewrite.applyRuleAtId(f0, 8, CopyRules.implementOneLevelOfId)
    val f2 = Rewrite.applyRuleAtId(f1, 21, CopyRules.implementIdAsDeepCopy)
    val f3 = Rewrite.applyRuleAtId(f2, 18, CopyRules.implementIdAsDeepCopy)
    val f4 = Rewrite.applyRuleAtId(f3, 15, CopyRules.implementIdAsDeepCopy)
    val f5 = Rewrite.applyRuleAtId(f4, 12, SimplificationRules.dropId)
    val f6 = Rewrite.applyRuleAtId(f5, 9, SimplificationRules.dropId)

    val f7 = Rewrite.applyRuleAtId(f6, 24, CopyRules.tupleToStruct)
    val f8 = Lower.lowerNextLevelWithRule(f7, OpenCLRules.mapGlb)
    val f9 = Rewrite.applyRuleAtId(f8, 22, CopyRules.addIdAfterReduce)
    val f10 = Rewrite.applyRuleAtId(f9, 22, OpenCLRules.globalMemory)
    val f11 = Rewrite.applyRuleAtId(f10, 49, CopyRules.implementIdAsDeepCopy)
    val f12 = Rewrite.applyRuleAtId(f11, 25, OpenCLRules.privateMemory)
    val f13 = Rewrite.applyRuleAtId(f12, 19, OpenCLRules.privateMemory)
    val f14 = Rewrite.applyRuleAtId(f13, 16, OpenCLRules.privateMemory)
    val f15 = Rewrite.applyRuleAtId(f14, 13, OpenCLRules.privateMemory)

    val (output, _) =
      Execute()[Array[Float]](f15, x, y, z, Array.fill(xNum)(0.0f), Array.fill(xNum)(0.0f), k)

    assertArrayEquals(gold, output, 0.001f)
  }

  @Test
  def mriqIntroduceReuse(): Unit = {
    val f0 = Rewrite.applyRuleAtId(f, 0, Rules.splitJoin(64))
    val f1 = Rewrite.applyRuleAtId(f0, 7, ReuseRules.introduceReuseFromMap(64))
    val f2 = Rewrite.applyRuleAtId(f1, 10, ReuseRules.introduceReuseFromMap(64))

    val lowered = Lower.mapCombinations(f2, mappings).head

    val l0 = Rewrite.applyRuleUntilCannot(lowered, MacroRules.userFunCompositionToPrivate)
    val l1 = Rewrite.applyRuleAtId(l0, 9, CopyRules.addIdForCurrentValueInReduce)
    val l2 = Rewrite.applyRuleAtId(l1, 17, CopyRules.implementIdAsDeepCopy)
    val l3 = Rewrite.applyRuleAtId(l2, 17, OpenCLRules.localMemory)
    val l4 = Lower.lowerNextLevelWithRule(l3, OpenCLRules.mapLcl)

    val (output: Array[Float], _) =
      Execute()(l4, x, y, z, k)

    assertArrayEquals(gold, output, 0.001f)
  }

  @Test
  def mriqIntroduceReuseFromMapping(): Unit = {
    val f0 = Rewrite.applyRuleAtId(f, 0, Rules.splitJoin(64))
    val f1 = Rewrite.applyRuleAtId(f0, 7, ReuseRules.introduceReuseFromMap(64))
    val f2 = Rewrite.applyRuleAtId(f1, 10, ReuseRules.introduceReuseFromMap(64))

    val lowered = Lower.mapCombinations(f2, mappings).head

    val l0 = Rewrite.applyRuleUntilCannot(lowered, MacroRules.userFunCompositionToPrivate)
    val l1 = Rewrite.applyRuleAtId(l0, 9, CopyRules.addIdForCurrentValueInReduce)
    val l2 = Rewrite.applyRuleAtId(l1, 17, OpenCLRules.localMemory)
    val l3 = Rewrite.applyRuleAtId(l2, 19, CopyRules.implementIdAsDeepCopy)
    val l4 = Lower.lowerNextLevelWithRule(l3, OpenCLRules.mapLcl)

<<<<<<< HEAD
    val (output: Array[Float], _) =
      Execute()(l4, x, y, z, k)
=======
    val (output, _) =
      Execute()[Array[Float]](lowered, x, y, z, k)
>>>>>>> 47b10aad

    assertArrayEquals(gold, output, 0.001f)
  }

  @Test
  def partialReduceWithReorder(): Unit = {

    val f0 = Rewrite.applyRuleAtId(f, 5, MacroRules.partialReduceWithReorder(128))

    val lowered = Lower.mapCombinations(f0, mappings).head

    val l0 = Rewrite.applyRuleAtId(lowered, 12, CopyRules.addIdAfterReduce)
    val l1 = Rewrite.applyRuleAtId(l0, 6, CopyRules.addIdAfterReduce)
    val l2 = Rewrite.applyRuleAtId(l1, 42, CopyRules.implementIdAsDeepCopy)
    val l3 = Rewrite.applyRuleAtId(l2, 42, OpenCLRules.localMemory)
    val l4 = Rewrite.applyRuleAtId(l3, 35, CopyRules.implementIdAsDeepCopy)
    val l5 = Rewrite.applyRuleAtId(l4, 35, OpenCLRules.localMemory)
    val l6 = Rewrite.applyRuleUntilCannot(l5, MacroRules.userFunCompositionToPrivate)

    val (output: Array[Float], _) =
      Execute()(l6, x, y, z, k)

    assertArrayEquals(gold, output, 0.01f)
  }

  @Test
  def partialReduceWithReorderNoRace(): Unit = {

    val f0 = Rewrite.applyRuleAtId(f, 5, MacroRules.partialReduceWithReorder(128))

    val f1 = Lower.pushReduceDeeper(f0)
    val lowered = Lower.mapCombinations(f1, mappings).head

    val l0 = Rewrite.applyRuleAtId(lowered, 13, CopyRules.addIdAfterReduce)
    val l1 = Rewrite.applyRuleAtId(l0, 35, OpenCLRules.localMemory)
    val l2 = Rewrite.applyRuleAtId(l1, 37, CopyRules.implementIdAsDeepCopy)
    val l3 = Rewrite.applyRuleUntilCannot(l2, MacroRules.userFunCompositionToPrivate)

<<<<<<< HEAD
    val (output: Array[Float], _) =
      Execute()(l3, x, y, z, k)
=======
    val (output, _) =
      Execute()[Array[Float]](l5, x, y, z, k)
>>>>>>> 47b10aad

    assertArrayEquals(gold, output, 0.01f)
  }

  @Test
  def mriQ2(): Unit = {
    val computeQ = fun(
      ArrayType(Float, xSize),
      ArrayType(Float, xSize),
      ArrayType(Float, xSize),
      ArrayType(TupleType(Float, Float, Float, Float), kSize),
      (x, y, z, kValues) =>
        MapGlb(\(t =>
          toGlobal(MapSeq(idFF))  o
            ReduceSeq(reduceFun, Value("{ 0.0f, 0.0f}", TupleType(Float, Float))) o
            MapSeq(\(k => mapFun(t._0, t._1, t._2, k._0, k._1, k._2, k._3))) $ kValues
        )) $ Zip(x, y, z)
    )

    try {
      val (output, _) =
        Execute()[Array[Float]](computeQ, x, y, z, k)

      assertArrayEquals(gold, output, 0.001f)
    } catch {
      case t: DeviceCapabilityException =>
        Assume.assumeNoException(t)
    }
  }
}<|MERGE_RESOLUTION|>--- conflicted
+++ resolved
@@ -189,13 +189,8 @@
     val l3 = Rewrite.applyRuleAtId(l2, 19, CopyRules.implementIdAsDeepCopy)
     val l4 = Lower.lowerNextLevelWithRule(l3, OpenCLRules.mapLcl)
 
-<<<<<<< HEAD
-    val (output: Array[Float], _) =
-      Execute()(l4, x, y, z, k)
-=======
     val (output, _) =
-      Execute()[Array[Float]](lowered, x, y, z, k)
->>>>>>> 47b10aad
+      Execute()[Array[Float]](l4, x, y, z, k)
 
     assertArrayEquals(gold, output, 0.001f)
   }
@@ -234,13 +229,8 @@
     val l2 = Rewrite.applyRuleAtId(l1, 37, CopyRules.implementIdAsDeepCopy)
     val l3 = Rewrite.applyRuleUntilCannot(l2, MacroRules.userFunCompositionToPrivate)
 
-<<<<<<< HEAD
-    val (output: Array[Float], _) =
-      Execute()(l3, x, y, z, k)
-=======
     val (output, _) =
-      Execute()[Array[Float]](l5, x, y, z, k)
->>>>>>> 47b10aad
+      Execute()[Array[Float]](l3, x, y, z, k)
 
     assertArrayEquals(gold, output, 0.01f)
   }
