--- conflicted
+++ resolved
@@ -96,13 +96,8 @@
     val gold = MolecularDynamics.mdScala(particlesTuple, neighbours, cutsq, lj1, lj2)
                .map(_.productIterator).reduce(_ ++ _).asInstanceOf[Iterator[Float]].toArray
 
-<<<<<<< HEAD
-    val (output: Array[Float], _) =
-      Execute(inputSize)(l0, particles, neighbours, cutsq, lj1, lj2)
-=======
     val (output, _) =
-      Execute(inputSize)[Array[Float]](f11, particles, neighbours, cutsq, lj1, lj2)
->>>>>>> 47b10aad
+      Execute(inputSize)[Array[Float]](l0, particles, neighbours, cutsq, lj1, lj2)
 
     assertEquals(gold.length, output.length)
 
