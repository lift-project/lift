package rewriting

<<<<<<< HEAD
import lift.arithmetic.{Cst, SizeVar, StartFromRange, Var}
import rewriting.utils.NumberExpression
=======
>>>>>>> 53a6d242
import ir._
import ir.ast._
import lift.arithmetic.SizeVar
import opencl.executor.Executor
import opencl.ir._
import opencl.ir.pattern._
import org.junit.Assert._
import org.junit.{AfterClass, BeforeClass, Test}
import rewriting.utils.NumberExpression

object TestMacroRules {
  @BeforeClass def before(): Unit = {
    Executor.loadLibrary()
    Executor.init()
  }

  @AfterClass def after(): Unit = {
    Executor.shutdown()
  }
}

class TestMacroRules {

  @Test
  def moveReduceOutOneLevel(): Unit = {

    val N = SizeVar("N")

    val patternSimple: PartialFunction[Expr, Unit] =
    { case FunCall(TransposeW(), FunCall(Reduce(_), _, _)) => }

    val f = fun(
      ArrayTypeWSWC(ArrayTypeWSWC(Float, N), N),
      input => Map(Reduce(add, 0.0f)) $ input
    )

    val fResult = Rewrite.applyRuleAtId(f, 0, MacroRules.moveReduceOutOneLevel)
    assertTrue(patternSimple.isDefinedAt(fResult.body))

    TypeChecker(fResult)

    val g = fun(
      ArrayTypeWSWC(ArrayTypeWSWC(Float, N), N),
      input => Map(Reduce(add, 0.0f) o Gather(reverse)) $ input
    )

    val gResult = Rewrite.applyRuleAtId(g, 0, MacroRules.moveReduceOutOneLevel)
    assertTrue(patternSimple.isDefinedAt(gResult.body))

    TypeChecker(gResult)

    val patternWithMap: PartialFunction[Expr, Unit] =
    { case FunCall(Map(_), FunCall(TransposeW(), FunCall(Reduce(_), _, _))) => }

    val h = fun(
      ArrayTypeWSWC(ArrayTypeWSWC(Float, N), N),
      input => Map(Scatter(reverse) o Reduce(add, 0.0f)) $ input
    )

    val hResult = Rewrite.applyRuleAtId(h, 0, MacroRules.moveReduceOutOneLevel)
    assertTrue(patternWithMap.isDefinedAt(hResult.body))

    TypeChecker(hResult)

    val m = fun(
      ArrayTypeWSWC(ArrayTypeWSWC(Float, N), N),
      input => Map(Scatter(reverse) o Scatter(reverse) o Reduce(add, 0.0f) o Gather(reverse)) $ input
    )

    val mResult = Rewrite.applyRuleAtId(m, 0, MacroRules.moveReduceOutOneLevel)
    assertTrue(patternWithMap.isDefinedAt(mResult.body))

    TypeChecker(mResult)
  }

  @Test
  def tileSlide2D(): Unit = {
    val s = Slide2D(3,1)
    assertTrue(MacroRules.tileSlide2D.isDefinedAt(s.body))
  }

  @Test
  def tile2DStencils(): Unit = {
    val stencilFunction = Reduce(add, 0.0f) o Join()
    val gold = Map(Map(stencilFunction)) o Slide2D(3,1)
    val f = fun(
      ArrayType(ArrayType(Float, SizeVar("M")), SizeVar("N")),
      a => gold $ a)

    assertTrue(MacroRules.tile2DStencils.isDefinedAt(f.body))
    TypeChecker(f)
    val tiled = Rewrite.applyRuleAt(f, f.body, MacroRules.tile2DStencils)
    TypeChecker(tiled)
  }

  @Test
  def tile2DStencilsSeparable(): Unit = {
    val stencilFunction = Reduce(add, 0.0f) o Join()
    val gold = Map(Map(stencilFunction)) o Slide2D(3,1, 1,1) o Pad2D(1,1, 0,0, Pad.Boundary.Clamp)
    val f = fun(
      ArrayType(ArrayType(Float, SizeVar("M")), SizeVar("N")),
      a => gold $ a)

    assertTrue(MacroRules.tile2DStencils.isDefinedAt(f.body))
    TypeChecker(f)
    val tiled = Rewrite.applyRuleAt(f, f.body, MacroRules.tile2DStencils)
    TypeChecker(tiled)
  }

  @Test
  def tile2DStencilsWithZip(): Unit = {
    val rodiniaUserFun = UserFun("rodiniaUserFun",
      Array("power", "top", "bottom", "left", "right", "center"), "{ float step_div_cap = 1.365333e+00; return center + step_div_cap*(power + 0.1f*(bottom + top - 2*center) + 0.1*(left + right - 2*center) + 4.882813e-05*(80.0f - center)); }",
      Seq(Float, Float, Float, Float, Float, Float), Float)

    val hotspot = fun(
      ArrayType(ArrayType(Float, 1024), 1024),
      ArrayType(ArrayType(Float, 1024), 1024),
      (heat, power) => {
        Map(Map(\(tuple => {
          val nbh = tuple._0
          val powerValue = tuple._1

          val top = Get(tuple,0).at(0).at(1)
          val bottom = tuple._0.at(2).at(1)
          val left = tuple._0.at(1).at(0)
          val right = tuple._0.at(1).at(2)
          val center = tuple._0.at(1).at(1)

          toGlobal(id) o toPrivate(fun(x => rodiniaUserFun(x, top, bottom, left, right, center))) $ powerValue})
        )) o Map(\(tuple => Zip(tuple._0, tuple._1))) $ Zip(
          Slide2D(3, 1) o Pad2D(1, 1, Pad.Boundary.Clamp) $ heat,
          power)
      }
    )

    TypeChecker(hotspot)
    assertFalse(MacroRules.tile2DStencils.isDefinedAt(hotspot.body))
    assertTrue(MacroRules.tile2DStencilsZip.isDefinedAt(hotspot.body))

    val tiled = Rewrite.applyRuleAt(hotspot, hotspot.body, MacroRules.tile2DStencilsZip)
    TypeChecker(tiled)
  }

  @Test
  def tile2DStencilsWithZip6(): Unit = {
    val m = SizeVar("M")
    val n = SizeVar("N")

    def calculateDiv = UserFun("calculateDiv", Array("dN", "dS", "dW", "dE", "orgDn", "orgDs", "orgDw", "orgDe"),
      "{ return  (dN*orgDn + dS*orgDs + dW*orgDw + dE*orgDe) ; }", Seq(Float, Float, Float, Float, Float, Float, Float, Float), Float)

    def calculateImageUpdate = UserFun("calculateImageUpdate", Array("img", "div"),
      "{ return img + 0.125 * div; }", Seq(Float, Float), Float)

    val srad2 = fun(
      ArrayType(ArrayType(Float, m), n),
      ArrayType(ArrayType(Float, m), n),
      ArrayType(ArrayType(Float, m), n),
      ArrayType(ArrayType(Float, m), n),
      ArrayType(ArrayType(Float, m), n),
      ArrayType(ArrayType(Float, m), n),
      (image, coeff, DN, DS, DE, DW) => {
        Map(Map(fun((m) => {
          val imageNBH = Get(m, 0)
          val coeffNBH = Get(m, 1)

          val imageC = imageNBH.at(1).at(1)
          val coeffC = coeffNBH.at(1).at(1)

          val newDW = coeffC
          val newDN = coeffC
          val newDS = coeffNBH.at(2).at(1)
          val newDE = coeffNBH.at(1).at(2)

          val orgDN = Get(m, 2)
          val orgDS = Get(m, 3)
          val orgDE = Get(m, 4)
          val orgDW = Get(m, 5)

          val div = toPrivate(fun(x => calculateDiv(x, newDS, newDW, newDE, orgDN, orgDS, orgDW, orgDE))) $ newDN
          val newImg = toPrivate(fun(x => calculateImageUpdate(x, div))) $ imageC

          toGlobal(id) $ newImg
        }))
        ) $ Zip2D(Slide2D(3, 1) o Pad2D(1, 1, Pad.Boundary.Clamp) $ image, Slide2D(3, 1) o Pad2D(1, 1, Pad.Boundary.Clamp) $ coeff, DN, DS, DE, DW)
      }
    )
    TypeChecker(srad2)
    assertTrue(MacroRules.tile2DStencilsZip6.isDefinedAt(srad2.body))
    val tiled = Rewrite.applyRuleAt(srad2, srad2.body, MacroRules.tile2DStencilsZip6)
    TypeChecker(tiled)
  }

   @Test
   def tile2DStencilsSeparable2(): Unit = {
      val stencil = fun(
      ArrayType(ArrayType(Float, SizeVar("N")), SizeVar("M")),
      ArrayType(Float, 17),
      (matrix, weights) => {
        Map(
          Map(\(neighbourhood =>
            Reduce(add, 0.0f) o Map( \(tuple =>
              mult.apply(Get(tuple,0),Get(tuple,1))
            )) $ Zip(weights,
              Join() $ neighbourhood)))
        ) o Slide2D(17, 1, 1, 1) o Pad2D(8, 8, 0, 0, Pad.Boundary.Wrap) $ matrix
      })

     TypeChecker(stencil)
     assertTrue(MacroRules.tile2DStencils.isDefinedAt(stencil.body))
     TypeChecker(stencil)
     val tiled = Rewrite.applyRuleAt(stencil, stencil.body, MacroRules.tile2DStencils)

     println(tiled)
     TypeChecker(tiled)
   }

  @Test
  def fissionAtPosition(): Unit = {
    val f = fun(
      ArrayTypeWSWC(ArrayTypeWSWC(Float, SizeVar("M")), SizeVar("N")),
      a => Map(Reduce(add, 0.0f) o Map(plusOne) o Map(plusOne) o Map(plusOne)) $ a)

    Rewrite.applyRuleAtId(f, 0, MacroRules.mapFissionAtPosition(0))
    Rewrite.applyRuleAtId(f, 0, MacroRules.mapFissionAtPosition(1))
    Rewrite.applyRuleAtId(f, 0, MacroRules.mapFissionAtPosition(2))
  }

  @Test
  def reshapeMapMap(): Unit = {
    val N = SizeVar("N")
    val M = SizeVar("M")

    val f = \(
      ArrayTypeWSWC(ArrayTypeWSWC(Float, M), N),
      Map(Map(id)) $ _
    )

    val g = Rewrite.applyRuleAt(f, f.body, MacroRules.reshapeMapMap)
    TypeChecker(g)

    assertEquals(f.body.t, g.body.t)
  }

  @Test
  def twoDBlockingNotDefined(): Unit = {
    val v_M_0 = SizeVar("M")
    val v_K_1 = SizeVar("K")
    val v_N_2 = SizeVar("N")

    val f = fun(
      ArrayTypeWSWC(ArrayTypeWSWC(Float, v_M_0), v_K_1),
      ArrayTypeWSWC(ArrayTypeWSWC(Float, v_N_2), v_K_1),
      (p_0, p_1) =>
        FunCall(Map(fun((p_2) =>
          FunCall(Map(fun((p_3) =>
            FunCall(Reduce(fun((p_4, p_5) =>
              FunCall(add, p_4, p_5))
            ), Value(0.0f, Float),
              FunCall(Map(fun((p_6) =>
                FunCall(mult, FunCall(Get(0), p_6), FunCall(Get(1), p_6)))
              ), FunCall(Zip(2), p_2, p_3)))
          )), FunCall(Transpose(), p_1))
        )), FunCall(Transpose(), p_0)))

    val idMap = NumberExpression.breadthFirst(f)
    val expr = Rewrite.getExprForId(f.body, 3, idMap)

    assertFalse(MacroRules.apply2DRegisterBlocking.isDefinedAt(expr))
  }


  @Test
  def twoDBlockingNotDefined2(): Unit = {
    val v_M_0 = SizeVar("M")
    val v_K_1 = SizeVar("K")
    val v_N_2 = SizeVar("N")
    val v__3 = SizeVar("v3")
    val v__4 = SizeVar("v4")

    val f = fun(
      ArrayTypeWSWC(ArrayTypeWSWC(Float, v_M_0), v_K_1),
      ArrayTypeWSWC(ArrayTypeWSWC(Float, v_N_2), v_K_1),
      (p_0, p_1) =>
        FunCall(Map(fun((p_2) =>
          FunCall(Scatter(ReorderWithStride(v_N_2 / v__3)), p_2)
        )),
          FunCall(Join(),
            FunCall(Map(fun((p_3) =>
              FunCall(TransposeW(),
                FunCall(Join(),
                  FunCall(Map(fun((p_4) =>
                    FunCall(TransposeW(),
                      FunCall(Map(fun((p_5) =>
                        FunCall(TransposeW(), p_5)
                      )),
                        FunCall(TransposeW(),
                          FunCall(Reduce(fun((p_6, p_7) =>
                            FunCall(Map(fun((p_8) =>
                              FunCall(Map(fun((p_9) =>
                                FunCall(add, FunCall(Get(0), p_9), FunCall(Get(1), p_9))
                              )),
                                FunCall(Zip(2), FunCall(Get(0), p_8), FunCall(Get(1), p_8)))
                            )), FunCall(Zip(2), p_6, p_7))
                          )), Value(0.0f, ArrayTypeWSWC(ArrayTypeWSWC(Float, v__3), v__4)),
                            FunCall(Transpose(),
                              FunCall(Map(fun((p_10) =>
                                FunCall(Transpose(),
                                  FunCall(Transpose(), p_10))
                              )), FunCall(Transpose(),
                                FunCall(Map(fun((p_11) =>
                                  FunCall(Map(fun((p_12) =>
                                    FunCall(Map(fun((p_13) =>
                                      FunCall(mult, p_12, p_13)
                                    )), FunCall(Get(1), p_11))
                                  )), FunCall(Get(0), p_11))
                                )),
                                  FunCall(Zip(2), FunCall(Transpose(), p_3), FunCall(Transpose(), p_4))))))))))
                  )),
                    FunCall(Split(v__3),
                      FunCall(Gather(ReorderWithStride(v_N_2 / v__3)),
                        FunCall(Transpose(), p_1))))))
            )),
              FunCall(Split(v__4),
                FunCall(Transpose(), p_0))))))

    val result = Rewrite.applyRuleAtId(f, 2, MacroRules.apply2DRegisterBlocking)
    TypeChecker(result)
  }

  @Test
  def finishTiling(): Unit = {
    val v_M_0 = SizeVar("M")
    val v_K_1 = SizeVar("K")
    val v_N_2 = SizeVar("N")

    val f =
      fun(
        ArrayTypeWSWC(ArrayTypeWSWC(Float, v_M_0), v_K_1),
        ArrayTypeWSWC(ArrayTypeWSWC(Float, v_N_2), v_K_1),
        (p_0, p_1) =>
          FunCall(Map(fun((p_2) =>
            FunCall(Map(fun((p_3) =>
              FunCall(Reduce(fun((p_4, p_5) =>
                FunCall(add, p_4, p_5)
              )), Value(0.0f, Float),
                FunCall(Map(fun((p_6) =>
                  FunCall(mult, FunCall(Get(0), p_6), FunCall(Get(1), p_6))
                )),
                  FunCall(Zip(2), p_2, p_3)))
            )), FunCall(Transpose(), p_1))
          )), FunCall(Transpose(), p_0)))

    // TODO: Doesn't quite do what you'd expect
    Rewrite.applyRuleAtId(f, 0, MacroRules.finishTiling)
  }
}<|MERGE_RESOLUTION|>--- conflicted
+++ resolved
@@ -1,10 +1,5 @@
 package rewriting
 
-<<<<<<< HEAD
-import lift.arithmetic.{Cst, SizeVar, StartFromRange, Var}
-import rewriting.utils.NumberExpression
-=======
->>>>>>> 53a6d242
 import ir._
 import ir.ast._
 import lift.arithmetic.SizeVar
@@ -91,7 +86,7 @@
     val stencilFunction = Reduce(add, 0.0f) o Join()
     val gold = Map(Map(stencilFunction)) o Slide2D(3,1)
     val f = fun(
-      ArrayType(ArrayType(Float, SizeVar("M")), SizeVar("N")),
+      ArrayTypeWSWC(ArrayTypeWSWC(Float, SizeVar("M")), SizeVar("N")),
       a => gold $ a)
 
     assertTrue(MacroRules.tile2DStencils.isDefinedAt(f.body))
@@ -105,7 +100,7 @@
     val stencilFunction = Reduce(add, 0.0f) o Join()
     val gold = Map(Map(stencilFunction)) o Slide2D(3,1, 1,1) o Pad2D(1,1, 0,0, Pad.Boundary.Clamp)
     val f = fun(
-      ArrayType(ArrayType(Float, SizeVar("M")), SizeVar("N")),
+      ArrayTypeWSWC(ArrayTypeWSWC(Float, SizeVar("M")), SizeVar("N")),
       a => gold $ a)
 
     assertTrue(MacroRules.tile2DStencils.isDefinedAt(f.body))
@@ -121,8 +116,8 @@
       Seq(Float, Float, Float, Float, Float, Float), Float)
 
     val hotspot = fun(
-      ArrayType(ArrayType(Float, 1024), 1024),
-      ArrayType(ArrayType(Float, 1024), 1024),
+      ArrayTypeWSWC(ArrayTypeWSWC(Float, 1024), 1024),
+      ArrayTypeWSWC(ArrayTypeWSWC(Float, 1024), 1024),
       (heat, power) => {
         Map(Map(\(tuple => {
           val nbh = tuple._0
@@ -161,12 +156,12 @@
       "{ return img + 0.125 * div; }", Seq(Float, Float), Float)
 
     val srad2 = fun(
-      ArrayType(ArrayType(Float, m), n),
-      ArrayType(ArrayType(Float, m), n),
-      ArrayType(ArrayType(Float, m), n),
-      ArrayType(ArrayType(Float, m), n),
-      ArrayType(ArrayType(Float, m), n),
-      ArrayType(ArrayType(Float, m), n),
+      ArrayTypeWSWC(ArrayTypeWSWC(Float, m), n),
+      ArrayTypeWSWC(ArrayTypeWSWC(Float, m), n),
+      ArrayTypeWSWC(ArrayTypeWSWC(Float, m), n),
+      ArrayTypeWSWC(ArrayTypeWSWC(Float, m), n),
+      ArrayTypeWSWC(ArrayTypeWSWC(Float, m), n),
+      ArrayTypeWSWC(ArrayTypeWSWC(Float, m), n),
       (image, coeff, DN, DS, DE, DW) => {
         Map(Map(fun((m) => {
           val imageNBH = Get(m, 0)
@@ -202,8 +197,8 @@
    @Test
    def tile2DStencilsSeparable2(): Unit = {
       val stencil = fun(
-      ArrayType(ArrayType(Float, SizeVar("N")), SizeVar("M")),
-      ArrayType(Float, 17),
+      ArrayTypeWSWC(ArrayTypeWSWC(Float, SizeVar("N")), SizeVar("M")),
+      ArrayTypeWSWC(Float, 17),
       (matrix, weights) => {
         Map(
           Map(\(neighbourhood =>
