package rewriting.utils

<<<<<<< HEAD
import ir._
import ir.ast._
import opencl.ir._
import lift.arithmetic.{Cst, SizeVar, Var}
import opencl.executor.Eval
import org.junit.Test
=======
>>>>>>> b2d85a1e
import org.junit.Assert._
import org.junit.Test

class TestUtils {

  @Test
  def replaceVariableNames(): Unit = {
    val testString = "v__0, v__2135646"

    val replaced = Utils.findAndReplaceVariableNames(testString)
    assertEquals(2, Utils.findVariables(replaced).length)
  }

  @Test
  def replaceNamesSubstring(): Unit = {
    val testString = "v__3, v__12, v__1)"

    val replaced = Utils.findAndReplaceVariableNames(testString)
    assertEquals(3, Utils.findVariables(replaced).length)
  }

  @Test
  def replaceNamesSubstring2(): Unit = {
    val testString = "v__3, v__1, v__12"

    val replaced = Utils.findAndReplaceVariableNames(testString)
    assertEquals(3, Utils.findVariables(replaced).length)
  }

  @Test
  def replaceNamesSubstring3(): Unit = {
    val testString = "Split((v__2*1/^(v__2739)))"

    val replaced = Utils.findAndReplaceVariableNames(testString)
    assertEquals(2, Utils.findVariables(replaced).length)
  }

  @Test
  def replaceVariableNamesUnrolled(): Unit = {
    val testString = "v__1, v__1_0, v__1_1"

    val replaced = Utils.findAndReplaceVariableNames(testString)
    assertEquals(1, Utils.findVariables(replaced).length)
  }

  @Test
  def replaceOverlap(): Unit = {
    val testString = "v__11, const global float* restrict v__615, const global float* restrict v__616, const global float*       restrict v__617, float v__618, float v__619, global float* v__644, global float* v__640, global float* v__642,       int v__10, int v__11){\n   15 #ifndef WORKGROUP_GUARD\n   16 #define WORKGROUP_GUARD\n   17 #endif\n   18 WORKGROUP_GUARD\n   19 {\n   20   /* Static local memory */\n   21   local float v__638[1];"

    val replaced = Utils.findAndReplaceVariableNames(testString)
    assertEquals(11, Utils.findVariables(replaced).length)
  }

  @Test
  def constantDivisionDumpToString(): Unit = {

    val f = \(
      ArrayType(Float, SizeVar("N")),
      Map(Map(plusOne)) o Split(Cst(16) /^ Var()) $ _
    )

    val string = Utils.dumpLambdaToString(f)
    Eval(string)
  }
}<|MERGE_RESOLUTION|>--- conflicted
+++ resolved
@@ -1,14 +1,10 @@
 package rewriting.utils
 
-<<<<<<< HEAD
 import ir._
 import ir.ast._
 import opencl.ir._
 import lift.arithmetic.{Cst, SizeVar, Var}
 import opencl.executor.Eval
-import org.junit.Test
-=======
->>>>>>> b2d85a1e
 import org.junit.Assert._
 import org.junit.Test
 
