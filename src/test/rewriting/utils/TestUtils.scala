--- conflicted
+++ resolved
@@ -98,8 +98,6 @@
   }
 
   @Test
-<<<<<<< HEAD
-=======
   def declarationOrder2(): Unit = {
     Var()
     Var()
@@ -114,7 +112,6 @@
   }
 
   @Test
->>>>>>> 7a888ba3
   def sameExpressionTwice2(): Unit = {
     val f1 = \(ArrayType(ArrayType(Float, SizeVar("M")), SizeVar("N")),
       Map(Map(plusOne) o Gather(ReorderWithStride(SizeVar("")))) $ _)
@@ -157,11 +154,7 @@
       ArrayType(Float, O),
       (m,n,o) => MapSeq(id) $ m)
 
-<<<<<<< HEAD
-    val string = rewriting.utils.Utils.dumpLambdaToString(f)
-=======
     val string = rewriting.utils.Utils.dumpLambdaToString(f, true)
->>>>>>> 7a888ba3
     assertTrue(string contains "Var(\"M\", StartFromRange(32))")
     assertTrue(string contains "Var(\"N\", RangeUnknown)")
     //assertTrue(string contains "SizeVar(\"O\")")
