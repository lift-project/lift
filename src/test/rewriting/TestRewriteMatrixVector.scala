--- conflicted
+++ resolved
@@ -9,17 +9,7 @@
 import org.junit.Assert._
 import org.junit.Test
 
-<<<<<<< HEAD
-object TestRewriteMatrixVector {
-  @BeforeClass
-  def before(): Unit = Executor.loadAndInit()
-
-  @AfterClass
-  def after(): Unit = Executor.shutdown()
-}
-=======
 object TestRewriteMatrixVector extends TestWithExecutor
->>>>>>> 4c1d736c
 
 class TestRewriteMatrixVector {
 
