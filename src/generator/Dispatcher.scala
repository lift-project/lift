package generator
<<<<<<< HEAD
/*
import Function.tupled
=======

>>>>>>> 3e3a42bf
import opencl.executor.{local, Executor, value, global}
import opencl.generator.OpenCLGenerator
import opencl.ir._

import ir._

object Dispatcher {

  Executor.loadLibrary()

  class ProfilingInfo


  def execute(f:Lambda, inputs: Seq[Any]) : (Double,Any) = {

    Executor.init()
    val result = execute1(f, inputs)
    Executor.shutdown()

    result
  }

  /*private def executeOpenCL(f: Lambda, inputs: Seq[Any]) : (Double,Any) = {

    val inputLen = inputArray.length
    val outputLen = f.body.inT match {
      case at: ArrayType =>
        val newInputType = new ArrayType(at.elemT, inputLen)
        val t = Type.check(f.body, newInputType, setType=false)
        t match {
          case at: ArrayType => at.len match {
            case Cst(c) => c
          }
          case _ => throw new TypeException(t,"ArrayType")
        }

      case _ => throw new TypeException(f.body.inT,"ArrayType")
    }

    println("Generating code for " + f)
    val kernelCode = OpenCLGenerator.generate(f.body)
    println("Kernel code:")
    println(kernelCode)

    val inputData = global.input(inputArray)
    val outputData = global.output[Float](outputLen)

    val params = OpenCLGenerator.Kernel.memory

    val memArgs = params.map( mem => {
      val m = mem.mem

      if      (m == f.body.inM)  inputData
      else if (m == f.body.outM) outputData
      else m.addressSpace match {
        case LocalMemory => local(m.size.eval())
        case GlobalMemory =>  throw new NotImplementedError()  //TODO: bug when reaching this
      }
    })

    val allVars = OpenCLGenerator.Kernel.memory.map(
      mem => Var.getVars(mem.mem.size) ).filter(_.nonEmpty).flatten.distinct

    val args =
      if (allVars.length == 0)
        memArgs
      else if (allVars.length == 1)
        memArgs :+ value(inputLen)
      else
        throw new NotImplementedError()



    val time = f match {
      case _: ReduceHost => Executor.execute(kernelCode, 1, inputLen, args)  // single-threaded execution
      case _ => Executor.execute(kernelCode, scala.math.min(128,inputLen), inputLen, args)
    }

    val result = outputData.asFloatArray()
    (time,result)
  }
*/


 /*private def isolateForExecution(cf: CompFunDef) : List[Lambda] = {

    cf.flatten.foldRight(List(List[Lambda]()))((f,ll) => {
      f.callee match {
        case ReduceHost(_,_) | MapGlb(_) | MapWrg(_) => List() :: (f::ll.head) :: ll.tail //List(List(), List(f)) ++ ll
        case _ => (f::ll.head) :: ll.tail //List(List(f) ++ ll.head) ++ ll.tail
      }
    }).filter(_.nonEmpty).map(lf => {
      // create new composed function
      val cf = new Lambda(lf.CompFunDef(lf: _*)

      // patch the type
      val inT = lf.last.body.inT
      val ouT = lf.head.body.outT
      cf.inT = inT
      cf.ouT = ouT

      // patch the memory
      val inM = lf.last.body.inM
      val outM = lf.head.body.outM
      cf.inM = inM
      cf.outM = outM

      cf
    })

  }*/

    private def execute1(f:Lambda, inputs: Seq[Any]) : (Double,Any) = {

      (0.0f, 0.0f)

    /*f.callee match {

      case cf : CompFunDef => {

        val newCompFun = isolateForExecution(cf)

        newCompFun.foldRight((0.0d, inputs))((f,result) => {

          val newRes = executeOpenCL(f, result._2)
          (newRes._1 + result._1, Seq(newRes._2))
        }
        )
      }

      case _ => executeOpenCL(f, inputs)

    }*/
  }



}
*/<|MERGE_RESOLUTION|>--- conflicted
+++ resolved
@@ -1,10 +1,5 @@
 package generator
-<<<<<<< HEAD
-/*
-import Function.tupled
-=======
 
->>>>>>> 3e3a42bf
 import opencl.executor.{local, Executor, value, global}
 import opencl.generator.OpenCLGenerator
 import opencl.ir._
@@ -142,5 +137,4 @@
 
 
 
-}
-*/+}