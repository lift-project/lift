package exploration
<<<<<<< HEAD
/*
import opencl.generator.OpenCLGenerator
=======

>>>>>>> 3e3a42bf
import generator.Dispatcher

import scala.util.Random
import ir._

case class UngenerableException(msg: String) extends Exception(msg) {
  def this(f: FunExpr) = this("impossible to generate "+f)
}

object Exploration {
  
  val verbose = true

  private def median(l: List[Double]) : Double = {
    val s = l.sorted
    s(l.length/2)
  }

  private def evalPerf(f: Lambda, inputs: Seq[Any], c: Constraints) : Double = {

    if (verbose) {
      println("------------------------------------------------------")
      println("Evaluating performance of "+f)
    }
    
    f.params.map(p => assert(p.outT != UndefType))
    
    var perfs = List[Double]()
    val seen = scala.collection.mutable.Set[Lambda]()
    for (i <- 0 to 0) {
      val rndFun = search(f, inputs, new Constraints(c.maxMapDepth, true, true))

      if (!seen.contains(rndFun)) {
        seen += rndFun

        Type.check(rndFun.body, NoType)
        Context.updateContext(rndFun.body, f.body.context)

        // generate code for the function
        println("Running "+rndFun)

        var runs = List[Double]()
        for (run <- 1 to 10) {
          val result = Dispatcher.execute(rndFun, inputs)
          val perf = result._1
          runs = runs :+ perf
          println(perf)
        }
        val medRun = Exploration.median(runs)
        perfs = perfs :+ medRun
        println("median = " + medRun)

        //val perf = Random.nextDouble()
        //perfs = perfs :+ perf
      }
    }
    
    if (perfs.isEmpty)
      return Double.MaxValue

    Exploration.median(perfs)
    
    //Random.nextDouble
  }
  
  private def chooseMedianFastest(topF: Lambda, oriF: Lambda, choices: Seq[Lambda], inputs: Seq[Any], c: Constraints, depth:Int) : Lambda = {

    assert(choices.length > 0)

    // //TODO: remove this!
    //return choices(Random.nextInt(choices.length))


    if (choices.length == 1)
      return choices(0)
    

    	
    if (verbose) {
      println("######################################")
      println("Choosing options for "+oriF+" (topF="+topF+", options="+choices+")")
    }    	
    
    val rndTerFixed : Constraints = new Constraints(c.maxMapDepth, true, true)
    rndTerFixed.addFixedFun(oriF)
    
<<<<<<< HEAD
    val perfMap = scala.collection.mutable.Map[FunExpr, List[Double]]()
    val seen = scala.collection.mutable.Set[FunExpr]()

=======
    val perfMap = scala.collection.mutable.Map[Lambda, List[Double]]()
    val seen = scala.collection.mutable.Set[Lambda]()
    
>>>>>>> 3e3a42bf
    // generate a few random top level function with the oriF in place
    for (i <- 0 to 3) {
      //println("---------------- "+i)

      val rndFun = search(topF, inputs, rndTerFixed, depth + 1)
      
      if (!seen.contains(rndFun)) {
        seen += rndFun

        choices.map(choice => {          
          val f = FunDef.replace(rndFun, oriF, choice)
          Type.check(f.body, topF.body.inT)
          Context.updateContext(f.body, topF.body.context)
          try{
            val perf = evalPerf(f, inputs, c)
            perfMap.update(choice, perfMap.getOrElse(choice, List[Double]()) :+ perf)
          } catch {
            case _:UngenerableException =>  // we cannot generate code for this choice, ignore it
          }
        })
      }        
    }

    assert (perfMap.nonEmpty)

    val medians = perfMap.map({case (key, vals) =>
      val sortedVals = vals.sorted
      val median = sortedVals(sortedVals.length/2)
      (key,median)
    })
    
    val bestMedian = medians.reduce((x,y) => if (x._2 < y._2) x else y)._1
    if (medians.isEmpty) {
      // in case none of the options lead to generable code
      throw new UngenerableException("choose: "+topF)
    }

    bestMedian
  }
    
  /*// returns true if function f appears inside topF (using .eq for comparison)
  private def isInside(topF: FunExpr, f:FunExpr) = {
    FunExpr.visit(false)(topF, (inF,result) => {
      result || f.eq(inF)
    })      
  }*/

  private def choose(topF: Lambda, p: Lambda, choices: Seq[Lambda], inputs: Seq[Any], c:Constraints, depth:Int) : Lambda = {

    assert (choices.length > 0)

    val choice =
      if (c.randomOnly)
        choices(Random.nextInt(choices.length))
      else
        chooseMedianFastest(topF, p, choices, inputs, c, depth)

    assert (choices.contains(choice))

    Type.check(choice.body, p.body.inT)
    Context.updateContext(choice.body, p.body.context)

    choice
  }

  private def derive(topF: Lambda, f: Lambda, inputs: Seq[Any], c:Constraints, depth:Int) : Lambda = {
    
	  //assert (f.inT    != UndefType)
    //assert (topF.inT != UndefType)
    assert (f.body.context != null)
    assert (topF.body.context != null)

    // TODO: remove this assertion as it is costly
    //assert (isInside(topF, f))

     if (verbose)
        println("derive topF="+topF+" f="+f+" "+c.converge+" "+c.randomOnly+" "+c.fixedFuns)
    
    if (!c.canDerive(f))
      return f
    
    val bestChoice = f.callee match {
      
      case p: Pattern =>
      
        var choices = Rules.outerDerivations(p, c)
        if (p.isGenerable)
          choices = choices :+ f
         
        if (choices.length == 0)
          throw new UngenerableException("topF= "+topF+" f = "+f)

        val choice = choose(topF, p, choices, inputs, c, depth)

        Type.check(choice.body, f.body.inT)
        Context.updateContext(choice.body, f.body.context)

        if (choice != f) {
          // try to derive the newly found best
          val newTopF = FunDef.replace(topF, f, choice)
          Type.check(newTopF.body, topF.body.inT)
          Context.updateContext(newTopF.body, topF.body.context)

          derive(newTopF, choice, inputs, c, depth+1)
        } else
          f


      case _ => f
    } 

    val newTopF = FunDef.replace(topF, f, bestChoice)
    Type.check(newTopF.body, topF.body.inT)
    Context.updateContext(newTopF.body, topF.body.context)

    // now try to go inside
    assert(bestChoice.isGenerable)
    bestChoice.callee match {
      case fp: FPattern => fp.getClass.getConstructor(classOf[FunExpr]).newInstance(derive(newTopF, fp.f, inputs, c, depth + 1))
      case cf: CompFunDef =>
        val newFuns = cf.funs.map(inF => derive(newTopF, inF, inputs, c, depth+1)) // TODO: starts from the right! (not truely independent if the right most function changes its number of outputs)
        if (newFuns.length == 1)
          derive(newTopF, newFuns(0), inputs, c, depth + 1)
        else
          CompFunDef(newFuns: _*)

      case _ => bestChoice
    }

  }
  
  def search(f: Lambda, inputs: Seq[Any], c: Constraints = new Constraints(3, false), depth:Int=0) : Lambda = derive(f,f,inputs,c,depth)

}
*/<|MERGE_RESOLUTION|>--- conflicted
+++ resolved
@@ -1,10 +1,5 @@
 package exploration
-<<<<<<< HEAD
-/*
-import opencl.generator.OpenCLGenerator
-=======
-
->>>>>>> 3e3a42bf
+
 import generator.Dispatcher
 
 import scala.util.Random
@@ -91,15 +86,9 @@
     val rndTerFixed : Constraints = new Constraints(c.maxMapDepth, true, true)
     rndTerFixed.addFixedFun(oriF)
     
-<<<<<<< HEAD
-    val perfMap = scala.collection.mutable.Map[FunExpr, List[Double]]()
-    val seen = scala.collection.mutable.Set[FunExpr]()
-
-=======
     val perfMap = scala.collection.mutable.Map[Lambda, List[Double]]()
     val seen = scala.collection.mutable.Set[Lambda]()
     
->>>>>>> 3e3a42bf
     // generate a few random top level function with the oriF in place
     for (i <- 0 to 3) {
       //println("---------------- "+i)
@@ -233,5 +222,4 @@
   
   def search(f: Lambda, inputs: Seq[Any], c: Constraints = new Constraints(3, false), depth:Int=0) : Lambda = derive(f,f,inputs,c,depth)
 
-}
-*/+}